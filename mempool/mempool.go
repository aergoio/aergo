/**
 *  @file
 *  @copyright defined in aergo/LICENSE.txt
 */

package mempool

import (
	"bufio"
	"bytes"
	"encoding/csv"
	"io"
	"math/big"
	"os"
	"sync"
	"sync/atomic"
	"time"

	"github.com/aergoio/aergo-actor/actor"
	"github.com/aergoio/aergo-actor/router"
	"github.com/aergoio/aergo-lib/log"
	"github.com/aergoio/aergo/account/key"
	"github.com/aergoio/aergo/chain"
	cfg "github.com/aergoio/aergo/config"
	"github.com/aergoio/aergo/contract/name"
	"github.com/aergoio/aergo/contract/system"
	"github.com/aergoio/aergo/internal/enc"
	"github.com/aergoio/aergo/message"
	"github.com/aergoio/aergo/pkg/component"
	"github.com/aergoio/aergo/state"
	"github.com/aergoio/aergo/types"
	"github.com/golang/protobuf/proto"
)

const (
	initial = iota
	loading = iota
	running = iota
)

var (
	evictInterval  = time.Minute
	evictPeriod    = time.Hour * types.DefaultEvictPeriod
	metricInterval = time.Second
	txMaxSize      = 200 * 1024
)

// MemPool is main structure of mempool service
type MemPool struct {
	*component.BaseComponent

	sync.RWMutex
	cfg *cfg.Config

	sdb         *state.ChainStateDB
	bestBlockID types.BlockID
	bestBlockNo types.BlockNo
	stateDB     *state.StateDB
	verifier    *actor.PID
	orphan      int
	cache       map[types.TxID]types.Transaction
	pool        map[types.AccountID]*TxList
	dumpPath    string
	status      int32
	coinbasefee *big.Int
	// followings are for test
	testConfig bool
	deadtx     int

	quit chan bool
	wg   sync.WaitGroup // wait for internal loop
}

// NewMemPoolService create and return new MemPool
func NewMemPoolService(cfg *cfg.Config, cs *chain.ChainService) *MemPool {

	var fee *big.Int
	var sdb *state.ChainStateDB
	if cs != nil {
		cidFee, ok := cs.CDB().GetGenesisInfo().ID.GetCoinbaseFee()
		if !ok {
			panic("CoinbaseFee is not set during mempool init")
		}
		fee = cidFee
		sdb = cs.SDB()
	} else {
		fee = new(big.Int).SetUint64(0)
	}

	actor := &MemPool{
		cfg:         cfg,
		sdb:         sdb,
		cache:       map[types.TxID]types.Transaction{},
		pool:        map[types.AccountID]*TxList{},
		dumpPath:    cfg.Mempool.DumpFilePath,
		coinbasefee: fee,
		status:      initial,
		verifier:    nil,
		quit:        make(chan bool),
	}
	actor.BaseComponent = component.NewBaseComponent(message.MemPoolSvc, actor, log.NewLogger("mempool"))

	if cfg.Mempool.FadeoutPeriod > 0 {
		evictPeriod = time.Duration(cfg.Mempool.FadeoutPeriod) * time.Hour
	}
	return actor
}

// Start runs mempool servivce
func (mp *MemPool) BeforeStart() {
	if mp.testConfig {
		initStubData()
		mp.bestBlockID = getCurrentBestBlockNoMock()
	}
	//mp.Info("mempool start on: current Block :", mp.curBestBlockNo)
}

func (mp *MemPool) AfterStart() {

	mp.Info().Bool("showmetric", mp.cfg.Mempool.ShowMetrics).
		Bool("fadeout", mp.cfg.Mempool.EnableFadeout).
		Str("evict period", evictPeriod.String()).
		Int("number of verifier", mp.cfg.Mempool.VerifierNumber).
		Str("coinbase fee", mp.coinbasefee.String()).
		Msg("mempool init")

	mp.verifier = actor.Spawn(router.NewRoundRobinPool(mp.cfg.Mempool.VerifierNumber).
		WithInstance(NewTxVerifier(mp)))

	rsp, err := mp.RequestToFuture(message.ChainSvc, &message.GetBestBlock{}, time.Second*2).Result()
	if err != nil {
		mp.Error().Err(err).Msg("failed to get best block")
		panic("Mempool AfterStart Failed")
	}
	bestblock := rsp.(message.GetBestBlockRsp).Block
	mp.setStateDB(bestblock) // nolint: errcheck

	mp.wg.Add(1)
	go mp.monitor()
}

// Stop handles clean-up for mempool service
func (mp *MemPool) BeforeStop() {
	if mp.verifier != nil {
		mp.verifier.GracefulStop()
	}
	mp.dumpTxsToFile()
	mp.quit <- true
	mp.wg.Wait()
}

func (mp *MemPool) monitor() {
	defer mp.wg.Done()

	evict := time.NewTicker(evictInterval)
	defer evict.Stop()

	showmetric := time.NewTicker(metricInterval)
	defer showmetric.Stop()

	for {
		select {
		// Log current counts on mempool
		case <-showmetric.C:
			if mp.cfg.Mempool.ShowMetrics {
				l, o := mp.Size()
				mp.Info().Int("len", l).Int("orphan", o).Int("acc", len(mp.pool)).Msg("mempool metrics")
			}
			// Evict old enough transactions
		case <-evict.C:
			if mp.cfg.Mempool.EnableFadeout {
				mp.evictTransactions()
			}

			// Graceful quit
		case <-mp.quit:
			return
		}
	}

}

func (mp *MemPool) evictTransactions() {
	mp.Lock()
	defer mp.Unlock()

	total := 0
	for acc, list := range mp.pool {
		if time.Since(list.GetLastModifiedTime()) < evictPeriod {
			continue
		}
		txs := list.GetAll()
		total += len(txs)
		orphan := len(txs) - list.Len()

		for _, tx := range txs {
			delete(mp.cache, types.ToTxID(tx.GetHash())) // need lock
		}
		mp.orphan -= orphan
		delete(mp.pool, acc)
	}
	if total > 0 {
		mp.Info().Int("num", total).Msg("evict transactions")
	}
}

// Size returns current maintaining number of transactions
// and number of orphan transaction
func (mp *MemPool) Size() (int, int) {
	mp.RLock()
	defer mp.RUnlock()
	return len(mp.cache), mp.orphan
}

// Receive handles requested messages from other services
func (mp *MemPool) Receive(context actor.Context) {

	switch msg := context.Message().(type) {
	case *message.MemPoolPut:
		mp.verifier.Request(msg.Tx, context.Sender())
	case *message.MemPoolGet:
		txs, err := mp.get(msg.MaxBlockBodySize)
		context.Respond(&message.MemPoolGetRsp{
			Txs: txs,
			Err: err,
		})
	case *message.MemPoolDel:
		errs := mp.removeOnBlockArrival(msg.Block)
		context.Respond(&message.MemPoolDelRsp{
			Err: errs,
		})
	case *message.MemPoolExist:
		tx := mp.exist(msg.Hash)
		context.Respond(&message.MemPoolExistRsp{
			Tx: tx,
		})
	case *message.MemPoolExistEx:
		txs := mp.existEx(msg.Hashes)
		context.Respond(&message.MemPoolExistExRsp{Txs: txs})
	case *actor.Started:
		mp.loadTxs() // FIXME :work-around for actor settled

	default:
		//mp.Debug().Str("type", reflect.TypeOf(msg).String()).Msg("unhandled message")
	}
}

func (mp *MemPool) Statistics() *map[string]interface{} {
	return &map[string]interface{}{
		"total":  len(mp.cache),
		"orphan": mp.orphan,
		"dead":   mp.deadtx,
	}
}

func (mp *MemPool) get(maxBlockBodySize uint32) ([]types.Transaction, error) {
	start := time.Now()
	mp.RLock()
	defer mp.RUnlock()
	count := 0
	size := 0
	txs := make([]types.Transaction, 0)
Gather:
	for _, list := range mp.pool {
		for _, tx := range list.Get() {
			if size += proto.Size(tx.GetTx()); uint32(size) > maxBlockBodySize {
				break Gather
			}
			txs = append(txs, tx)
			count++
		}
	}
	elapsed := time.Since(start)
	mp.Debug().Str("elapsed", elapsed.String()).Int("len", len(mp.cache)).Int("orphan", mp.orphan).Int("count", count).Msg("total tx returned")
	return txs, nil
}

// check existence.
// validate
// add pool if possible, else pendings
func (mp *MemPool) put(tx types.Transaction) error {
	id := types.ToTxID(tx.GetHash())
	acc := tx.GetBody().GetAccount()
	if tx.HasVerifedAccount() {
		acc = tx.GetVerifedAccount()
	}

	mp.Lock()
	defer mp.Unlock()
	if _, found := mp.cache[id]; found {
		return types.ErrTxAlreadyInMempool
	}
	/*
		err := mp.verifyTx(tx)
		if err != nil {
			return err
		}
	*/
	err := mp.validateTx(tx, acc)
	if err != nil && err != types.ErrTxNonceToohigh {
		return err
	}

	list, err := mp.acquireMemPoolList(acc)
	if err != nil {
		return err
	}
	defer mp.releaseMemPoolList(list)
	diff, err := list.Put(tx)
	if err != nil {
		mp.Debug().Err(err).Msg("fail to put at a mempool list")
		return err
	}

	mp.orphan -= diff
	mp.cache[id] = tx
	//mp.Debugf("tx add-ed size(%d, %d)[%s]", len(mp.cache), mp.orphan, tx.GetBody().String())

	if !mp.testConfig {
		mp.notifyNewTx(tx)
	}
	return nil
}
func (mp *MemPool) puts(txs ...types.Transaction) []error {
	errs := make([]error, len(txs))
	for i, tx := range txs {
		errs[i] = mp.put(tx)
	}
	return errs
}

func (mp *MemPool) setStateDB(block *types.Block) bool {
	if mp.testConfig {
		return true
	}

	newBlockID := types.ToBlockID(block.BlockHash())
	parentBlockID := types.ToBlockID(block.GetHeader().GetPrevBlockHash())
	normal := true

	if types.HashID(newBlockID).Compare(types.HashID(mp.bestBlockID)) != 0 {
		if types.HashID(parentBlockID).Compare(types.HashID(mp.bestBlockID)) != 0 {
			normal = false
		}
		mp.bestBlockID = newBlockID
		mp.bestBlockNo = block.GetHeader().GetBlockNo()
		stateRoot := block.GetHeader().GetBlocksRootHash()
		if mp.stateDB == nil {
			mp.stateDB = mp.sdb.OpenNewStateDB(stateRoot)
			mp.Debug().Str("Hash", newBlockID.String()).
				Str("StateRoot", types.ToHashID(stateRoot).String()).
				Msg("new StateDB opened")
		} else if !bytes.Equal(mp.stateDB.GetRoot(), stateRoot) {
			if err := mp.stateDB.SetRoot(stateRoot); err != nil {
				mp.Error().Err(err).Msg("failed to set root of StateDB")
			}
		}
	}
	return normal
}

// input tx based ? or pool based?
// concurrency consideration,
func (mp *MemPool) removeOnBlockArrival(block *types.Block) error {
	var ag [2]time.Duration
	start := time.Now()
	mp.Lock()
	defer mp.Unlock()

	check := 0
	all := false
	dirty := map[types.AccountID]bool{}

	if !mp.setStateDB(block) {
		all = true
		mp.Debug().Int("cnt", len(mp.pool)).Msg("going to check all account's state")
	} else {
		for _, tx := range block.GetBody().GetTxs() {
			account := tx.GetBody().GetAccount()
			recipient := tx.GetBody().GetRecipient()
			if tx.HasNameAccount() {
				account = mp.getAddress(account)
			}
			if tx.HasNameRecipient() {
				recipient = mp.getAddress(recipient)
			}
			dirty[types.ToAccountID(account)] = true
			dirty[types.ToAccountID(recipient)] = true
		}
	}

	ag[0] = time.Since(start)
	start = time.Now()
	for acc, list := range mp.pool {
		if !all && dirty[acc] == false {
			continue
		}
		ns, err := mp.getAccountState(list.GetAccount())
		if err != nil {
			mp.Error().Err(err).Msg("getting Account status failed during removal")
			// TODO : ????
			continue
		}
		diff, delTxs := list.FilterByState(ns, mp.coinbasefee)
		mp.orphan -= diff
		for _, tx := range delTxs {
			delete(mp.cache, types.ToTxID(tx.GetHash())) // need lock
		}
		mp.releaseMemPoolList(list)
		check++
	}

	//FOR TEST
	for _, tx := range block.GetBody().GetTxs() {
		hid := types.ToTxID(tx.GetHash())
		if _, ok := mp.cache[hid]; !ok {
			continue
		}
		mp.Warn().Uint64("nonce on tx", tx.GetBody().GetNonce()).
			Msg("mismatch ditected")
		mp.deadtx++
	}
	ag[1] = time.Since(start)
	mp.Debug().Int("given", len(block.GetBody().GetTxs())).
		Int("check", check).
		Str("elapse1", ag[0].String()).
		Str("elapse2", ag[1].String()).
		Msg("delete txs on block")
	return nil
}

// signiture verification
func (mp *MemPool) verifyTx(tx types.Transaction) error {
	err := tx.Validate()
	if err != nil {
		return err
	}
	if !tx.GetTx().NeedNameVerify() {
		err = key.VerifyTx(tx.GetTx())
		if err != nil {
			return err
		}
	} else {
		mp.RLock()
		account := mp.getAddress(tx.GetBody().GetAccount())
<<<<<<< HEAD
		err = key.VerifyTxWithAddress(tx.GetTx(), account)
=======
		mp.RUnlock()
		err = key.VerifyTxWithAddress(tx, account)
>>>>>>> bf4b5698
		if err != nil {
			return err
		}
		if !tx.SetVerifedAccount(account) {
			mp.Warn().Str("account", string(account)).Msg("could not set verifed account")
		}
	}
	return nil
}
func (mp *MemPool) getAddress(account []byte) []byte {
	if mp.testConfig {
		return account
	}

	nameState, err := mp.getAccountState([]byte(types.AergoName))
	if err != nil {
		mp.Error().Str("for name", string(account)).Msgf("failed to get state %s", types.AergoName)
		return nil
	}
	scs, err := mp.stateDB.OpenContractState(types.ToAccountID([]byte(types.AergoName)), nameState)
	if err != nil {
		mp.Error().Str("for name", string(account)).Msgf("failed to open contract %s", types.AergoName)
		return nil
	}
	return name.GetAddress(scs, account)
}

// check tx sanity
// check if sender has enough balance
// check if recipient is valid name
// check tx account is lower than known value
func (mp *MemPool) validateTx(tx types.Transaction, account types.Address) error {

	ns, err := mp.getAccountState(account)
	if err != nil {
		return err
	}
	err = tx.ValidateWithSenderState(ns, mp.coinbasefee)
	if err != nil && err != types.ErrTxNonceToohigh {
		return err
	}

	//NOTE: don't overwrite err, if err == ErrTxNonceToohigh
	//because err should be ErrNonceToohigh if following validation has passed
	//this will be refactored soon

	switch tx.GetBody().GetType() {
	case types.TxType_NORMAL:
		if tx.GetTx().HasNameRecipient() {
			recipient := tx.GetBody().GetRecipient()
			recipientAddr := mp.getAddress(recipient)
			if recipientAddr == nil {
				return types.ErrTxInvalidRecipient
			}
		}
	case types.TxType_GOVERNANCE:
		aergoState, err := mp.getAccountState(tx.GetBody().GetRecipient())
		if err != nil {
			return err
		}
		aid := types.ToAccountID(tx.GetBody().GetRecipient())
		scs, err := mp.stateDB.OpenContractState(aid, aergoState)
		if err != nil {
			return err
		}
		switch string(tx.GetBody().GetRecipient()) {
		case types.AergoSystem:
			if err := system.ValidateSystemTx(account, tx.GetBody(),
				scs, mp.bestBlockNo+1); err != nil {
				return err
			}
		case types.AergoName:
			if err := name.ValidateNameTx(tx.GetBody(), scs); err != nil {
				return err
			}
		}
	}
	return err
}

func (mp *MemPool) exist(hash []byte) *types.Tx {
	v := make([][]byte, 1)
	v[0] = hash
	txs := mp.existEx(v)
	return txs[0]
}
func (mp *MemPool) existEx(hash [][]byte) []*types.Tx {
	mp.RLock()
	defer mp.RUnlock()

	var bucketHash []types.TxHash
	bucketHash = hash

	if len(bucketHash) > message.MaxReqestHashes {
		mp.Warn().Int("size", len(bucketHash)).
			Msg("too many hashes for MempoolExists")
		return nil
	}
	ret := make([]*types.Tx, len(bucketHash))
	for i, h := range bucketHash {
		if v, ok := mp.cache[types.ToTxID(h)]; ok {
			ret[i] = v.GetTx()
		}
	}
	return ret
}

func (mp *MemPool) acquireMemPoolList(acc []byte) (*TxList, error) {
	list := mp.getMemPoolList(acc)
	if list != nil {
		return list, nil
	}
	ns, err := mp.getAccountState(acc)
	if err != nil {
		return nil, err
	}
	id := types.ToAccountID(acc)
	mp.pool[id] = NewTxList(acc, ns)
	return mp.pool[id], nil
}

func (mp *MemPool) releaseMemPoolList(list *TxList) {
	if list.Empty() {
		id := types.ToAccountID(list.account)
		delete(mp.pool, id)
	}
}

func (mp *MemPool) getMemPoolList(acc []byte) *TxList {
	id := types.ToAccountID(acc)
	return mp.pool[id]
}

func (mp *MemPool) getAccountState(acc []byte) (*types.State, error) {
	if mp.testConfig {
		aid := types.ToAccountID(acc)
		strAcc := aid.String()
		bal := getBalanceByAccMock(strAcc)
		nonce := getNonceByAccMock(strAcc)
		//mp.Error().Str("acc:", strAcc).Int("nonce", int(nonce)).Msg("")
		return &types.State{Balance: new(big.Int).SetUint64(bal).Bytes(), Nonce: nonce}, nil
	}

	state, err := mp.stateDB.GetAccountState(types.ToAccountID(acc))

	if err != nil {
		mp.Fatal().Err(err).Str("sroot", enc.ToString(mp.stateDB.GetRoot())).Msg("failed to get state")

		//FIXME PANIC?
		//mp.Fatal().Err(err).Msg("failed to get state")
		return nil, err
	}
	/*
		if state.Balance == 0 {
			strAcc := types.EncodeAddress(acc)
			mp.Info().Str("address", strAcc).Msg("w t f")

		}
	*/
	return state, nil
}

func (mp *MemPool) notifyNewTx(tx types.Transaction) {
	mp.RequestTo(message.P2PSvc, &message.NotifyNewTransactions{
		Txs: []*types.Tx{tx.GetTx()},
	})
}

func (mp *MemPool) loadTxs() {
	time.Sleep(time.Second) // FIXME
	if !atomic.CompareAndSwapInt32(&mp.status, initial, loading) {
		return
	}
	defer atomic.StoreInt32(&mp.status, running)
	file, err := os.Open(mp.dumpPath)
	if err != nil {
		if !os.IsNotExist(err) {
			mp.Error().Err(err).Msg("Unable to open dump file")
		}
		return
	}
	reader := csv.NewReader(bufio.NewReader(file))

	var count int
	for {
		buf := types.Tx{}
		rc, err := reader.Read()
		if err != nil {
			if err != io.EOF {
				mp.Error().Err(err).Msg("err on read file during loading")
			}
			break
		}
		count++
		dataBuf, err := enc.ToBytes(rc[0])
		if err != nil {
			mp.Error().Err(err).Msg("err on decoding tx during loading")
			continue
		}
		err = proto.Unmarshal(dataBuf, &buf)
		if err != nil {
			mp.Error().Err(err).Msg("errr on unmarshalling tx during loading")
			continue
		}
		mp.put(types.NewTransaction(&buf)) // nolint: errcheck
	}

	mp.Info().Int("try", count).
		Int("drop", count-len(mp.cache)-mp.orphan).
		Int("suceed", len(mp.cache)).
		Int("orphan", mp.orphan).
		Msg("loading mempool done")
}

func (mp *MemPool) isRunning() bool {
	if atomic.LoadInt32(&mp.status) != running {
		mp.Info().Msg("skip to dump txs because mempool is not running yet")
		return false
	}
	return true
}
func (mp *MemPool) dumpTxsToFile() {

	if !mp.isRunning() {
		return
	}
	if len, _ := mp.Size(); len == 0 {
		os.Remove(mp.dumpPath) // nolint: errcheck
		return
	}

	file, err := os.Create(mp.dumpPath)
	if err != nil {
		mp.Error().Err(err).Msg("Unable to create file")
		return
	}
	defer file.Close() // nolint: errcheck

	writer := csv.NewWriter(bufio.NewWriter(file))
	defer writer.Flush() //nolint: errcheck

	mp.Lock()
	defer mp.Unlock()
	count := 0
	for _, list := range mp.pool {
		for _, v := range list.GetAll() {
			data, err := proto.Marshal(v.GetTx())
			if err != nil {
				continue
			}

			strData := enc.ToString(data)
			err = writer.Write([]string{strData})
			if err != nil {
				mp.Info().Err(err).Msg("writing encoded tx fail")
				break
			}
			count++
		}
	}
	mp.Info().Int("count", count).Str("path", mp.dumpPath).Msg("dump txs")
}<|MERGE_RESOLUTION|>--- conflicted
+++ resolved
@@ -443,12 +443,8 @@
 	} else {
 		mp.RLock()
 		account := mp.getAddress(tx.GetBody().GetAccount())
-<<<<<<< HEAD
+		mp.RUnlock()
 		err = key.VerifyTxWithAddress(tx.GetTx(), account)
-=======
-		mp.RUnlock()
-		err = key.VerifyTxWithAddress(tx, account)
->>>>>>> bf4b5698
 		if err != nil {
 			return err
 		}
