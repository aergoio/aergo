--- conflicted
+++ resolved
@@ -60,11 +60,7 @@
 	sdb           *state.ChainStateDB
 	bestBlockID   types.BlockID
 	bestBlockInfo *types.BlockHeaderInfo
-<<<<<<< HEAD
-	luaStateDB    *state.StateDB
-=======
 	stateDB       *statedb.StateDB
->>>>>>> 8f4e472c
 	verifier      *actor.PID
 	orphan        int
 	//cache       map[types.TxID]types.Transaction
@@ -447,15 +443,11 @@
 			} else {
 				mp.isPublic = cid.PublicNet
 				if !mp.isPublic {
-<<<<<<< HEAD
-					conf, err := enterprise.GetConf(mp.luaStateDB, enterprise.AccountWhite)
-=======
 					ecs, err := state.GetEnterpriseAccountState(mp.stateDB)
 					if err != nil {
 						mp.Warn().Err(err).Msg("failed to get whitelist")
 					}
 					conf, err := enterprise.GetConf(ecs, enterprise.AccountWhite)
->>>>>>> 8f4e472c
 					if err != nil {
 						mp.Warn().Err(err).Msg("failed to init whitelist")
 					}
@@ -599,11 +591,7 @@
 		return account
 	}
 
-<<<<<<< HEAD
-	scs, err := mp.luaStateDB.GetNameAccountState()
-=======
 	scs, err := state.GetNameAccountState(mp.stateDB)
->>>>>>> 8f4e472c
 	if err != nil {
 		mp.Error().Str("for name", string(account)).Msgf("failed to open contract %s", types.AergoName)
 		return nil
@@ -675,21 +663,13 @@
 			return err
 		}
 		aid := types.ToAccountID(tx.GetBody().GetRecipient())
-<<<<<<< HEAD
-		scs, err := mp.luaStateDB.OpenContractState(aid, aergoState)
-=======
 		scs, err := state.OpenContractState(aid, aergoState, mp.stateDB)
->>>>>>> 8f4e472c
 		if err != nil {
 			return err
 		}
 		switch string(tx.GetBody().GetRecipient()) {
 		case types.AergoSystem:
-<<<<<<< HEAD
-			sender, err := mp.luaStateDB.GetAccountStateV(account)
-=======
 			sender, err := state.GetAccountState(account, mp.stateDB)
->>>>>>> 8f4e472c
 			if err != nil {
 				return err
 			}
@@ -701,11 +681,7 @@
 				return err
 			}
 		case types.AergoName:
-<<<<<<< HEAD
-			sender, err := mp.luaStateDB.GetAccountStateV(account)
-=======
 			sender, err := state.GetAccountState(account, mp.stateDB)
->>>>>>> 8f4e472c
 			if err != nil {
 				return err
 			}
@@ -713,19 +689,11 @@
 				return err
 			}
 		case types.AergoEnterprise:
-<<<<<<< HEAD
-			enterprisecs, err := mp.luaStateDB.GetEnterpriseAccountState()
-			if err != nil {
-				return err
-			}
-			sender, err := mp.luaStateDB.GetAccountStateV(account)
-=======
 			enterprisecs, err := state.GetEnterpriseAccountState(mp.stateDB)
 			if err != nil {
 				return err
 			}
 			sender, err := state.GetAccountState(account, mp.stateDB)
->>>>>>> 8f4e472c
 			if err != nil {
 				return err
 			}
