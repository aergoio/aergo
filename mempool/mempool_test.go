/**
 *  @file
 *  @copyright defined in aergo/LICENSE.txt
 */
package mempool

import (
	"encoding/binary"
	"math/big"
	"math/rand"
	"os"
	"sync/atomic"
	"testing"

	"github.com/aergoio/aergo/account/key"
	"github.com/aergoio/aergo/config"
	"github.com/aergoio/aergo/types"
	"github.com/btcsuite/btcd/btcec"
	"github.com/stretchr/testify/assert"
)

const (
	maxAccount       = 1000
	maxRecipient     = 1000
	maxBlockBodySize = 10485760
)

var (
	pool      *MemPool
	accs      [maxAccount][]byte
	sign      [maxAccount]*btcec.PrivateKey
	recipient [maxRecipient][]byte
)

func _itobU32(argv uint32) []byte {
	bs := make([]byte, 4)
	binary.LittleEndian.PutUint32(bs, argv)
	return bs
}

func getAccount(tx *types.Tx) string {
	ab := tx.GetBody().GetAccount()
	aid := types.ToAccountID(ab)
	as := aid.String()
	return as
}

func simulateBlockGen(txs ...types.Transaction) error {
	lock.Lock()
	inblock := make([]*types.Tx, 0)
	for _, tx := range txs {
		inblock = append(inblock, tx.GetTx())
		acc := getAccount(tx.GetTx())
		n := tx.GetBody().GetNonce()
		nonce[acc] = n
		_, ok := balance[acc]
		if !ok {
			balance[acc] = defaultBalance
		}
		balance[acc] -= tx.GetBody().GetAmountBigInt().Uint64()
	}
	lock.Unlock()
	pool.removeOnBlockArrival(
		&types.Block{
			Body: &types.BlockBody{
				Txs: inblock,
			}})

	//bestBlockNo++
	return nil
}
func initTest(t *testing.T) {
	serverCtx := config.NewServerContext("", "")
	cfg := serverCtx.GetDefaultConfig().(*config.Config)
	pool = NewMemPoolService(cfg, nil)
	pool.testConfig = true
	pool.BeforeStart()

	for i := 0; i < maxAccount; i++ {
		privkey, err := btcec.NewPrivateKey(btcec.S256())
		if err != nil {
			t.Fatalf("failed to init test (%s)", err)
		}
		//gen new address
		accs[i] = key.GenerateAddress(&privkey.PublicKey)
		sign[i] = privkey
		recipient[i] = _itobU32(uint32(i))
	}
}
func deinitTest() {

}

func sameTx(a *types.Tx, b *types.Tx) bool {
	return types.ToTxID(a.Hash) == types.ToTxID(b.Hash)
}
func sameTxs(a []types.Transaction, b []types.Transaction) bool {
	if len(a) != len(b) {
		return false
	}
	check := false
	for _, txa := range a {
		check = false
		for _, txb := range b {
			if sameTx(txa.GetTx(), txb.GetTx()) {
				check = true
				break
			}
		}
		if !check {
			break
		}
	}
	return check
}
func genTx(acc int, rec int, nonce uint64, amount uint64) types.Transaction {
	tx := types.Tx{
		Body: &types.TxBody{
			Nonce:     nonce,
			Account:   accs[acc],
			Recipient: recipient[rec],
			Amount:    new(big.Int).SetUint64(amount).Bytes(),
		},
	}
	tx.Hash = tx.CalculateTxHash()
	//key.SignTx(&tx, sign[acc])
	return types.NewTransaction(&tx)
}

/*
func TestTxSize(t *testing.T) {
	initTest(t)
	defer deinitTest()

	var b []byte
	b = make([]byte, txMaxSize)
	tx := &types.Tx{
		Body: &types.TxBody{
			Nonce:     1,
			Account:   accs[0],
			Recipient: recipient[0],
			Amount:    new(big.Int).SetUint64(1).Bytes(),
			Payload:   b,
		},
	}
	tx.Hash = tx.CalculateTxHash()
	err := pool.put(tx)
	assert.EqualError(t, err, types.ErrTxSizeExceedLimit.Error(), "wrong err")
}
*/

func TestInvalidTransaction(t *testing.T) {

	initTest(t)
	defer deinitTest()
	err := pool.put(genTx(0, 1, 1, defaultBalance*2))
	assert.EqualError(t, err, types.ErrInsufficientBalance.Error(), "wrong err")

	err = pool.put(genTx(0, 1, 1, 1))
	assert.NoError(t, err, "tx should be accepted")

	err = pool.put(genTx(0, 1, 1, 1))
	assert.EqualError(t, err, types.ErrTxAlreadyInMempool.Error(), "tx should be denied")

	txs := []types.Transaction{genTx(0, 1, 1, 1)}
	simulateBlockGen(txs...)

	err = pool.put(genTx(0, 1, 1, 1))
	assert.EqualError(t, err, types.ErrTxNonceTooLow.Error(), "tx should be denied")
}

/*
func TestInvalidTransactions(t *testing.T) {
	initTest(t)
	defer deinitTest()
	tx := genTx(0, 1, 1, 1)

	key.SignTx(tx, sign[1])
	err := pool.put(tx)
	if err == nil {
		t.Errorf("put invalid tx should be failed")
	}

	tx.Body.Sign = nil
	tx.Hash = tx.CalculateTxHash()

	err = pool.put(tx)
	if err == nil {
		t.Errorf("put invalid tx should be failed")
	}
}
*/

func TestOrphanTransaction(t *testing.T) {

	initTest(t)
	defer deinitTest()

	err := pool.put(genTx(0, 1, 1, 2))
	assert.NoError(t, err, "tx should be accepted")

	// tx inject order : 1 3 5 2 4 10 9 8 7 6
	// non-sequential nonce should be accepted (orphan) but not counted
	err = pool.put(genTx(0, 1, 3, 2))
	assert.NoError(t, err, "tx should be accepted")

	err = pool.put(genTx(0, 1, 5, 2))
	assert.NoError(t, err, "tx should be accepted")

	total, orphan := pool.Size()
	assert.EqualValuesf(t, []int{total, orphan}, []int{3, 2}, "wrong mempool stat")

	err = pool.put(genTx(0, 1, 2, 2))
	assert.NoError(t, err, "tx should be accepted")

	total, orphan = pool.Size()
	assert.EqualValuesf(t, []int{total, orphan}, []int{4, 1}, "wrong mempool stat")

	err = pool.put(genTx(0, 1, 4, 2))
	assert.NoError(t, err, "tx should be accepted")

	total, orphan = pool.Size()
	assert.EqualValuesf(t, []int{total, orphan}, []int{5, 0}, "wrong mempool stat")

	err = pool.put(genTx(0, 1, 10, 2))
	assert.NoError(t, err, "tx should be accepted")

	err = pool.put(genTx(0, 1, 9, 2))
	assert.NoError(t, err, "tx should be accepted")

	err = pool.put(genTx(0, 1, 8, 2))
	assert.NoError(t, err, "tx should be accepted")

	err = pool.put(genTx(0, 1, 7, 2))
	assert.NoError(t, err, "tx should be accepted")

	total, orphan = pool.Size()
	assert.EqualValuesf(t, []int{total, orphan}, []int{9, 4}, "wrong mempool stat")

	err = pool.put(genTx(0, 1, 6, 2))
	assert.NoError(t, err, "tx should be accepted")

	total, orphan = pool.Size()
	assert.EqualValuesf(t, []int{total, orphan}, []int{10, 0}, "wrong mempool stat")
}

func TestBasics2(t *testing.T) {
	initTest(t)
	defer deinitTest()
	txs := make([]*types.Tx, 0)

	accCount := 1000
	txCount := 1000
	nonce := make([]uint64, txCount)
	for i := 0; i < txCount; i++ {
		nonce[i] = uint64(i + 1)
	}

	for i := 0; i < accCount; i++ {
		rand.Shuffle(txCount, func(i, j int) {
			nonce[i], nonce[j] = nonce[j], nonce[i]
		})
		for j := 0; j < txCount; j++ {
			tmp := genTx(i, 0, nonce[j], uint64(i+1))
			txs = append(txs, tmp.GetTx())
		}
	}

	for _, tx := range txs {
		err := pool.put(types.NewTransaction(tx))
		assert.NoError(t, err, "tx should be accepted")
	}

	txsMempool, err := pool.get(maxBlockBodySize * 10)
	assert.NoError(t, err, "get failed")
	assert.Equal(t, len(txsMempool), len(txs))
}

// gen sequential transactions
// check mempool internal states
func TestBasics(t *testing.T) {
	initTest(t)
	defer deinitTest()
	txs := make([]types.Transaction, 0)

	accCount := 10
	txCount := 10
	nonce := make([]uint64, txCount)
	for i := 0; i < txCount; i++ {
		nonce[i] = uint64(i + 1)
	}
	for i := 0; i < accCount; i++ {
		rand.Shuffle(txCount, func(i, j int) {
			nonce[i], nonce[j] = nonce[j], nonce[i]
		})
		for j := 0; j < txCount; j++ {
			tmp := genTx(i, 0, nonce[j], uint64(i+1))
			txs = append(txs, tmp)
		}
	}

	errs := pool.puts(txs...)
	assert.Equal(t, len(errs), accCount*txCount, "error length is different")

	for i := 0; i < len(errs); i++ {
		assert.NoError(t, errs[i], "%dth tx failed", i)
	}

	txsMempool, err := pool.get(maxBlockBodySize)
	assert.NoError(t, err, "get failed")
	assert.Equal(t, len(txsMempool), len(txs))
}

func TestDeleteOTxs(t *testing.T) {
	initTest(t)
	defer deinitTest()
	txs := make([]types.Transaction, 0)
	for i := 0; i < 5; i++ {
		tmp := genTx(0, 0, uint64(i+1), uint64(i+1))
		txs = append(txs, tmp)
	}
	pool.puts(txs...)

	total, orphan := pool.Size()
	assert.EqualValuesf(t, []int{total, orphan}, []int{5, 0}, "wrong mempool stat")

	txs[4] = genTx(0, 1, 5, 150)
	simulateBlockGen(txs...)

	total, orphan = pool.Size()
	assert.EqualValuesf(t, []int{total, orphan}, []int{0, 0}, "wrong mempool stat")
}

// add 100 sequential txs and simulate to generate block 10time.
// each block contains 10 txs
func TestBasicDeleteOnBlockConnect(t *testing.T) {
	initTest(t)
	defer deinitTest()
	txs := make([]types.Transaction, 0)

	for i := 0; i < 100; i++ {
		tmp := genTx(0, 0, uint64(i+1), uint64(i+1))
		txs = append(txs, tmp)
	}
	pool.puts(txs...)

	total, orphan := pool.Size()
	assert.EqualValuesf(t, []int{total, orphan}, []int{100, 0}, "wrong mempool stat")

	//suppose 10 txs are select into new block
	for j := 0; j < 10; j++ {
		simulateBlockGen(txs[:10]...)

		total, orphan := pool.Size()
		assert.EqualValuesf(t, []int{total, orphan}, []int{10 * (9 - j), 0}, "wrong mempool stat")

		removed := txs[:10]

		for _, tx := range removed {
<<<<<<< HEAD
			found := pool.exist(tx.Hash)
=======
			found := pool.exists(tx.GetHash())
>>>>>>> 65cd00f8
			assert.Nil(t, found, "wrong transaction removed")
		}

		leftover := txs[10:]
		for _, tx := range leftover {
<<<<<<< HEAD
			found := pool.exist(tx.Hash)
=======
			found := pool.exists(tx.GetHash())
>>>>>>> 65cd00f8
			assert.NotNil(t, found, "wrong transaction removed")
		}
		txs = txs[10:]
	}

	l, e := pool.get(maxBlockBodySize)
	assert.NoError(t, e, "get should succeed")
	assert.Equalf(t, len(l), 0, "leftover found")
}

func TestDeleteInvokeRearrange(t *testing.T) {

	initTest(t)
	defer deinitTest()
	txs := make([]types.Transaction, 0)

	missing := map[int]bool{
		7: true, 8: true, 9: true,
		17: true, 18: true, 19: true,
		27: true, 28: true, 29: true,
		33: true, 34: true, 35: true,
		50: true}

	for i := 1; i < 51; i++ {
		tmp := genTx(0, 0, uint64(i), uint64(i))
		txs = append(txs, tmp)
		if _, v := missing[i]; v {
			continue
		}
		assert.NoError(t, pool.put(tmp), "tx should be accepted")
	}

	total, orphan := pool.Size()
	assert.EqualValuesf(t, []int{total, orphan}, []int{37, 31}, "wrong mempool stat")

	// txs currently
	// ready: 1~6 orphan: 10~16, 20~26, 30~32, 36~49
	// test senario : check boundary, middle, end of each tx chunk
	// 1. gen block including 1~4
	// 2. gen block including 5~8
	// 3. gen block including 9~13
	// 4. gen block including  14~28
	// 5. gen block including 29~30
	// 6. gen block including 31~32
	// 7. gen block including 33~35
	// 8. gen blocin including ~50
	start := []int{1, 5, 9, 14, 29, 31, 33, 36}
	end := []int{4, 8, 13, 28, 30, 32, 35, 50}
	for i := 0; i < len(start); i++ {
		s, e := start[i]-1, end[i]
		simulateBlockGen(txs[s:e]...)

		//p1, p2 := pool.Size()
		//t.Errorf("%d, %d, %d", i, p1, p2)
		removed := txs[s:e]
		for _, tx := range removed {
<<<<<<< HEAD
			found := pool.exist(tx.Hash)
=======
			found := pool.exists(tx.GetHash())
>>>>>>> 65cd00f8
			assert.Nil(t, found, "wrong transaction removed")
		}

		leftover := txs[e:]
		for _, tx := range leftover {
			n := tx.GetBody().GetNonce()
			if _, v := missing[int(n)]; v {
				continue
			}
<<<<<<< HEAD
			if pool.exist(tx.Hash) == nil {
=======
			if pool.exists(tx.GetHash()) == nil {
>>>>>>> 65cd00f8
				t.Errorf("wrong tx removed [%s]", tx.GetBody().String())
			}
		}
	}
}

func TestSwitchingBestBlock(t *testing.T) {
	initTest(t)
	defer deinitTest()

	txs := make([]types.Transaction, 0)
	tx0 := genTx(0, 1, 1, 1)
	tx1 := genTx(0, 1, 2, 1)
	txs = append(txs, tx0, tx1)

	err := pool.puts(txs...)
	if len(err) != 2 || err[0] != nil || err[1] != nil {
		t.Errorf("put should succeed, %s", err)
	}
	simulateBlockGen(txs...)

	tx2 := genTx(0, 1, 3, 1)
	if err := pool.put(tx2); err != nil {
		t.Errorf("put should succeed, %s", err)
	}
	ready, orphan := pool.Size()
	if ready != 1 || orphan != 0 {
		t.Errorf("size wrong:%d, %d", ready, orphan)
	}

	simulateBlockGen(txs[:1]...)

	ready, orphan = pool.Size()
	if ready != 1 || orphan != 1 {
		t.Errorf("size wrong:%d, %d", ready, orphan)
	}

	tx4 := genTx(0, 1, 5, 1)
	if err := pool.put(tx4); err != nil {
		t.Errorf("put should succeed, %s", err)
	}

	ready, orphan = pool.Size()
	if ready != 2 || orphan != 2 {
		t.Errorf("size wrong:%d, %d", ready, orphan)
	}

	if err := pool.put(tx1); err != nil {
		t.Errorf("put should succeed, %s", err)
	}
	ready, orphan = pool.Size()
	if ready != 3 || orphan != 1 {
		t.Errorf("size wrong:%d, %d", ready, orphan)
	}
}

func TestDumpAndLoad(t *testing.T) {
	initTest(t)
	//set temporary path for test
	pool.dumpPath = "./mempool_dump_test"
	txs := make([]*types.Tx, 0)

	if _, err := os.Stat(pool.dumpPath); os.IsExist(err) {
		if os.Remove(pool.dumpPath) != nil {
			t.Errorf("init test failed (rm %s failed)", pool.dumpPath)
		}
	}

	pool.dumpTxsToFile()
	if _, err := os.Stat(pool.dumpPath); !os.IsNotExist(err) {
		t.Errorf("err should be NotExist ,but %s", err)
	}

	if !atomic.CompareAndSwapInt32(&pool.status, initial, running) {
		t.Errorf("pool status should be initial, but %d", pool.status)
	}
	pool.dumpTxsToFile()
	if _, err := os.Stat(pool.dumpPath); !os.IsNotExist(err) {
		t.Errorf("err should be NotExist ,but %s", err)
	}

	for i := 0; i < 100; i++ {
		tmp := genTx(0, 0, uint64(i+1), uint64(i+1))
		txs = append(txs, tmp.GetTx())
		if err := pool.put(tmp); err != nil {
			t.Errorf("put should succeed, %s", err)
		}
	}

	pool.dumpTxsToFile()
	if _, err := os.Stat(pool.dumpPath); err != nil {
		t.Errorf("dump file should be created but, %s", err)
	}
	deinitTest()

	initTest(t)
	pool.dumpPath = "./mempool_dump_test"
	ready, orphan := pool.Size()
	if ready != 0 || orphan != 0 {
		t.Errorf("size wrong:%d, %d", ready, orphan)
	}
	if !atomic.CompareAndSwapInt32(&pool.status, initial, running) {
		t.Errorf("pool status should be initial, but %d", pool.status)
	}
	pool.loadTxs()
	ready, orphan = pool.Size()
	if ready != 0 || orphan != 0 {
		t.Errorf("size wrong:%d, %d", ready, orphan)
	}

	if !atomic.CompareAndSwapInt32(&pool.status, running, initial) {
		t.Errorf("pool status should be initial, but %d", pool.status)
	}

	pool.loadTxs()
	ready, orphan = pool.Size()
	if ready != 100 || orphan != 0 {
		t.Errorf("size wrong:%d, %d", ready, orphan)
	}
	deinitTest()
	os.Remove(pool.dumpPath) // nolint: errcheck
}

func TestEvitOnProfit(t *testing.T) {
	initTest(t)
	defer deinitTest()

	if err := pool.put(genTx(0, 0, 1, 3)); err != nil {
		t.Errorf("put should succeed, %s", err)
	}
	if err := pool.put(genTx(0, 0, 1, 10)); err == nil {
		t.Errorf("put should failed") //FIXME
	}

	if err := pool.put(genTx(0, 0, 5, 3)); err != nil {
		t.Errorf("put should succeed, %s", err)
	}
	pool.put(genTx(0, 0, 6, 3))
	pool.put(genTx(0, 0, 7, 3))

	if err := pool.put(genTx(0, 0, 6, 10)); err == nil {
		t.Errorf("put should failed") // FIXME
	}
}

func TestDeleteInvokePriceFilterOut(t *testing.T) {
	initTest(t)
	defer deinitTest()

	checkRemainder := func(total int, orphan int) {
		w, o := pool.Size()
		if w != total || o != orphan {
			t.Fatalf("pool should have %d tx(%d orphans) but(%d/%d)\n", total, orphan, w, o)
		}
	}
	txs := make([]types.Transaction, 0)
	txs = append(txs, genTx(0, 1, 1, defaultBalance-6))
	txs = append(txs, genTx(0, 1, 2, 2))
	txs = append(txs, genTx(0, 1, 3, 10))
	txs = append(txs, genTx(0, 1, 4, 5))

	for _, tx := range txs {
		pool.put(tx)
	}
	checkRemainder(len(txs), 0)
	simulateBlockGen(txs[:1]...)

	checkRemainder(2, 1)
	simulateBlockGen(txs[1:2]...)
	checkRemainder(0, 0)
}<|MERGE_RESOLUTION|>--- conflicted
+++ resolved
@@ -357,21 +357,13 @@
 		removed := txs[:10]
 
 		for _, tx := range removed {
-<<<<<<< HEAD
-			found := pool.exist(tx.Hash)
-=======
-			found := pool.exists(tx.GetHash())
->>>>>>> 65cd00f8
+			found := pool.exist(tx.GetHash())
 			assert.Nil(t, found, "wrong transaction removed")
 		}
 
 		leftover := txs[10:]
 		for _, tx := range leftover {
-<<<<<<< HEAD
-			found := pool.exist(tx.Hash)
-=======
-			found := pool.exists(tx.GetHash())
->>>>>>> 65cd00f8
+			found := pool.exist(tx.GetHash())
 			assert.NotNil(t, found, "wrong transaction removed")
 		}
 		txs = txs[10:]
@@ -428,11 +420,7 @@
 		//t.Errorf("%d, %d, %d", i, p1, p2)
 		removed := txs[s:e]
 		for _, tx := range removed {
-<<<<<<< HEAD
-			found := pool.exist(tx.Hash)
-=======
-			found := pool.exists(tx.GetHash())
->>>>>>> 65cd00f8
+			found := pool.exist(tx.GetHash())
 			assert.Nil(t, found, "wrong transaction removed")
 		}
 
@@ -442,11 +430,7 @@
 			if _, v := missing[int(n)]; v {
 				continue
 			}
-<<<<<<< HEAD
-			if pool.exist(tx.Hash) == nil {
-=======
-			if pool.exists(tx.GetHash()) == nil {
->>>>>>> 65cd00f8
+			if pool.exist(tx.GetHash()) == nil {
 				t.Errorf("wrong tx removed [%s]", tx.GetBody().String())
 			}
 		}
