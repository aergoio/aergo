set -e
source common.sh

fork_version=$1
<<<<<<< HEAD

=======
>>>>>>> e2741478


echo "-- deploy --"

deploy ../contract/vm_dummy/test_files/feature_luacryptoverifyproof.lua

get_receipt $txhash

status=$(cat receipt.json | jq .status | sed 's/"//g')
address=$(cat receipt.json | jq .contractAddress | sed 's/"//g')

assert_equals "$status" "CREATED"


echo "-- call 1 --"

txhash=$(../bin/aergocli --keystore . --password bmttest \
  contract call AmPpcKvToDCUkhT1FJjdbNvR4kNDhLFJGHkSqfjWe3QmHm96qv4R \
  $address verifyProofRaw "[]" | jq .hash | sed 's/"//g')

get_receipt $txhash

status=$(cat receipt.json | jq .status | sed 's/"//g')
ret=$(cat receipt.json | jq .ret | sed 's/"//g')
gasUsed=$(cat receipt.json | jq .gasUsed | sed 's/"//g')

assert_equals "$status"   "SUCCESS"
#assert_equals "$ret"      "{}"

if [ "$fork_version" -eq "4" ]; then
  assert_equals "$gasUsed"  "160281"
else
  assert_equals "$gasUsed"  "154137"
fi


echo "-- call 2 --"

txhash=$(../bin/aergocli --keystore . --password bmttest \
  contract call AmPpcKvToDCUkhT1FJjdbNvR4kNDhLFJGHkSqfjWe3QmHm96qv4R \
  $address verifyProofHex "[]" | jq .hash | sed 's/"//g')

get_receipt $txhash

status=$(cat receipt.json | jq .status | sed 's/"//g')
ret=$(cat receipt.json | jq .ret | sed 's/"//g')
gasUsed=$(cat receipt.json | jq .gasUsed | sed 's/"//g')

assert_equals "$status"   "SUCCESS"
#assert_equals "$ret"      "{}"

if [ "$fork_version" -eq "4" ]; then
  assert_equals "$gasUsed"  "108404"
else
  assert_equals "$gasUsed"  "108404"
fi<|MERGE_RESOLUTION|>--- conflicted
+++ resolved
@@ -2,10 +2,6 @@
 source common.sh
 
 fork_version=$1
-<<<<<<< HEAD
-
-=======
->>>>>>> e2741478
 
 
 echo "-- deploy --"
