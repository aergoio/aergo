--- conflicted
+++ resolved
@@ -2,10 +2,6 @@
 source common.sh
 
 fork_version=$1
-<<<<<<< HEAD
-
-=======
->>>>>>> 2cc556e2
 
 
 echo "-- deploy --"
