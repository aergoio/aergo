--- conflicted
+++ resolved
@@ -101,11 +101,7 @@
   # wait for a total of (0.4 * 100) = 40 seconds
 
   while true; do
-<<<<<<< HEAD
-    output=$(../bin/aergocli receipt get $txhash --port $query_port 2>&1 > receipt.json)
-=======
     output=$(../bin/aergocli receipt get $txhash 2>&1 > receipt.json)
->>>>>>> f2188ccf
 
     #echo "output: $output"
 
