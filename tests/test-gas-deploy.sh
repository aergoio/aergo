--- conflicted
+++ resolved
@@ -2,10 +2,6 @@
 source common.sh
 
 fork_version=$1
-<<<<<<< HEAD
-
-=======
->>>>>>> d48fdf49
 
 
 echo "-- deploy --"
