package cmd

import (
	"bytes"
	"context"
	"encoding/json"
	"errors"
	"fmt"
	"os"
	"strconv"

	luacEncoding "github.com/aergoio/aergo/v2/cmd/aergoluac/encoding"
	luac "github.com/aergoio/aergo/v2/cmd/aergoluac/util"
	"github.com/aergoio/aergo/v2/internal/common"
	"github.com/aergoio/aergo/v2/internal/enc/base58"
	"github.com/aergoio/aergo/v2/internal/enc/hex"
	"github.com/aergoio/aergo/v2/types"
	aergorpc "github.com/aergoio/aergo/v2/types"
	"github.com/aergoio/aergo/v2/types/jsonrpc"
	"github.com/spf13/cobra"
)

var (
	client        *ConnClient
	admClient     types.AdminRPCServiceClient
	data          string
	nonce         uint64
	toJSON        bool
	gover         bool
	feeDelegation bool
	contractID    string
	gas           uint64
)

func intListToString(ns []int, word string) string {
	if ns == nil || len(ns) == 0 {
		return ""
	}
	if len(ns) == 1 {
		return strconv.Itoa(ns[0])
	}
	slice := ns[:len(ns)-1]
	end := strconv.Itoa(ns[len(ns)-1])
	ret := ""
	for idx, n := range slice {
		ret += strconv.Itoa(n)
		if idx < len(ns)-2 {
			ret += ", "
		}
	}
	return fmt.Sprintf("%s %s %s", ret, word, end)
}

func nArgs(ns []int) cobra.PositionalArgs {
	return func(cmd *cobra.Command, args []string) error {
		for _, n := range ns {
			if n == len(args) {
				return nil
			}
		}
		return fmt.Errorf("requires exactly %s args but received %d", intListToString(ns, "or"), len(args))
	}
}

func init() {
	contractCmd := &cobra.Command{
		Use:   "contract [flags] subcommand",
		Short: "Contract command",
	}
	contractCmd.PersistentFlags().Uint64VarP(&gas, "gaslimit", "g", 0, "Gas limit")

	deployCmd := &cobra.Command{
		Use: `deploy [flags] <creatorAddress> <path-to-lua-file> [args]
  aergocli contract deploy [flags] <creatorAddress> --payload 'payload string' [args]
  
  You can pass arguments to the constructor() function by passing a JSON string as the optional final parameter, e.g. '[1, "test"]'`,
		Short:                 "Deploy a contract to the server",
		Args:                  nArgs([]int{1, 2, 3}),
		RunE:                  runDeployCmd,
		DisableFlagsInUseLine: true,
	}
	deployCmd.PersistentFlags().Uint64Var(&nonce, "nonce", 0, "manually set a nonce (default: set nonce automatically)")
	deployCmd.PersistentFlags().StringVar(&data, "payload", "", "result of compiling a contract with aergoluac")
	deployCmd.PersistentFlags().StringVar(&amount, "amount", "0", "amount of token to send with deployment, in aer")
	deployCmd.PersistentFlags().StringVarP(&contractID, "redeploy", "r", "", "redeploy the contract")
	deployCmd.Flags().StringVar(&pw, "password", "", "password (optional, will be asked on the terminal if not given)")

	callCmd := &cobra.Command{
		Use: `call [flags] <sender> <contract> <funcname> [args]

  You can pass function arguments by passing a JSON string as the optional final parameter, e.g. "[1, 2, 3]".`,
		Short: "Call a contract function",
		Args:  nArgs([]int{3, 4}),
		RunE:  runCallCmd,
	}
	callCmd.PersistentFlags().Uint64Var(&nonce, "nonce", 0, "manually set a nonce (default: set nonce automatically)")
	callCmd.PersistentFlags().StringVar(&amount, "amount", "0", "amount of token to send with call, in aer")
	callCmd.PersistentFlags().StringVar(&chainIdHash, "chainidhash", "", "chain id hash value encoded by base58")
	callCmd.PersistentFlags().BoolVar(&toJSON, "tojson", false, "display json transaction instead of sending to blockchain")
	callCmd.PersistentFlags().BoolVar(&gover, "governance", false, "setting type")
	callCmd.PersistentFlags().BoolVar(&feeDelegation, "delegation", false, "request fee delegation to contract")
	callCmd.Flags().StringVar(&pw, "password", "", "password (optional, will be asked on the terminal if not given)")

	stateQueryCmd := &cobra.Command{
		Use:   "statequery [flags] <contractAddress> <varname> [varindex]",
		Short: "query the state of a contract with variable name and optional index",
		Args:  cobra.MinimumNArgs(2),
		RunE:  runQueryStateCmd,
	}
	stateQueryCmd.Flags().StringVar(&stateroot, "root", "", "Query the state at a specified state root")
	stateQueryCmd.Flags().BoolVar(&compressed, "compressed", false, "Get a compressed proof for the state")

	contractCmd.AddCommand(
		deployCmd,
		callCmd,
		&cobra.Command{
			Use:   "abi [flags] <contractAddress>",
			Short: "Get ABI of the contract",
			Args:  cobra.ExactArgs(1),
			RunE:  runGetABICmd,
		},
		&cobra.Command{
			Use:   "query [flags] <contractAddress> <funcname> [args]",
			Short: "Query contract by executing read-only function",
			Args:  cobra.MinimumNArgs(2),
			RunE:  runQueryCmd,
		},
		stateQueryCmd,
	)
	rootCmd.AddCommand(contractCmd)
}

func isHexString(s string) bool {
	// check is the input has even number of characters
	if len(s)%2 != 0 {
		return false
	}
	// check if the input contains only hex characters
	for _, c := range s {
		if !((c >= '0' && c <= '9') || (c >= 'a' && c <= 'f') || (c >= 'A' && c <= 'F')) {
			return false
		}
	}
	return true
}

func runDeployCmd(cmd *cobra.Command, args []string) error {
	var err error
	var code []byte
	var deployArgs []byte

	cmd.SilenceUsage = true

	creator, err := types.DecodeAddress(args[0])
	if err != nil {
		return fmt.Errorf("could not decode address: %v", err.Error())
	}

	if nonce == 0 {
		state, err := client.GetState(context.Background(), &types.SingleBytes{Value: creator})
		if err != nil {
			return fmt.Errorf("failed to get creator account's state: %v", err.Error())
		}
		nonce = state.GetNonce() + 1
	}

	chainInfo, err := client.GetChainInfo(context.Background(), &types.Empty{})
	if err != nil {
		return fmt.Errorf("could not retrieve chain info: %v", err.Error())
	}

	var payload []byte
	if len(data) == 0 {
		if chainInfo.Id.Version < 4 {
			cmd.SilenceUsage = false
			return errors.New("for old hardforks use aergoluac and --payload method instead")
		}
		if len(args) < 2 {
			cmd.SilenceUsage = false
			return errors.New("not enough arguments")
		}
		code, err = os.ReadFile(args[1])
		if err != nil {
			return fmt.Errorf("failed to read code file: %v", err.Error())
		}
<<<<<<< HEAD
		if len(args) == 3 {
=======
		var abi []byte
		abi, err = os.ReadFile(args[2])
		if err != nil {
			return fmt.Errorf("failed to read abi file: %v", err.Error())
		}
		if len(args) == 4 {
>>>>>>> 8b82c7c9
			var ci types.CallInfo
			err = json.Unmarshal([]byte(args[2]), &ci.Args)
			if err != nil {
				return fmt.Errorf("failed to parse arguments (JSON): %v", err.Error())
			}
			deployArgs = []byte(args[2])
		}
		payload = luac.NewLuaCodePayload(luac.LuaCode(code), deployArgs)
	} else {
		if chainInfo.Id.Version >= 4 {
			cmd.SilenceUsage = false
			return errors.New("this chain only accepts deploy in plain source code\nuse the other method instead")
		}
		if len(args) == 2 {
			var ci types.CallInfo
			err = json.Unmarshal([]byte(args[1]), &ci.Args)
			if err != nil {
				return fmt.Errorf("failed to parse JSON: %v", err.Error())
			}
			deployArgs = []byte(args[1])
		}
		// check if the data is in hex format
		if isHexString(data) {
			if deployArgs != nil {
				cmd.SilenceUsage = false
				return errors.New("the call arguments are expected to be already on the hex data")
			}
			// the data is expected to be copied from aergoscan view of
			// the transaction that deployed the contract
			payload, err = hex.Decode(data)
		} else {
			// the data is the output of aergoluac
			code, err = luacEncoding.DecodeCode(data)
			if err != nil {
				return fmt.Errorf("failed to decode code: %v", err.Error())
			}
			payload = luac.NewLuaCodePayload(luac.LuaCode(code), deployArgs)
		}
	}

	amountBigInt, err := jsonrpc.ParseUnit(amount)
	if err != nil {
		return fmt.Errorf("failed to parse amount: %v", err.Error())
	}

	txType := types.TxType_DEPLOY
	var recipient []byte
	if len(contractID) > 0 {
		txType = types.TxType_REDEPLOY
		recipient, err = types.DecodeAddress(contractID)
		if err != nil {
			return fmt.Errorf("failed to decode contract address: %v", err.Error())
		}
	}

	tx := &types.Tx{
		Body: &types.TxBody{
			Nonce:     nonce,
			Account:   creator,
			Payload:   payload,
			Amount:    amountBigInt.Bytes(),
			GasLimit:  gas,
			Type:      txType,
			Recipient: recipient,
		},
	}
	cmd.Println(sendTX(cmd, tx, creator))
	return nil
}

func runCallCmd(cmd *cobra.Command, args []string) error {
	cmd.SilenceUsage = true

	caller, err := types.DecodeAddress(args[0])
	if err != nil {
		return fmt.Errorf("could not decode sender address: %v", err.Error())
	}
	if nonce == 0 {
		state, err := client.GetState(context.Background(), &types.SingleBytes{Value: caller})
		if err != nil {
			return fmt.Errorf("failed to get creator account's state: %v", err.Error())
		}
		nonce = state.GetNonce() + 1
	}
	contract, err := types.DecodeAddress(args[1])
	if err != nil {
		return fmt.Errorf("could not decode contract address: %v", err.Error())
	}

	var ci types.CallInfo
	ci.Name = args[2]
	if len(args) > 3 {
		err = json.Unmarshal([]byte(args[3]), &ci.Args)
		if err != nil {
			return fmt.Errorf("failed to parse JSON: %v", err.Error())
		}
	}
	payload, err := json.Marshal(ci)
	if err != nil {
		return fmt.Errorf("failed to encode JSON: %v", err.Error())
	}

	if !toJSON && !gover {
		abi, err := client.GetABI(context.Background(), &types.SingleBytes{Value: contract})
		if err != nil {
			return fmt.Errorf("failed to get abi: %v", err.Error())
		}
		if !abi.HasFunction(args[2]) {
			return fmt.Errorf("function %v not found in contract at address %s", args[2], args[1])
		}
	}

	amountBigInt, err := jsonrpc.ParseUnit(amount)
	if err != nil {
		return fmt.Errorf("failed to parse amount: %v", err)
	}

	var txType types.TxType
	if gover {
		txType = types.TxType_GOVERNANCE
	} else if feeDelegation {
		txType = types.TxType_FEEDELEGATION
	} else {
		txType = types.TxType_CALL
	}

	tx := &types.Tx{
		Body: &types.TxBody{
			Nonce:     nonce,
			Account:   caller,
			Recipient: contract,
			Payload:   payload,
			Amount:    amountBigInt.Bytes(),
			GasLimit:  gas,
			Type:      txType,
		},
	}

	if chainIdHash != "" {
		rawCidHash, err := base58.Decode(chainIdHash)
		if err != nil {
			return fmt.Errorf("failed to parse chainidhash: %v", err.Error())
		}
		tx.Body.ChainIdHash = rawCidHash
	} else {
		if errStr := fillChainId(tx); errStr != "" {
			return errors.New(errStr)
		}
	}

	if pw == "" {
		pw, err = getPasswd(cmd, false)
		if err != nil {
			return err
		}
	}

	if rootConfig.KeyStorePath != "" {
		if errStr := fillSign(tx, rootConfig.KeyStorePath, pw, caller); errStr != "" {
			return errors.New(errStr)
		}
	} else {
		sign, err := client.SignTX(context.Background(), tx)
		if err != nil || sign == nil {
			return fmt.Errorf("failed to sign tx: %v", err)
		}
		tx = sign
	}

	if toJSON {
		res := jsonrpc.ConvTx(tx, jsonrpc.Base58)
		cmd.Println(jsonrpc.MarshalJSON(res))
	} else {
		txs := []*types.Tx{tx}
		var msgs *types.CommitResultList
		msgs, err = client.CommitTX(context.Background(), &types.TxList{Txs: txs})
		if err != nil {
			return fmt.Errorf("failed to commit tx: %v", err.Error())
		}
		res := jsonrpc.ConvCommitResult(msgs.Results[0])
		cmd.Println(jsonrpc.MarshalJSON(res))
	}
	return nil
}

func runGetABICmd(cmd *cobra.Command, args []string) error {
	cmd.SilenceUsage = true

	contract, err := types.DecodeAddress(args[0])
	if err != nil {
		return fmt.Errorf("failed to decode address: %v", err.Error())
	}
	abi, err := client.GetABI(context.Background(), &types.SingleBytes{Value: contract})
	if err != nil {
		return fmt.Errorf("failed to get abi: %v", err.Error())
	}
	res := jsonrpc.ConvAbi(abi)
	cmd.Println(jsonrpc.MarshalJSON(res))
	return nil
}

func runQueryCmd(cmd *cobra.Command, args []string) error {
	cmd.SilenceUsage = true

	contract, err := types.DecodeAddress(args[0])
	if err != nil {
		return fmt.Errorf("failed to decode address: %v", err.Error())
	}
	var ci types.CallInfo

	ci.Name = args[1]
	if len(args) > 2 {
		err = json.Unmarshal([]byte(args[2]), &ci.Args)
		if err != nil {
			return fmt.Errorf("failed to parse JSON: %v", err.Error())
		}
	}
	callinfo, err := json.Marshal(ci)
	if err != nil {
		return fmt.Errorf("failed to encode JSON: %v", err.Error())
	}

	query := &types.Query{
		ContractAddress: contract,
		Queryinfo:       callinfo,
	}

	ret, err := client.QueryContract(context.Background(), query)
	if err != nil {
		return fmt.Errorf("failed to query contract: %v", err.Error())
	}
	cmd.Println(ret)
	return nil
}

func runQueryStateCmd(cmd *cobra.Command, args []string) error {
	cmd.SilenceUsage = true

	var root []byte
	var err error
	contract, err := types.DecodeAddress(args[0])
	if err != nil {
		return fmt.Errorf("failed to decode address: %v", err.Error())
	}
	if len(stateroot) != 0 {
		root, err = base58.Decode(stateroot)
		if err != nil {
			return fmt.Errorf("failed to decode stateroot: %v", err.Error())
		}
	}
	storageKeyPlain := bytes.NewBufferString("_sv_")
	storageKeyPlain.WriteString(args[1])
	if len(args) > 2 {
		storageKeyPlain.WriteString("-")
		storageKeyPlain.WriteString(args[2])
	}
	storageKey := common.Hasher([]byte(storageKeyPlain.Bytes()))
	stateQuery := &types.StateQuery{
		ContractAddress: contract,
		StorageKeys:     [][]byte{storageKey},
		Root:            root,
		Compressed:      compressed,
	}
	ret, err := client.QueryContractState(context.Background(), stateQuery)
	if err != nil {
		return fmt.Errorf("failed to query contract state: %v", err.Error())
	}
	cmd.Println(ret)
	return nil
}

func fillChainId(tx *types.Tx) string {
	msg, err := client.Blockchain(context.Background(), &aergorpc.Empty{})
	if err != nil {
		return fmt.Sprintf("Failed: %s\n", err.Error())
	}
	tx.Body.ChainIdHash = msg.GetBestChainIdHash()
	return ""
}<|MERGE_RESOLUTION|>--- conflicted
+++ resolved
@@ -183,16 +183,7 @@
 		if err != nil {
 			return fmt.Errorf("failed to read code file: %v", err.Error())
 		}
-<<<<<<< HEAD
 		if len(args) == 3 {
-=======
-		var abi []byte
-		abi, err = os.ReadFile(args[2])
-		if err != nil {
-			return fmt.Errorf("failed to read abi file: %v", err.Error())
-		}
-		if len(args) == 4 {
->>>>>>> 8b82c7c9
 			var ci types.CallInfo
 			err = json.Unmarshal([]byte(args[2]), &ci.Args)
 			if err != nil {
