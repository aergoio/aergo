package cmd

import (
	b64 "encoding/base64"
	"encoding/json"
	"fmt"
	"os"
	"path/filepath"
	"strings"

	"github.com/aergoio/aergo/p2p/p2putil"

	"github.com/aergoio/aergo/account/key"
	keycrypto "github.com/aergoio/aergo/account/key/crypto"
	"github.com/aergoio/aergo/types"
	"github.com/btcsuite/btcd/btcec"
	"github.com/libp2p/go-libp2p-core/crypto"
	"github.com/spf13/cobra"
)

type keyJson struct {
	Address string `json:"address"`
	PubKey  string `json:"pubkey"`
	PrivKey string `json:"privkey"`
	Id      string `json:"id"`
}

var (
<<<<<<< HEAD
	genPubkey  bool
	genID      bool
	genJSON    bool
=======
	fromPK bool
	genPubkey bool
	genID     bool
	genJSON   bool
>>>>>>> 944152d7
	genAddress bool
	password   string
)

func init() {
	//keygenCmd.Flags().StringVar(&prefix, "prefix", "nodekey", "prefix name of key file")
	//keygenCmd.Flags().BoolVar(&genPubkey, "genpubkey", true, "also generate public key")
	keygenCmd.Flags().BoolVar(&fromPK, "fromKey", false, "generate files from existing private key file")
	keygenCmd.Flags().BoolVar(&genJSON, "json", false, "output combined json object instead of generating files")
	keygenCmd.Flags().StringVar(&password, "password", "", "password for encrypted private key in json file")
	keygenCmd.Flags().BoolVar(&genAddress, "addr", false, "generate prefix.addr for wallet address")

	rootCmd.AddCommand(keygenCmd)
}

var keygenCmd = &cobra.Command{
	Use:   "keygen [flags] <prefix>",
	Short: "Generate private key",
	Run: func(cmd *cobra.Command, args []string) {
		var err error
		if genJSON {
			if fromPK {
				if len(args) < 1 {
					fmt.Println("Failed: no keyfile")
					return
				}
				priv, pub, err := p2putil.LoadKeyFile(args[0])
				if err == nil {
					err = generateKeyJson(priv, pub)
				}
			} else {
				priv, pub, _ := crypto.GenerateKeyPair(crypto.Secp256k1, 256)
				err = generateKeyJson(priv, pub)
			}
		} else {
			if len(args) < 1 {
				fmt.Println("Failed: no prefix")
				return
			}
			prefix := args[0]
			if prefix == "" {
				fmt.Printf("Failed: invalid prefix %s\n", prefix)
				return
			}
			if fromPK {
				err = loadPKAndGenerateKeyFiles(prefix)
			} else {
				err = generateKeyFiles(prefix)
			}
		}
		if err != nil {
			fmt.Printf("Failed: %s\n", err.Error())
			return
		}
	},
}

func loadPKAndGenerateKeyFiles(pkFile string) error {
	priv, pub, err := p2putil.LoadKeyFile(pkFile)
	if err != nil {
		return err
	}
	pkExt := filepath.Ext(pkFile)
	if pkExt == ".pub" ||  pkExt == ".id" ||  pkExt == ".addr" {
		return fmt.Errorf("invalid pk extension %s",pkExt)
	}
	prefix := strings.TrimSuffix(pkFile, pkExt)
	return saveFilesFromKeys(priv, pub, prefix)
}

func generateKeyFiles(prefix string) error {
	priv, pub, _ := crypto.GenerateKeyPair(crypto.Secp256k1, 256)

	pkFile := prefix + ".key"

	// Write private key file
	err := saveKeyFile(pkFile, priv)
	if err != nil {
		return err
	}

	return saveFilesFromKeys(priv, pub, prefix)
}

func saveFilesFromKeys(priv crypto.PrivKey, pub crypto.PubKey, prefix string) error {
	pubFile := prefix + ".pub"
	idFile := prefix + ".id"
	// Write public key file
	err := saveKeyFile(pubFile, pub)
	if err != nil {
		return err
	}

	// Write id file
	pid, _ := types.IDFromPublicKey(pub)
	idBytes := []byte(types.IDB58Encode(pid))
	saveBytesToFile(idFile, idBytes)

	if genAddress {
		pkBytes, err := priv.Bytes()
		if err != nil {
			return err
		}
		addrFile := prefix + ".addr"
		addrf, err := os.Create(addrFile)
		if err != nil {
			return err
		}
<<<<<<< HEAD
		btPub := p2putil.ConvertPubKeyToBTCEC(pub)
		address := keycrypto.GenerateAddress(btPub.ToECDSA())
=======
		_, pubkey := btcec.PrivKeyFromBytes(btcec.S256(), pkBytes)
		address := key.GenerateAddress(pubkey.ToECDSA())
>>>>>>> 944152d7
		addrf.WriteString(types.EncodeAddress(address))
		addrf.Sync()

		fmt.Printf("Wrote files %s.{key,pub,id,addr}.\n", prefix)
	} else {
		fmt.Printf("Wrote files %s.{key,pub,id}.\n", prefix)
	}
	return nil
}

func saveKeyFile(pkFile string, priv crypto.Key) error {
	pkf, err := os.Create(pkFile)
	if err != nil {
		return err
	}
	pkBytes, err := priv.Bytes()
	if err != nil {
		return err
	}
	_, err = pkf.Write(pkBytes)
	if err != nil {
		return err
	}
	return pkf.Sync()
}


func saveBytesToFile(fileName string, bytes []byte) error {
	pkf, err := os.Create(fileName)
	if err != nil {
		return err
	}
	_, err = pkf.Write(bytes)
	if err != nil {
		return err
	}
	return pkf.Sync()
}
func generateKeyJson(priv crypto.PrivKey, pub crypto.PubKey) error {
	btcPK := p2putil.ConvertPKToBTCEC(priv)
	pkBytes := btcPK.Serialize()
	pubBytes, err := pub.Bytes()
	pid, _ := types.IDFromPublicKey(pub)
	if err != nil {
		return err
	}
	if password == "" {
		fmt.Printf("Warning: private key in json file encrypted with empty password. Use command line parameter --password.\n")
	}
	privKeyExport, err := key.EncryptKey(pkBytes, password)
	if err != nil {
		return err
	}
<<<<<<< HEAD
	_, pubkey := btcec.PrivKeyFromBytes(btcec.S256(), pkBytes)
	address := keycrypto.GenerateAddress(pubkey.ToECDSA())
=======
	address := key.GenerateAddress(btcPK.PubKey().ToECDSA())
>>>>>>> 944152d7
	addressEncoded := types.EncodeAddress(address)
	jsonMarshalled, err := json.MarshalIndent(keyJson{
		Address: addressEncoded,
		PubKey:  b64.StdEncoding.EncodeToString(pubBytes),
		PrivKey: types.EncodePrivKey(privKeyExport),
		Id:      types.IDB58Encode(pid),
	}, "", "    ")
	if err != nil {
		return err
	}

	fmt.Printf(string(jsonMarshalled))

	return nil
}<|MERGE_RESOLUTION|>--- conflicted
+++ resolved
@@ -26,16 +26,10 @@
 }
 
 var (
-<<<<<<< HEAD
-	genPubkey  bool
-	genID      bool
-	genJSON    bool
-=======
 	fromPK bool
 	genPubkey bool
 	genID     bool
 	genJSON   bool
->>>>>>> 944152d7
 	genAddress bool
 	password   string
 )
@@ -144,13 +138,8 @@
 		if err != nil {
 			return err
 		}
-<<<<<<< HEAD
-		btPub := p2putil.ConvertPubKeyToBTCEC(pub)
-		address := keycrypto.GenerateAddress(btPub.ToECDSA())
-=======
 		_, pubkey := btcec.PrivKeyFromBytes(btcec.S256(), pkBytes)
-		address := key.GenerateAddress(pubkey.ToECDSA())
->>>>>>> 944152d7
+    address := keycrypto.GenerateAddress(btPub.ToECDSA())
 		addrf.WriteString(types.EncodeAddress(address))
 		addrf.Sync()
 
@@ -204,12 +193,7 @@
 	if err != nil {
 		return err
 	}
-<<<<<<< HEAD
-	_, pubkey := btcec.PrivKeyFromBytes(btcec.S256(), pkBytes)
-	address := keycrypto.GenerateAddress(pubkey.ToECDSA())
-=======
-	address := key.GenerateAddress(btcPK.PubKey().ToECDSA())
->>>>>>> 944152d7
+  address := keycrypto.GenerateAddress(pubkey.ToECDSA())
 	addressEncoded := types.EncodeAddress(address)
 	jsonMarshalled, err := json.MarshalIndent(keyJson{
 		Address: addressEncoded,
