/**
 *  @file
 *  @copyright defined in aergo/LICENSE.txt
 */
package main

import (
	"fmt"
	"net/http"
	_ "net/http/pprof"
	"os"
	"time"

	"github.com/aergoio/aergo-lib/log"
	"github.com/aergoio/aergo/account"
	"github.com/aergoio/aergo/chain"
	"github.com/aergoio/aergo/config"
	"github.com/aergoio/aergo/consensus"
	"github.com/aergoio/aergo/consensus/impl"
	"github.com/aergoio/aergo/internal/common"
	"github.com/aergoio/aergo/mempool"
	"github.com/aergoio/aergo/p2p"
	"github.com/aergoio/aergo/pkg/component"
	rest "github.com/aergoio/aergo/rest"
	"github.com/aergoio/aergo/rpc"
	"github.com/spf13/cobra"
)

func main() {
	if err := rootCmd.Execute(); err != nil {
		panic(err)
	}
}

var (
	rootCmd = &cobra.Command{
		Use:   "aergosvr",
		Short: "Aergo Server",
		Long:  "Aergo Server Full-node implementation",
		Run:   rootRun,
	}
	homePath       string
	configFilePath string
	enableTestmode bool
	svrlog         *log.Logger

	cfg *config.Config
)

func init() {
	cobra.OnInitialize(initConfig)
	fs := rootCmd.PersistentFlags()
	fs.StringVar(&homePath, "home", "", "path of aergo home")
	fs.StringVar(&configFilePath, "config", "", "path of configuration file")
	fs.BoolVar(&enableTestmode, "testmode", false, "enable unsafe test mode (skips certain validations)")
}

func initConfig() {
	serverCtx := config.NewServerContext(homePath, configFilePath)
	cfg = serverCtx.GetDefaultConfig().(*config.Config)
	err := serverCtx.LoadOrCreateConfig(cfg)
	if err != nil {
		fmt.Printf("Fail to load configuration file %v: %v", serverCtx.Vc.ConfigFileUsed(), err.Error())
		os.Exit(1)
	}
	if enableTestmode {
		cfg.EnableTestmode = true
	}
}

func rootRun(cmd *cobra.Command, args []string) {

	svrlog = log.NewLogger("asvr")
	svrlog.Info().Msg("AERGO SVR STARTED")

	if cfg.EnableProfile {
<<<<<<< HEAD
		svrlog.Info().Msgf("Enable Profiling on localhost:%d", cfg.ProfilePort)
=======
		svrlog.Info().Msgf("Enable Profiling on localhost: %d", cfg.ProfilePort)
>>>>>>> 7630aa02
		go func() {
			err := http.ListenAndServe(fmt.Sprintf("0.0.0.0:%d", cfg.ProfilePort), nil)
			svrlog.Info().Err(err).Msg("Run Profile Server")
		}()
	}

	if cfg.EnableTestmode {
		svrlog.Warn().Msgf("Running with unsafe test mode. Turn off test mode for production use!")
	}

	p2p.InitNodeInfo(cfg.P2P, svrlog)

	compMng := component.NewComponentHub()

	consensusSvc, err := impl.New(cfg, compMng)
	if err != nil {
		svrlog.Error().Err(err).Msg("failed to start consensus service. server shutdown")
		os.Exit(1)
	}

	mpoolSvc := mempool.NewMemPoolService(cfg)
	compMng.Register(mpoolSvc)
	chainSvc := chain.NewChainService(cfg, consensusSvc, mpoolSvc)
	compMng.Register(chainSvc)
	consensusSvc.SetChainAccessor(chainSvc)
	accountsvc := account.NewAccountService(cfg)
	compMng.Register(accountsvc)
	rpcSvc := rpc.NewRPC(compMng, cfg, chainSvc)
	compMng.Register(rpcSvc)
	p2pSvc := p2p.NewP2P(compMng, cfg, chainSvc)
	compMng.Register(p2pSvc)

	if cfg.EnableRest {
		svrlog.Info().Msg("Start Rest server")
		restsvc := rest.NewRestService(cfg, chainSvc)
		compMng.Register(restsvc)
		//restsvc.Start()
	} else {
		svrlog.Info().Msg("Do not Start Rest server")
	}

	compMng.Start()

	if cfg.Consensus.EnableBp {
		consensus.Start(consensusSvc)
	}

	common.HandleKillSig(func() {
		consensus.Stop(consensusSvc)
		compMng.Stop()
	}, svrlog)

	// wait... TODO need to break out when system finished.
	for {
		time.Sleep(time.Minute)
	}
}<|MERGE_RESOLUTION|>--- conflicted
+++ resolved
@@ -74,11 +74,7 @@
 	svrlog.Info().Msg("AERGO SVR STARTED")
 
 	if cfg.EnableProfile {
-<<<<<<< HEAD
-		svrlog.Info().Msgf("Enable Profiling on localhost:%d", cfg.ProfilePort)
-=======
 		svrlog.Info().Msgf("Enable Profiling on localhost: %d", cfg.ProfilePort)
->>>>>>> 7630aa02
 		go func() {
 			err := http.ListenAndServe(fmt.Sprintf("0.0.0.0:%d", cfg.ProfilePort), nil)
 			svrlog.Info().Err(err).Msg("Run Profile Server")
