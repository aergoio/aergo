/**
 *  @file
 *  @copyright defined in aergo/LICENSE.txt
 */

package config

import (
	"runtime"

	"github.com/aergoio/aergo/types"

	"github.com/aergoio/aergo-lib/config"
	"github.com/aergoio/aergo/types"
)

type ServerContext struct {
	config.BaseContext
}

func NewServerContext(homePath string, configFilePath string) *ServerContext {
	serverCxt := &ServerContext{}
	serverCxt.BaseContext = config.NewBaseContext(serverCxt, homePath, configFilePath, EnvironmentPrefix)
	serverCxt.Vc.SetDefault("blockchain.zerofee", serverCxt.GetDefaultBlockchainConfig().ZeroFee)
	serverCxt.Vc.SetDefault("sql.maxdbsize", serverCxt.GetDefaultSQLConfig().MaxDbSize)
	return serverCxt
}

func (ctx *ServerContext) GetHomePath() string {
	return defaultAergoHomePath
}

func (ctx *ServerContext) GetConfigFileName() string {
	return defaultAergoConfigFileName
}

func (ctx *ServerContext) GetTemplate() string {
	return tomlConfigFileTemplate
}

func (ctx *ServerContext) GetDefaultConfig() interface{} {
	return &Config{
		BaseConfig: ctx.GetDefaultBaseConfig(),
		RPC:        ctx.GetDefaultRPCConfig(),
		P2P:        ctx.GetDefaultP2PConfig(),
		Blockchain: ctx.GetDefaultBlockchainConfig(),
		Mempool:    ctx.GetDefaultMempoolConfig(),
		Consensus:  ctx.GetDefaultConsensusConfig(),
		Monitor:    ctx.GetDefaultMonitorConfig(),
		Account:    ctx.GetDefaultAccountConfig(),
		Auth:       ctx.GetDefaultAuthConfig(),
		Polaris:    ctx.GetDefaultPolarisConfig(),
<<<<<<< HEAD
		Hardfork:   ctx.GetDefaultHardforkConfig(),
=======
		SQL:        ctx.GetDefaultSQLConfig(),
>>>>>>> cb2b7d10
	}
}

func (ctx *ServerContext) GetDefaultBaseConfig() BaseConfig {
	return BaseConfig{
		DataDir:        ctx.ExpandPathEnv("$HOME/data"),
		DbType:         "badgerdb",
		EnableProfile:  false,
		ProfilePort:    6060,
		EnableTestmode: false,
		Personal:       true,
		AuthDir:        ctx.ExpandPathEnv("$HOME/auth"),
	}
}

func (ctx *ServerContext) GetDefaultRPCConfig() *RPCConfig {
	return &RPCConfig{
		NetServiceAddr:  "127.0.0.1",
		NetServicePort:  7845,
		NetServiceTrace: false,
		NSKey:           "",
	}
}

func (ctx *ServerContext) GetDefaultP2PConfig() *P2PConfig {
	return &P2PConfig{
		NetProtocolAddr: "",
		NetProtocolPort: 7846,
		NPBindAddr:      "",
		NPBindPort:      -1,
		NPEnableTLS:     false,
		NPCert:          "",
		NPKey:           "",
		NPAddPeers:      nil,
		NPDiscoverPeers: true,
		NPMaxPeers:      100,
		NPPeerPool:      100,
		NPUsePolaris:    true,
		NPExposeSelf:    true,
		PeerRole:        "",
	}
}

func (ctx *ServerContext) GetDefaultAuthConfig() *AuthConfig {
	return &AuthConfig{
		EnableLocalConf: false,
	}
}

func (ctx *ServerContext) GetDefaultPolarisConfig() *PolarisConfig {
	return &PolarisConfig{
		GenesisFile:     "",
		AllowPrivate:    false,
		EnableBlacklist: true,
	}
}

func (ctx *ServerContext) GetDefaultBlockchainConfig() *BlockchainConfig {
	return &BlockchainConfig{
		MaxBlockSize:     types.DefaultMaxBlockSize,
		CoinbaseAccount:  "",
		MaxAnchorCount:   20,
		VerifierCount:    types.DefaultVerifierCnt,
		ForceResetHeight: 0,
		ZeroFee:          true, // deprecated
		StateTrace:       0,
	}
}

func (ctx *ServerContext) GetDefaultMempoolConfig() *MempoolConfig {
	return &MempoolConfig{
		ShowMetrics:    false,
		EnableFadeout:  false,
		FadeoutPeriod:  types.DefaultEvictPeriod,
		VerifierNumber: runtime.NumCPU(),
		DumpFilePath:   ctx.ExpandPathEnv("$HOME/mempool.dump"),
	}
}

func (ctx *ServerContext) GetDefaultConsensusConfig() *ConsensusConfig {
	return &ConsensusConfig{
		BlockInterval: 1,
	}
}

func (ctx *ServerContext) GetDefaultMonitorConfig() *MonitorConfig {
	return &MonitorConfig{
		ServerProtocol: "",
		ServerEndpoint: "",
	}
}

func (ctx *ServerContext) GetDefaultAccountConfig() *AccountConfig {
	return &AccountConfig{
		UnlockTimeout: 60,
	}
}

<<<<<<< HEAD
func (ctx *ServerContext) GetDefaultHardforkConfig() *HardforkConfig {
	return AllEnabledHardforkConfig
=======
func (ctx *ServerContext) GetDefaultSQLConfig() *SQLConfig {
	return &SQLConfig{
		MaxDbSize: 20,
	}
>>>>>>> cb2b7d10
}<|MERGE_RESOLUTION|>--- conflicted
+++ resolved
@@ -7,8 +7,6 @@
 
 import (
 	"runtime"
-
-	"github.com/aergoio/aergo/types"
 
 	"github.com/aergoio/aergo-lib/config"
 	"github.com/aergoio/aergo/types"
@@ -50,11 +48,8 @@
 		Account:    ctx.GetDefaultAccountConfig(),
 		Auth:       ctx.GetDefaultAuthConfig(),
 		Polaris:    ctx.GetDefaultPolarisConfig(),
-<<<<<<< HEAD
 		Hardfork:   ctx.GetDefaultHardforkConfig(),
-=======
 		SQL:        ctx.GetDefaultSQLConfig(),
->>>>>>> cb2b7d10
 	}
 }
 
@@ -153,13 +148,12 @@
 	}
 }
 
-<<<<<<< HEAD
 func (ctx *ServerContext) GetDefaultHardforkConfig() *HardforkConfig {
 	return AllEnabledHardforkConfig
-=======
+}
+
 func (ctx *ServerContext) GetDefaultSQLConfig() *SQLConfig {
 	return &SQLConfig{
 		MaxDbSize: 20,
 	}
->>>>>>> cb2b7d10
 }