--- conflicted
+++ resolved
@@ -28,15 +28,12 @@
     WORKING_DIRECTORY ${CMAKE_CURRENT_LIST_DIR}
     DEPENDS vendor libtool)
 
-<<<<<<< HEAD
-add_custom_target(aergoscc GOBIN=${BIN_DIR} go install -a ${GCFLAGS} -ldflags \"${LDFLAGS}\" ../cmd/aergoscc/...
+add_custom_target(aergoscc GOBIN=${BIN_DIR} go install -a ${GCFLAGS} ./cmd/aergoscc/...
+    WORKING_DIRECTORY ${CMAKE_CURRENT_LIST_DIR}
     DEPENDS vendor libtool ascl)
 
-add_custom_target(brick GOBIN=${BIN_DIR} go install ${GCFLAGS} -ldflags \"${LDFLAGS} -X github.com/aergoio/aergo/cmd/brick/context.GitHash=`git describe --tags`\" ../cmd/brick/...
-=======
 add_custom_target(brick GOBIN=${BIN_DIR} go install ${GCFLAGS} -ldflags \"-X github.com/aergoio/aergo/cmd/brick/context.GitHash=`git describe --tags`\" ./cmd/brick/...
     WORKING_DIRECTORY ${CMAKE_CURRENT_LIST_DIR}
->>>>>>> 6382be58
     DEPENDS vendor libtool)
 
 set(VENDOR ${CMAKE_CURRENT_LIST_DIR}/vendor)
