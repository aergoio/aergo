#
# @file    CMakeLists.txt
# @copyright defined in aergo/LICENSE.txt
#

cmake_minimum_required(VERSION 3.0)

project(aergo NONE)

set(BIN_DIR ${CMAKE_CURRENT_LIST_DIR}/bin)
set(PROTO_DIR ${CMAKE_CURRENT_LIST_DIR}/aergo-protobuf/proto)

<<<<<<< HEAD
add_custom_target(build ALL DEPENDS aergocli aergosvr aergoluac aergoscc)
=======
if(CMAKE_BUILD_TYPE MATCHES "Debug")
    set(GCFLAGS "-gcflags=\"-N" "-l\"")
else()
    set(LDFLAGS "-s")
endif()
>>>>>>> e6f266ae

add_custom_target(build ALL DEPENDS aergocli aergosvr aergoluac brick)

add_custom_target(aergocli GOBIN=${BIN_DIR} go install ${GCFLAGS} -ldflags \"${LDFLAGS} -X github.com/aergoio/aergo/cmd/aergocli/cmd.githash=`git rev-parse HEAD`\" ../cmd/aergocli/...
    DEPENDS vendor libtool)

add_custom_target(aergosvr GOBIN=${BIN_DIR} go install ${GCFLAGS} -ldflags \"${LDFLAGS}\" ../cmd/aergosvr/...
    DEPENDS vendor libtool)

add_custom_target(aergoluac GOBIN=${BIN_DIR} go install ${GCFLAGS} -ldflags \"${LDFLAGS}\" ../cmd/aergoluac/...
    DEPENDS vendor libtool)

<<<<<<< HEAD
add_custom_target(aergoscc rm ${BIN_DIR}/aergoscc
  COMMAND GOBIN=${BIN_DIR} go install ./cmd/aergoscc/...
  DEPENDS vendor libtool ascl)

add_custom_command(OUTPUT vendor
=======
add_custom_target(brick GOBIN=${BIN_DIR} go install ${GCFLAGS} -ldflags \"${LDFLAGS} -X github.com/aergoio/aergo/cmd/brick/context.GitHash=`git describe --tags`\" ../cmd/brick/...
    DEPENDS vendor libtool)

set(VENDOR ${CMAKE_CURRENT_LIST_DIR}/vendor)
add_custom_command(OUTPUT ${VENDOR}
>>>>>>> e6f266ae
    COMMAND glide install
    WORKING_DIRECTORY ${CMAKE_CURRENT_LIST_DIR}
    DEPENDS glide.yaml glide.lock)
add_custom_target(vendor DEPENDS ${VENDOR})

add_custom_target(deps DEPENDS vendor libtool)

add_custom_target(check go test -timeout 60s ../... 
    DEPENDS build)
add_custom_target(cover-check go test -coverprofile c.out ../... 
    DEPENDS build)

add_custom_target(distclean go clean ..
	COMMAND rm -rf ${BIN_DIR}/aergo* ${BIN_DIR}/brick)

add_custom_target(protoc
	COMMAND protoc -I/usr/local/include -I${PROTO_DIR} --go_out=plugins=grpc:$ENV{GOPATH}/src ${PROTO_DIR}/*.proto
	COMMAND go build ../types/...)

add_custom_target(protoclean rm -f ../types/*.pb.go)

add_subdirectory(libtool)
add_subdirectory(contract/native)<|MERGE_RESOLUTION|>--- conflicted
+++ resolved
@@ -10,17 +10,13 @@
 set(BIN_DIR ${CMAKE_CURRENT_LIST_DIR}/bin)
 set(PROTO_DIR ${CMAKE_CURRENT_LIST_DIR}/aergo-protobuf/proto)
 
-<<<<<<< HEAD
-add_custom_target(build ALL DEPENDS aergocli aergosvr aergoluac aergoscc)
-=======
 if(CMAKE_BUILD_TYPE MATCHES "Debug")
     set(GCFLAGS "-gcflags=\"-N" "-l\"")
 else()
     set(LDFLAGS "-s")
 endif()
->>>>>>> e6f266ae
 
-add_custom_target(build ALL DEPENDS aergocli aergosvr aergoluac brick)
+add_custom_target(build ALL DEPENDS aergocli aergosvr aergoluac aergoscc brick)
 
 add_custom_target(aergocli GOBIN=${BIN_DIR} go install ${GCFLAGS} -ldflags \"${LDFLAGS} -X github.com/aergoio/aergo/cmd/aergocli/cmd.githash=`git rev-parse HEAD`\" ../cmd/aergocli/...
     DEPENDS vendor libtool)
@@ -31,19 +27,15 @@
 add_custom_target(aergoluac GOBIN=${BIN_DIR} go install ${GCFLAGS} -ldflags \"${LDFLAGS}\" ../cmd/aergoluac/...
     DEPENDS vendor libtool)
 
-<<<<<<< HEAD
 add_custom_target(aergoscc rm ${BIN_DIR}/aergoscc
   COMMAND GOBIN=${BIN_DIR} go install ./cmd/aergoscc/...
   DEPENDS vendor libtool ascl)
 
-add_custom_command(OUTPUT vendor
-=======
 add_custom_target(brick GOBIN=${BIN_DIR} go install ${GCFLAGS} -ldflags \"${LDFLAGS} -X github.com/aergoio/aergo/cmd/brick/context.GitHash=`git describe --tags`\" ../cmd/brick/...
     DEPENDS vendor libtool)
 
 set(VENDOR ${CMAKE_CURRENT_LIST_DIR}/vendor)
 add_custom_command(OUTPUT ${VENDOR}
->>>>>>> e6f266ae
     COMMAND glide install
     WORKING_DIRECTORY ${CMAKE_CURRENT_LIST_DIR}
     DEPENDS glide.yaml glide.lock)
