package vm_direct

import (
	"bytes"
	"context"
	"encoding/json"
	"errors"
	"fmt"
	"math/big"
	"os"
	"time"

	"github.com/aergoio/aergo-lib/db"
	"github.com/aergoio/aergo-lib/log"
	"github.com/aergoio/aergo/v2/config"
	"github.com/aergoio/aergo/v2/consensus"
	"github.com/aergoio/aergo/v2/contract"
	"github.com/aergoio/aergo/v2/contract/name"
	"github.com/aergoio/aergo/v2/contract/system"
	"github.com/aergoio/aergo/v2/fee"
	"github.com/aergoio/aergo/v2/internal/enc/base58"
	"github.com/aergoio/aergo/v2/state"
	"github.com/aergoio/aergo/v2/types"
)

type ChainType int

const (
	ChainTypeMainNet ChainType = iota
	ChainTypeTestNet
	ChainTypeUnitTest
)

const (
	lStateMaxSize = 10 * 7
)

var (
	logger *log.Logger
)

func init() {
	logger = log.NewLogger("vm_dummy")
}

type DummyChain struct {
	chaintype       ChainType
	HardforkConfig  *config.HardforkConfig
	sdb             *state.ChainStateDB
	cBlock          *types.Block
	bestBlock       *types.Block
	bestBlockNo     types.BlockNo
	bestBlockId     types.BlockID
	tmpDir          string
	gasPrice        *big.Int
	timestamp       int64
	coinbaseAccount []byte
}

func LoadDummyChainEx(chainType ChainType) (*DummyChain, error) {
	var err error
	var gasPrice *big.Int

	switch chainType {
	case ChainTypeMainNet:
		gasPrice = types.NewAmount(50, types.Gaer)
	case ChainTypeTestNet:
		gasPrice = types.NewAmount(50, types.Gaer)
	case ChainTypeUnitTest:
		gasPrice = types.NewAmount(1, types.Aer)
	}

	dataPath := "./data/state"

	bc := &DummyChain{
		sdb:       state.NewChainStateDB(),
		tmpDir:    dataPath,
		chaintype: chainType,
		gasPrice:  gasPrice,
	}
	defer func() {
		if err != nil {
			bc.Release()
		}
	}()

	if chainType == ChainTypeMainNet {
		bc.HardforkConfig = config.MainNetHardforkConfig
	} else if chainType == ChainTypeTestNet {
		bc.HardforkConfig = config.TestNetHardforkConfig
	} else {
		bc.HardforkConfig = config.AllEnabledHardforkConfig
	}

	// mainnet and testnet use badger db. the dummy tests use memory db.
	dbImpl := db.BadgerImpl
	if chainType == ChainTypeUnitTest {
		dbImpl = db.MemoryImpl
	}

	// clear folder if exists
	_ = os.RemoveAll(dataPath)
	// initialize the state database
	err = bc.sdb.Init(string(dbImpl), dataPath, nil, false)
	if err != nil {
		return nil, err
	}

	var genesis *types.Genesis

	switch chainType {
	case ChainTypeMainNet:
		genesis = types.GetMainNetGenesis()
	case ChainTypeTestNet:
		genesis = types.GetTestNetGenesis()
	case ChainTypeUnitTest:
		genesis = types.GetTestGenesis()
	}

	bc.sdb.SetGenesis(genesis, nil)
	bc.bestBlock = genesis.Block()
	bc.bestBlockNo = genesis.Block().BlockNo()
	bc.bestBlockId = genesis.Block().BlockID()

	// before starting the LState factory
	if chainType == ChainTypeUnitTest {
		fee.EnableZeroFee()
	} else {
		contract.PubNet = true
	}

	// state sql database
	contract.LoadTestDatabase(dataPath)
	contract.SetStateSQLMaxDBSize(1024)

	contract.StartLStateFactory(lStateMaxSize, config.GetDefaultNumLStateClosers(), 1)
	contract.InitContext(3)

	// To pass the governance tests.
	types.InitGovernance("dpos", true)

	// To pass dao parameters test
<<<<<<< HEAD
	scs, err := bc.sdb.GetLuaStateDB().OpenContractStateAccount(types.ToAccountID([]byte("aergo.system")))
=======
	scs, err := state.GetSystemAccountState(bc.sdb.GetStateDB())
	if err != nil {
		return nil, err
	}
>>>>>>> 8f4e472c
	system.InitSystemParams(scs, 3)

	return bc, nil
}

func (bc *DummyChain) Release() {
	_ = os.RemoveAll(bc.tmpDir)
}

func (bc *DummyChain) SetBestBlockId(value []byte) {
	bc.bestBlockId = types.ToBlockID(value)
}

func (bc *DummyChain) SetBestBlockNo(value uint64) {
	bc.bestBlockNo = value
}

func (bc *DummyChain) BestBlockNo() uint64 {
	return bc.bestBlockNo
}

func (bc *DummyChain) GetBestBlock() (*types.Block, error) {
	return bc.bestBlock, nil
}

func (bc *DummyChain) GetBlockByNo(blockNo types.BlockNo) (*types.Block, error) {
	//return bc.blocks[blockNo], nil
	return bc.bestBlock, nil
}

func (bc *DummyChain) SetTimestamp(value int64) {
	bc.timestamp = value
}

func (bc *DummyChain) getTimestamp() int64 {

	if bc.timestamp != 0 {
		return bc.timestamp
	} else {
		return time.Now().UnixNano()
	}

}

func (bc *DummyChain) SetCoinbaseAccount(address []byte) {
	bc.coinbaseAccount = address
}

////////////////////////////////////////////////////////////////////////

func (bc *DummyChain) newBlockState() *state.BlockState {
	bc.cBlock = &types.Block{
		Header: &types.BlockHeader{
			PrevBlockHash: bc.bestBlockId[:],
			BlockNo:       bc.bestBlockNo + 1,
			Timestamp:     bc.getTimestamp(),
			ChainID:       types.MakeChainId(bc.bestBlock.GetHeader().ChainID, bc.HardforkConfig.Version(bc.bestBlockNo+1)),
		},
	}
	return state.NewBlockState(
		bc.sdb.OpenLuaStateDB(bc.sdb.GetLuaRoot()),
		nil,
		state.SetPrevBlockHash(bc.cBlock.GetHeader().PrevBlockHash), // or .GetPrevBlockHash()
		state.SetGasPrice(bc.gasPrice),
	)
}

func (bc *DummyChain) ExecuteTxs(txs []*types.Tx) ([]*types.Receipt, error) {

	ex, err := newBlockExecutor(bc, txs)
	if err != nil {
		return nil, err
	}

	if err := ex.execute(); err != nil {
		return nil, err
	}

	bc.cBlock.SetBlocksRootHash(bc.sdb.GetLuaRoot())
	bc.bestBlock = bc.cBlock
	bc.bestBlockNo = bc.bestBlockNo + 1
	bc.bestBlockId = types.ToBlockID(bc.cBlock.BlockHash())

	receipts := ex.BlockState.Receipts().Get()

	return receipts, nil
}

type TxExecFn func(blockState *state.BlockState, tx types.Transaction) error
type ValidatePostFn func() error

type blockExecutor struct {
	*state.BlockState
	sdb              *state.ChainStateDB
	execTx           TxExecFn
	txs              []*types.Tx
	validatePost     ValidatePostFn
	coinbaseAcccount []byte
	bi               *types.BlockHeaderInfo
}

func newBlockExecutor(bc *DummyChain, txs []*types.Tx) (*blockExecutor, error) {
	var exec TxExecFn
	var bi *types.BlockHeaderInfo

	blockState := bc.newBlockState()
	bi = types.NewBlockHeaderInfo(bc.cBlock)

	exec = NewTxExecutor(context.Background(), nil, bc, bi, contract.ChainService)

<<<<<<< HEAD
	blockState.SetGasPrice(system.GetGasPriceFromState(blockState.LuaStateDB))
=======
	scs, err := state.GetSystemAccountState(blockState.StateDB)
	if err != nil {
		return nil, err
	}
	blockState.SetGasPrice(system.GetGasPriceFromState(scs))
>>>>>>> 8f4e472c

	blockState.Receipts().SetHardFork(bc.HardforkConfig, bc.bestBlockNo+1)

	return &blockExecutor{
		BlockState:       blockState,
		sdb:              bc.sdb,
		execTx:           exec,
		txs:              txs,
		coinbaseAcccount: bc.coinbaseAccount,
		//validatePost: func() error {
		//	return cs.validator.ValidatePost(blockState.GetRoot(), blockState.Receipts(), block)
		//},
		bi: bi,
	}, nil

}

func NewTxExecutor(execCtx context.Context, ccc consensus.ChainConsensusCluster, cdb contract.ChainAccessor, bi *types.BlockHeaderInfo, preloadService int) TxExecFn {

	return func(blockState *state.BlockState, tx types.Transaction) error {

		if blockState == nil {
			return errors.New("blockState is nil in txexec")
		}
		if bi.ForkVersion < 0 {
			return errors.New("ChainID.ForkVersion < 0")
		}

		blockSnap := blockState.Snapshot()

		err := executeTx(execCtx, ccc, cdb, blockState, tx, bi, preloadService)
		if err != nil {
			logger.Error().Err(err).Str("hash", base58.Encode(tx.GetHash())).Msg("tx failed")
			if err2 := blockState.Rollback(blockSnap); err2 != nil {
				logger.Panic().Err(err).Msg("failed to rollback block state")
			}
			return err
		}

		return nil
	}

}

// execute all transactions in the block
func (e *blockExecutor) execute() error {

	defer contract.CloseDatabase()

	var preloadTx *types.Tx

	numTxs := len(e.txs)

	for i, tx := range e.txs {
		// if tx is not the last one, preload the next tx
		if i != numTxs-1 {
			preloadTx = e.txs[i+1]
			contract.RequestPreload(e.BlockState, e.bi, preloadTx, tx, contract.ChainService)
		}
		// execute the transaction
		if err := e.execTx(e.BlockState, types.NewTransaction(tx)); err != nil {
			return err
		}
		// mark the next preload tx to be executed
		contract.SetPreloadTx(preloadTx, contract.ChainService)
	}

	if err := SendBlockReward(e.BlockState, e.coinbaseAcccount); err != nil {
		return err
	}

	if err := contract.SaveRecoveryPoint(e.BlockState); err != nil {
		return err
	}

	if err := e.Update(); err != nil {
		return err
	}

	//if err := e.validatePost(); err != nil {
	//	return err
	//}

	if err := e.commit(); err != nil {
		return err
	}

	return nil
}

func (e *blockExecutor) commit() error {

	if err := e.BlockState.Commit(); err != nil {
		return err
	}

	if err := e.sdb.UpdateRoot(e.BlockState); err != nil {
		return err
	}

	return nil
}

const maxRetSize = 1024

func adjustReturnValue(ret string) string {
	if len(ret) > maxRetSize {
		modified, _ := json.Marshal(ret[:maxRetSize-4] + " ...")
		return string(modified)
	}
	return ret
}

func resetAccount(account *state.AccountState, fee *big.Int, nonce *uint64) error {
	account.Reset()
	if fee != nil {
		if account.Balance().Cmp(fee) < 0 {
			return &types.InternalError{Reason: "fee is greater than balance"}
		}
		account.SubBalance(fee)
	}
	if nonce != nil {
		account.SetNonce(*nonce)
	}
	return account.PutState()
}

func executeTx(
	execCtx context.Context,
	ccc consensus.ChainConsensusCluster,
	cdb contract.ChainAccessor,
	bs *state.BlockState,
	tx types.Transaction,
	bi *types.BlockHeaderInfo,
	preloadService int,
) error {

	var (
		txBody    = tx.GetBody()
		isQuirkTx = types.IsQuirkTx(tx.GetHash())
		account   []byte
		recipient []byte
		err       error
	)

	if account, err = name.Resolve(bs, txBody.GetAccount(), isQuirkTx); err != nil {
		return err
	}

	if tx.HasVerifedAccount() {
		txAcc := tx.GetVerifedAccount()
		tx.RemoveVerifedAccount()
		if !bytes.Equal(txAcc, account) {
			return types.ErrSignNotMatch
		}
	}

	err = tx.Validate(bi.ChainIdHash(), IsPublic())
	if err != nil {
		return err
	}

<<<<<<< HEAD
	sender, err := bs.LuaStateDB.GetAccountStateV(account)
=======
	sender, err := state.GetAccountState(account, bs.StateDB)
>>>>>>> 8f4e472c
	if err != nil {
		return err
	}

	// check for sufficient balance
	senderState := sender.State()
	amount := tx.GetBody().GetAmountBigInt()
	balance := senderState.GetBalanceBigInt()

	switch tx.GetBody().GetType() {
	case types.TxType_NORMAL, types.TxType_REDEPLOY, types.TxType_TRANSFER, types.TxType_CALL, types.TxType_DEPLOY:
		if balance.Cmp(amount) <= 0 {
			// set the balance as amount + fee
			to_add := new(big.Int).SetUint64(1000000000000000000)
			balance = new(big.Int).Add(amount, to_add)
			senderState.Balance = balance.Bytes()
		}
	case types.TxType_GOVERNANCE:
		switch string(tx.GetBody().GetRecipient()) {
		case types.AergoSystem:
			if balance.Cmp(amount) <= 0 {
				// set the balance as amount + fee
				to_add := new(big.Int).SetUint64(1000000000000000000)
				balance = new(big.Int).Add(amount, to_add)
				senderState.Balance = balance.Bytes()
			}
		case types.AergoName:
			if balance.Cmp(amount) <= 0 {
				// set the balance as = amount
				senderState.Balance = amount.Bytes()
			}
		}
	case types.TxType_FEEDELEGATION:
		if balance.Cmp(amount) <= 0 {
			// set the balance as = amount
			senderState.Balance = amount.Bytes()
		}
	}

	err = tx.ValidateWithSenderState(senderState, bs.GasPrice, bi.ForkVersion)
	if err != nil {
		err = fmt.Errorf("%w: balance %s, amount %s, gasPrice %s, block %v, txhash: %s",
			err,
			sender.Balance().String(),
			tx.GetBody().GetAmountBigInt().String(),
			bs.GasPrice.String(),
			bi.No, base58.Encode(tx.GetHash()))
		return err
	}

	if recipient, err = name.Resolve(bs, txBody.Recipient, isQuirkTx); err != nil {
		return err
	}
	var receiver *state.AccountState
	status := "SUCCESS"
	if len(recipient) > 0 {
<<<<<<< HEAD
		receiver, err = bs.LuaStateDB.GetAccountStateV(recipient)
=======
		receiver, err = state.GetAccountState(recipient, bs.StateDB)
>>>>>>> 8f4e472c
		if receiver != nil && txBody.Type == types.TxType_REDEPLOY {
			status = "RECREATED"
			receiver.SetRedeploy()
		}
	} else {
<<<<<<< HEAD
		receiver, err = bs.LuaStateDB.CreateAccountStateV(contract.CreateContractID(txBody.Account, txBody.Nonce))
=======
		receiver, err = state.CreateAccountState(contract.CreateContractID(txBody.Account, txBody.Nonce), bs.StateDB)
>>>>>>> 8f4e472c
		status = "CREATED"
	}
	if err != nil {
		return err
	}

	var txFee *big.Int
	var rv string
	var events []*types.Event
	switch txBody.Type {
	case types.TxType_NORMAL, types.TxType_REDEPLOY, types.TxType_TRANSFER, types.TxType_CALL, types.TxType_DEPLOY:
		rv, events, txFee, err = contract.Execute(execCtx, bs, cdb, tx.GetTx(), sender, receiver, bi, preloadService, false)
		sender.SubBalance(txFee)
	case types.TxType_GOVERNANCE:
		txFee = new(big.Int).SetUint64(0)
		events, err = executeGovernanceTx(ccc, bs, txBody, sender, receiver, bi)
		if err != nil {
			logger.Warn().Err(err).Str("txhash", base58.Encode(tx.GetHash())).Msg("governance tx Error")
		}
	case types.TxType_FEEDELEGATION:
		err = tx.ValidateMaxFee(receiver.Balance(), bs.GasPrice, bi.ForkVersion)
		if err != nil {
			return err
		}
		var contractState *state.ContractState
<<<<<<< HEAD
		contractState, err = bs.LuaStateDB.OpenContractState(receiver.AccountID(), receiver.State())
=======
		contractState, err = state.OpenContractState(receiver.AccountID(), receiver.State(), bs.StateDB)
>>>>>>> 8f4e472c
		if err != nil {
			return err
		}
		err = contract.CheckFeeDelegation(recipient, bs, bi, cdb, contractState, txBody.GetPayload(),
			tx.GetHash(), txBody.GetAccount(), txBody.GetAmount())
		if err != nil {
			if err != types.ErrNotAllowedFeeDelegation {
				logger.Warn().Err(err).Str("txhash", base58.Encode(tx.GetHash())).Msg("checkFeeDelegation Error")
				return err
			}
			return types.ErrNotAllowedFeeDelegation
		}
		rv, events, txFee, err = contract.Execute(execCtx, bs, cdb, tx.GetTx(), sender, receiver, bi, preloadService, true)
		receiver.SubBalance(txFee)
	}

	if err != nil {
		// Reset events on error
		if bi.ForkVersion >= 3 {
			events = nil
		}

		if !contract.IsRuntimeError(err) {
			return err
		}
		if txBody.Type != types.TxType_FEEDELEGATION || sender.AccountID() == receiver.AccountID() {
			sErr := resetAccount(sender, txFee, &txBody.Nonce)
			if sErr != nil {
				return sErr
			}
		} else {
			sErr := resetAccount(sender, nil, &txBody.Nonce)
			if sErr != nil {
				return sErr
			}
			sErr = resetAccount(receiver, txFee, nil)
			if sErr != nil {
				return sErr
			}
		}
		status = "ERROR"
		rv = err.Error()
	} else {
		if txBody.Type != types.TxType_FEEDELEGATION {
			if sender.Balance().Sign() < 0 {
				return &types.InternalError{Reason: "fee is greater than balance"}
			}
		} else {
			if receiver.Balance().Sign() < 0 {
				return &types.InternalError{Reason: "fee is greater than balance"}
			}
		}
		sender.SetNonce(txBody.Nonce)
		err = sender.PutState()
		if err != nil {
			return err
		}
		if sender.AccountID() != receiver.AccountID() {
			err = receiver.PutState()
			if err != nil {
				return err
			}
		}
		rv = adjustReturnValue(rv)
	}
	bs.BpReward.Add(&bs.BpReward, txFee)

	receipt := types.NewReceipt(receiver.ID(), status, rv)
	receipt.FeeUsed = txFee.Bytes()
	receipt.TxHash = tx.GetHash()
	receipt.Events = events
	receipt.FeeDelegation = txBody.Type == types.TxType_FEEDELEGATION
	isGovernance := txBody.Type == types.TxType_GOVERNANCE
	receipt.GasUsed = fee.ReceiptGasUsed(bi.ForkVersion, isGovernance, txFee, bs.GasPrice)

	return bs.AddReceipt(receipt)
}

func executeGovernanceTx(ccc consensus.ChainConsensusCluster, bs *state.BlockState, txBody *types.TxBody, sender, receiver *state.AccountState,
	blockInfo *types.BlockHeaderInfo) ([]*types.Event, error) {

	if len(txBody.Payload) <= 0 {
		return nil, types.ErrTxFormatInvalid
	}

	governance := string(txBody.Recipient)

<<<<<<< HEAD
	scs, err := bs.LuaStateDB.OpenContractState(receiver.AccountID(), receiver.State())
=======
	scs, err := state.OpenContractState(receiver.AccountID(), receiver.State(), bs.StateDB)
>>>>>>> 8f4e472c
	if err != nil {
		return nil, err
	}

	var events []*types.Event

	switch governance {
	case types.AergoSystem:
		events, err = system.ExecuteSystemTx(scs, txBody, sender, receiver, blockInfo)
	case types.AergoName:
		events, err = name.ExecuteNameTx(bs, scs, txBody, sender, receiver, blockInfo)
	default:
		logger.Warn().Str("governance", governance).Msg("receive unknown recipient")
		err = types.ErrTxInvalidRecipient
	}

	if err == nil {
<<<<<<< HEAD
		err = bs.LuaStateDB.StageContractState(scs)
=======
		err = state.StageContractState(scs, bs.StateDB)
>>>>>>> 8f4e472c
	}

	return events, err
}

func SendBlockReward(bState *state.BlockState, coinbaseAccount []byte) error {
	bpReward := &bState.BpReward
	if bpReward.Cmp(new(big.Int).SetUint64(0)) <= 0 || coinbaseAccount == nil {
		logger.Debug().Str("reward", bpReward.String()).Msg("coinbase is skipped")
		return nil
	}

	receiverID := types.ToAccountID(coinbaseAccount)
	receiverState, err := bState.LuaStateDB.GetAccountState(receiverID)
	if err != nil {
		return err
	}

	receiverChange := receiverState.Clone()
	receiverChange.Balance = new(big.Int).Add(receiverChange.GetBalanceBigInt(), bpReward).Bytes()

<<<<<<< HEAD
	err = bState.LuaStateDB.PutState(receiverID, &receiverChange)
=======
	err = bState.PutState(receiverID, receiverChange)
>>>>>>> 8f4e472c
	if err != nil {
		return err
	}

	logger.Debug().Str("reward", bpReward.String()).
		Str("newbalance", receiverChange.GetBalanceBigInt().String()).Msg("send reward to coinbase account")

	return nil
}

func IsPublic() bool {
	return true
}<|MERGE_RESOLUTION|>--- conflicted
+++ resolved
@@ -140,14 +140,10 @@
 	types.InitGovernance("dpos", true)
 
 	// To pass dao parameters test
-<<<<<<< HEAD
-	scs, err := bc.sdb.GetLuaStateDB().OpenContractStateAccount(types.ToAccountID([]byte("aergo.system")))
-=======
 	scs, err := state.GetSystemAccountState(bc.sdb.GetStateDB())
 	if err != nil {
 		return nil, err
 	}
->>>>>>> 8f4e472c
 	system.InitSystemParams(scs, 3)
 
 	return bc, nil
@@ -258,15 +254,11 @@
 
 	exec = NewTxExecutor(context.Background(), nil, bc, bi, contract.ChainService)
 
-<<<<<<< HEAD
-	blockState.SetGasPrice(system.GetGasPriceFromState(blockState.LuaStateDB))
-=======
 	scs, err := state.GetSystemAccountState(blockState.StateDB)
 	if err != nil {
 		return nil, err
 	}
 	blockState.SetGasPrice(system.GetGasPriceFromState(scs))
->>>>>>> 8f4e472c
 
 	blockState.Receipts().SetHardFork(bc.HardforkConfig, bc.bestBlockNo+1)
 
@@ -429,11 +421,7 @@
 		return err
 	}
 
-<<<<<<< HEAD
-	sender, err := bs.LuaStateDB.GetAccountStateV(account)
-=======
 	sender, err := state.GetAccountState(account, bs.StateDB)
->>>>>>> 8f4e472c
 	if err != nil {
 		return err
 	}
@@ -490,21 +478,13 @@
 	var receiver *state.AccountState
 	status := "SUCCESS"
 	if len(recipient) > 0 {
-<<<<<<< HEAD
-		receiver, err = bs.LuaStateDB.GetAccountStateV(recipient)
-=======
 		receiver, err = state.GetAccountState(recipient, bs.StateDB)
->>>>>>> 8f4e472c
 		if receiver != nil && txBody.Type == types.TxType_REDEPLOY {
 			status = "RECREATED"
 			receiver.SetRedeploy()
 		}
 	} else {
-<<<<<<< HEAD
-		receiver, err = bs.LuaStateDB.CreateAccountStateV(contract.CreateContractID(txBody.Account, txBody.Nonce))
-=======
 		receiver, err = state.CreateAccountState(contract.CreateContractID(txBody.Account, txBody.Nonce), bs.StateDB)
->>>>>>> 8f4e472c
 		status = "CREATED"
 	}
 	if err != nil {
@@ -530,11 +510,7 @@
 			return err
 		}
 		var contractState *state.ContractState
-<<<<<<< HEAD
-		contractState, err = bs.LuaStateDB.OpenContractState(receiver.AccountID(), receiver.State())
-=======
 		contractState, err = state.OpenContractState(receiver.AccountID(), receiver.State(), bs.StateDB)
->>>>>>> 8f4e472c
 		if err != nil {
 			return err
 		}
@@ -622,11 +598,7 @@
 
 	governance := string(txBody.Recipient)
 
-<<<<<<< HEAD
-	scs, err := bs.LuaStateDB.OpenContractState(receiver.AccountID(), receiver.State())
-=======
 	scs, err := state.OpenContractState(receiver.AccountID(), receiver.State(), bs.StateDB)
->>>>>>> 8f4e472c
 	if err != nil {
 		return nil, err
 	}
@@ -644,11 +616,7 @@
 	}
 
 	if err == nil {
-<<<<<<< HEAD
-		err = bs.LuaStateDB.StageContractState(scs)
-=======
 		err = state.StageContractState(scs, bs.StateDB)
->>>>>>> 8f4e472c
 	}
 
 	return events, err
@@ -670,11 +638,7 @@
 	receiverChange := receiverState.Clone()
 	receiverChange.Balance = new(big.Int).Add(receiverChange.GetBalanceBigInt(), bpReward).Bytes()
 
-<<<<<<< HEAD
-	err = bState.LuaStateDB.PutState(receiverID, &receiverChange)
-=======
 	err = bState.PutState(receiverID, receiverChange)
->>>>>>> 8f4e472c
 	if err != nil {
 		return err
 	}
