package contract

/*
#cgo CFLAGS: -I${SRCDIR}/../libtool/include/luajit-2.1
#cgo LDFLAGS: ${SRCDIR}/../libtool/lib/libluajit-5.1.a -lm

#include <stdlib.h>
#include <string.h>
#include "vm.h"
#include "lgmp.h"
*/
import "C"
import (
	"bytes"
	"encoding/hex"
	"errors"
	"fmt"
	"github.com/aergoio/aergo/internal/common"
	"index/suffixarray"
	"math/big"
	"regexp"
	"strings"
	"unsafe"

	luacUtil "github.com/aergoio/aergo/cmd/aergoluac/util"
	"github.com/aergoio/aergo/contract/name"
	"github.com/aergoio/aergo/contract/system"
	"github.com/aergoio/aergo/internal/enc"
	"github.com/aergoio/aergo/state"
	"github.com/aergoio/aergo/types"
	"github.com/btcsuite/btcd/btcec"
	"github.com/minio/sha256-simd"
)

var mulAergo, mulGaer, zeroBig *big.Int

const maxEventCnt = 50
const maxEventNameSize = 64
const maxEventArgSize = 4096

func init() {
	mulAergo, _ = new(big.Int).SetString("1000000000000000000", 10)
	mulGaer, _ = new(big.Int).SetString("1000000000", 10)
	zeroBig = big.NewInt(0)
}

func addUpdateSize(s *StateSet, updateSize int64) error {
	if s.dbUpdateTotalSize+updateSize > dbUpdateMaxLimit {
		return errors.New("exceeded size of updates in the state database")
	}
	s.dbUpdateTotalSize += updateSize
	return nil
}

//export LuaSetDB
func LuaSetDB(L *LState, service *C.int, key *C.char, value *C.char) *C.char {
	stateSet := curStateSet[*service]
	if stateSet == nil {
		return C.CString("[System.LuaSetDB] contract state not found")
	}
	if stateSet.isQuery == true {
		return C.CString("[System.LuaSetDB] set not permitted in query")
	}
	val := []byte(C.GoString(value))
	if err := stateSet.curContract.callState.ctrState.SetData([]byte(C.GoString(key)), val); err != nil {
		return C.CString(err.Error())
	}
	if err := addUpdateSize(stateSet, int64(types.HashIDLength+len(val))); err != nil {
		C.luaL_setuncatchablerror(L)
		return C.CString(err.Error())
	}
	return nil
}

//export LuaGetDB
<<<<<<< HEAD
func LuaGetDB(L *LState, service *C.int, key *C.char, blkno *C.char) C.int {
=======
func LuaGetDB(L *LState, service *C.int, key *C.char) (*C.char, *C.char) {
>>>>>>> d89733b4
	stateSet := curStateSet[*service]
	if stateSet == nil {
		return nil, C.CString("[System.LuaGetDB] contract state not found")
	}
<<<<<<< HEAD
	if blkno != nil {
		bigNo, _ := new(big.Int).SetString(strings.TrimSpace(C.GoString(blkno)), 10)
		if bigNo == nil || bigNo.Sign() < 0 {
			luaPushStr(L, "[System.LuaGetDB] invalid blockheight value :"+C.GoString(blkno))
			return -1
		}
		blkNo := bigNo.Uint64()

		chainBlockHeight := stateSet.blockHeight
		if chainBlockHeight == 0 {
			bestBlock, err := stateSet.cdb.GetBestBlock()
			if err != nil {
				luaPushStr(L, "[System.LuaGetDB] get best block error")
			}
			chainBlockHeight = bestBlock.GetHeader().GetBlockNo()
		}
		if blkNo < chainBlockHeight {
			blk, err := stateSet.cdb.GetBlockByNo(blkNo)
			if err != nil {
				luaPushStr(L, err.Error())
				return -1
			}
			accountId := types.ToAccountID(stateSet.curContract.contractId)
			contractProof, err := stateSet.bs.GetAccountAndProof(accountId[:], blk.GetHeader().GetBlocksRootHash(), false)
			if err != nil {
				luaPushStr(L, "[System.LuaGetDB] failed to get snapshot state for account")
				return -1
			} else if contractProof.Inclusion {
				trieKey := common.Hasher([]byte(C.GoString(key)))
				varProof, err := stateSet.bs.GetVarAndProof(trieKey, contractProof.GetState().GetStorageRoot(), false)
				if err != nil {
					luaPushStr(L, "[System.LuaGetDB] failed to get snapshot state variable in contract")
					return -1
				}
				if varProof.Inclusion {
					if len(varProof.GetValue()) == 0 {
						return 0
					}
					luaPushStr(L, string(varProof.GetValue()))
					return 1
				}
			}
			return 0
		}
	}

=======
>>>>>>> d89733b4
	data, err := stateSet.curContract.callState.ctrState.GetData([]byte(C.GoString(key)))
	if err != nil {
		return nil, C.CString(err.Error())
	}
	if data == nil {
		return nil, nil
	}
	return C.CString(string(data)), nil
}

//export LuaDelDB
func LuaDelDB(L *LState, service *C.int, key *C.char) *C.char {
	stateSet := curStateSet[*service]
	if stateSet == nil {
		return C.CString("[System.LuaDelDB] contract state not found")
	}
	if stateSet.isQuery {
		return C.CString("[System.LuaDelDB] delete not permitted in query")
	}
	if err := stateSet.curContract.callState.ctrState.DeleteData([]byte(C.GoString(key))); err != nil {
		return C.CString(err.Error())
	}
	if err := addUpdateSize(stateSet, int64(32)); err != nil {
		C.luaL_setuncatchablerror(L)
		return C.CString(err.Error())
	}
	return nil
}

func getCallState(stateSet *StateSet, aid types.AccountID) (*CallState, error) {
	callState := stateSet.callState[aid]
	if callState == nil {
		bs := stateSet.bs

		prevState, err := bs.GetAccountState(aid)
		if err != nil {
			return nil, err
		}

		curState := types.Clone(*prevState).(types.State)
		callState =
			&CallState{prevState: prevState, curState: &curState}
		stateSet.callState[aid] = callState
	}
	return callState, nil
}

func getCtrState(stateSet *StateSet, aid types.AccountID) (*CallState, error) {
	callState, err := getCallState(stateSet, aid)
	if err != nil {
		return nil, err
	}
	if callState.ctrState == nil {
		callState.ctrState, err = stateSet.bs.OpenContractState(aid, callState.curState)
	}
	return callState, err
}

func setInstCount(parent *LState, child *LState) {
	C.luaL_setinstcount(parent, C.luaL_instcount(child))
}

//export LuaCallContract
func LuaCallContract(L *LState, service *C.int, contractId *C.char, fname *C.char, args *C.char,
	amount *C.char, gas uint64) (C.int, *C.char) {
	fnameStr := C.GoString(fname)
	argsStr := C.GoString(args)

	stateSet := curStateSet[*service]
	if stateSet == nil {
		return -1, C.CString("[Contract.LuaCallContract] contract state not found")
	}
	contractAddress := C.GoString(contractId)
	cid, err := getAddressNameResolved(contractAddress, stateSet.bs)
	if err != nil {
		return -1, C.CString("[Contract.LuaCallContract] invalid contractId: " + err.Error())
	}
	aid := types.ToAccountID(cid)
	amountBig, err := transformAmount(C.GoString(amount))
	if err != nil {
		return -1, C.CString("[Contract.LuaCallContract] invalid amount: " + err.Error())
	}

	callState, err := getCtrState(stateSet, aid)
	if err != nil {
		return -1, C.CString("[Contract.LuaCallContract] getAccount error: " + err.Error())
	}

	callee := getContract(callState.ctrState, nil)
	if callee == nil {
		return -1, C.CString("[Contract.LuaCallContract] cannot find contract " + C.GoString(contractId))
	}

	prevContractInfo := stateSet.curContract

	var ci types.CallInfo
	ci.Name = fnameStr
	err = getCallInfo(&ci.Args, []byte(argsStr), cid)
	if err != nil {
		return -1, C.CString("[Contract.LuaCallContract] invalid arguments: " + err.Error())
	}

	ce := newExecutor(callee, cid, stateSet, &ci, amountBig, false)
	defer ce.close()

	if ce.err != nil {
		return -1, C.CString("[Contract.LuaCallContract] newExecutor error: " + ce.err.Error())
	}

	senderState := prevContractInfo.callState.curState
	if amountBig.Cmp(zeroBig) > 0 {
		if stateSet.isQuery == true {
			return -1, C.CString("[Contract.LuaCallContract] send not permitted in query")
		}
		if r := sendBalance(L, senderState, callState.curState, amountBig); r != nil {
			return -1, r
		}
	}
	if stateSet.lastRecoveryEntry != nil {
		err = setRecoveryPoint(aid, stateSet, senderState, callState, amountBig, false)
		if err != nil {
			C.luaL_setsyserror(L)
			return -1, C.CString("[System.LuaCallContract] database error: " + err.Error())
		}
	}
	stateSet.curContract = newContractInfo(callState, prevContractInfo.contractId, cid,
		callState.curState.SqlRecoveryPoint, amountBig)

	ce.setCountHook(C.luaL_instcount(L))
	defer setInstCount(L, ce.L)

	ret := ce.call(L)
	if ce.err != nil {
		stateSet.curContract = prevContractInfo
		return -1, C.CString("[Contract.LuaCallContract] call err: " + ce.err.Error())
	}
	stateSet.curContract = prevContractInfo
	return ret, nil
}

func getOnlyContractState(stateSet *StateSet, aid types.AccountID) (*state.ContractState, error) {
	callState := stateSet.callState[aid]
	if callState == nil || callState.ctrState == nil {
		return stateSet.bs.OpenContractStateAccount(aid)
	}
	return callState.ctrState, nil
}

//export LuaDelegateCallContract
func LuaDelegateCallContract(L *LState, service *C.int, contractId *C.char,
	fname *C.char, args *C.char, gas uint64) (C.int, *C.char) {
	contractIdStr := C.GoString(contractId)
	fnameStr := C.GoString(fname)
	argsStr := C.GoString(args)

	stateSet := curStateSet[*service]
	if stateSet == nil {
		return -1, C.CString("[Contract.LuaDelegateCallContract] contract state not found")
	}
	cid, err := getAddressNameResolved(contractIdStr, stateSet.bs)
	if err != nil {
		return -1, C.CString("[Contract.LuaDelegateCallContract] invalid contractId: " + err.Error())
	}
	aid := types.ToAccountID(cid)
	contractState, err := getOnlyContractState(stateSet, aid)
	if err != nil {
		return -1, C.CString("[Contract.LuaDelegateCallContract]getContractState error" + err.Error())
	}
	contract := getContract(contractState, nil)
	if contract == nil {
		return -1, C.CString("[Contract.LuaDelegateCallContract] cannot find contract " + contractIdStr)
	}

	var ci types.CallInfo
	ci.Name = fnameStr
	err = getCallInfo(&ci.Args, []byte(argsStr), cid)
	if err != nil {
		return -1, C.CString("[Contract.LuaDelegateCallContract] invalid arguments: " + err.Error())
	}

	ce := newExecutor(contract, cid, stateSet, &ci, zeroBig, false)
	defer ce.close()

	if ce.err != nil {
		return -1, C.CString("[Contract.LuaDelegateCallContract] newExecutor error: " + ce.err.Error())
	}

	if stateSet.lastRecoveryEntry != nil {
		callState := stateSet.curContract.callState
		err = setRecoveryPoint(aid, stateSet, nil, callState, zeroBig, false)
		if err != nil {
			C.luaL_setsyserror(L)
			return -1, C.CString("[System.LuaDelegateCallContract] database error: " + err.Error())
		}
	}

	ce.setCountHook(C.luaL_instcount(L))
	defer setInstCount(L, ce.L)

	ret := ce.call(L)
	if ce.err != nil {
		return -1, C.CString("[Contract.LuaDelegateCallContract] call error: " + ce.err.Error())
	}
	return ret, nil
}

func getAddressNameResolved(account string, bs *state.BlockState) ([]byte, error) {
	accountLen := len(account)
	if accountLen == types.EncodedAddressLength {
		return types.DecodeAddress(account)
	} else if accountLen == types.NameLength {
		cid := name.Resolve(bs, []byte(account))
		if cid == nil {
			return nil, errors.New("name not founded :" + account)
		}
		return cid, nil
	}
	return nil, errors.New("invalid account length:" + account)
}

//export LuaSendAmount
func LuaSendAmount(L *LState, service *C.int, contractId *C.char, amount *C.char) *C.char {
	stateSet := curStateSet[*service]
	if stateSet == nil {
		return C.CString("[Contract.LuaSendAmount] contract state not found")
	}
	amountBig, err := transformAmount(C.GoString(amount))
	if err != nil {
		return C.CString("[Contract.LuaSendAmount] invalid amount: " + err.Error())
	}
	if stateSet.isQuery == true && amountBig.Cmp(zeroBig) > 0 {
		return C.CString("[Contract.LuaSendAmount] send not permitted in query")
	}
	cid, err := getAddressNameResolved(C.GoString(contractId), stateSet.bs)
	if err != nil {
		return C.CString("[Contract.LuaSendAmount] invalid contractId: " + err.Error())
	}
	if amountBig.Cmp(zeroBig) == 0 {
		return nil
	}

	aid := types.ToAccountID(cid)
	callState, err := getCallState(stateSet, aid)
	if err != nil {
		return C.CString("[Contract.LuaSendAmount] getAccount error: " + err.Error())
	}

	senderState := stateSet.curContract.callState.curState
	if len(callState.curState.GetCodeHash()) > 0 {
		if callState.ctrState == nil {
			callState.ctrState, err = stateSet.bs.OpenContractState(aid, callState.curState)
			if err != nil {
				return C.CString("[Contract.LuaSendAmount] getContractState error: " + err.Error())
			}
		}
		var ci types.CallInfo
		ci.Name = "default"
		code := getContract(callState.ctrState, nil)
		if code == nil {
			return C.CString("[Contract.LuaSendAmount] cannot find contract:" + C.GoString(contractId))
		}

		ce := newExecutor(code, cid, stateSet, &ci, amountBig, false)
		defer ce.close()
		if ce.err != nil {
			return C.CString("[Contract.LuaSendAmount] newExecutor error: " + ce.err.Error())
		}

		if r := sendBalance(L, senderState, callState.curState, amountBig); r != nil {
			return r
		}
		if stateSet.lastRecoveryEntry != nil {
			_ = setRecoveryPoint(aid, stateSet, senderState, callState, amountBig, true)
		}
		prevContractInfo := stateSet.curContract
		stateSet.curContract = newContractInfo(callState, prevContractInfo.contractId, cid,
			callState.curState.SqlRecoveryPoint, amountBig)

		ce.setCountHook(C.luaL_instcount(L))
		defer setInstCount(L, ce.L)

		ce.call(L)
		if ce.err != nil {
			stateSet.curContract = prevContractInfo
			return C.CString("[Contract.LuaSendAmount] call err: " + ce.err.Error())
		}
		stateSet.curContract = prevContractInfo
		return nil
	}

	if r := sendBalance(L, senderState, callState.curState, amountBig); r != nil {
		return r
	}
	if stateSet.lastRecoveryEntry != nil {
		_ = setRecoveryPoint(aid, stateSet, senderState, callState, amountBig, true)
	}
	return nil
}

func sendBalance(L *LState, sender *types.State, receiver *types.State, amount *big.Int) *C.char {
	if sender == receiver {
		return nil
	}
	if sender.GetBalanceBigInt().Cmp(amount) < 0 {
		return C.CString("[Contract.sendBalance] insufficient balance: " +
			sender.GetBalanceBigInt().String() + " : " + amount.String())
	} else {
		sender.Balance = new(big.Int).Sub(sender.GetBalanceBigInt(), amount).Bytes()
	}
	receiver.Balance = new(big.Int).Add(receiver.GetBalanceBigInt(), amount).Bytes()

	return nil
}

//export LuaPrint
func LuaPrint(service *C.int, args *C.char) {
	stateSet := curStateSet[*service]
	logger.Info().Str("Contract SystemPrint", types.EncodeAddress(stateSet.curContract.contractId)).Msg(C.GoString(args))
}

func setRecoveryPoint(aid types.AccountID, stateSet *StateSet, senderState *types.State,
	callState *CallState, amount *big.Int, isSend bool) error {
	var seq int
	prev := stateSet.lastRecoveryEntry
	if prev != nil {
		seq = prev.seq + 1
	} else {
		seq = 1
	}
	recoveryEntry := &recoveryEntry{
		seq,
		amount,
		senderState,
		senderState.GetNonce(),
		callState,
		isSend,
		nil,
		-1,
		prev,
	}
	stateSet.lastRecoveryEntry = recoveryEntry
	if isSend {
		return nil
	}
	recoveryEntry.stateRevision = callState.ctrState.Snapshot()
	tx := callState.tx
	if tx != nil {
		saveName := fmt.Sprintf("%s_%p", aid.String(), &recoveryEntry)
		err := tx.SubSavepoint(saveName)
		if err != nil {
			return err
		}
		recoveryEntry.sqlSaveName = &saveName
	}
	return nil
}

//export LuaSetRecoveryPoint
func LuaSetRecoveryPoint(L *LState, service *C.int) (C.int, *C.char) {
	stateSet := curStateSet[*service]
	if stateSet == nil {
		return -1, C.CString("[Contract.pcall] contract state not found")
	}
	if stateSet.isQuery == true {
		return 0, nil
	}
	curContract := stateSet.curContract
	err := setRecoveryPoint(types.ToAccountID(curContract.contractId), stateSet, nil,
		curContract.callState, zeroBig, false)
	if err != nil {
		C.luaL_setsyserror(L)
		return -1, C.CString("[Contract.pcall] database error: " + err.Error())
	}
	return C.int(stateSet.lastRecoveryEntry.seq), nil
}

//export LuaClearRecovery
func LuaClearRecovery(L *LState, service *C.int, start int, error bool) *C.char {
	stateSet := curStateSet[*service]
	if stateSet == nil {
		return C.CString("[Contract.pcall] contract state not found")
	}
	item := stateSet.lastRecoveryEntry
	for {
		if error {
			if item.recovery() != nil {
				C.luaL_setsyserror(L)
				return C.CString("[Contract.pcall] database error")
			}
		}
		if item.seq == start {
			if error || item.prev == nil {
				stateSet.lastRecoveryEntry = item.prev
			}
			return nil
		}
		item = item.prev
		if item == nil {
			return C.CString("[Contract.pcall] internal error")
		}
	}
}

//export LuaGetBalance
func LuaGetBalance(L *LState, service *C.int, contractId *C.char) (*C.char, *C.char) {
	stateSet := curStateSet[*service]
	if contractId == nil {
		return C.CString(stateSet.curContract.callState.ctrState.GetBalanceBigInt().String()), nil
	}
	cid, err := getAddressNameResolved(C.GoString(contractId), stateSet.bs)
	if err != nil {
		return nil, C.CString("[Contract.LuaGetBalance] invalid contractId: " + err.Error())
	}
	aid := types.ToAccountID(cid)
	callState := stateSet.callState[aid]
	if callState == nil {
		bs := stateSet.bs

		as, err := bs.GetAccountState(aid)
		if err != nil {
			return nil, C.CString("[Contract.LuaGetBalance] getAccount error: " + err.Error())
		}
		return C.CString(as.GetBalanceBigInt().String()), nil
	}
	return C.CString(callState.curState.GetBalanceBigInt().String()), nil
}

//export LuaGetSender
func LuaGetSender(L *LState, service *C.int) *C.char {
	stateSet := curStateSet[*service]
	return C.CString(types.EncodeAddress(stateSet.curContract.sender))
}

//export LuaGetHash
func LuaGetHash(L *LState, service *C.int) *C.char {
	stateSet := curStateSet[*service]
	return C.CString(enc.ToString(stateSet.txHash))
}

//export LuaGetBlockNo
func LuaGetBlockNo(L *LState, service *C.int) C.lua_Integer {
	stateSet := curStateSet[*service]
	return C.lua_Integer(stateSet.blockHeight)
}

//export LuaGetTimeStamp
func LuaGetTimeStamp(L *LState, service *C.int) C.lua_Integer {
	stateSet := curStateSet[*service]
	return C.lua_Integer(stateSet.timestamp / 1e9)
}

//export LuaGetContractId
func LuaGetContractId(L *LState, service *C.int) *C.char {
	stateSet := curStateSet[*service]
	return C.CString(types.EncodeAddress(stateSet.curContract.contractId))
}

//export LuaGetAmount
func LuaGetAmount(L *LState, service *C.int) *C.char {
	stateSet := curStateSet[*service]
	return C.CString(stateSet.curContract.amount.String())
}

//export LuaGetOrigin
func LuaGetOrigin(L *LState, service *C.int) *C.char {
	stateSet := curStateSet[*service]
	return C.CString(types.EncodeAddress(stateSet.origin))
}

//export LuaGetPrevBlockHash
func LuaGetPrevBlockHash(L *LState, service *C.int) *C.char {
	stateSet := curStateSet[*service]
	return C.CString(enc.ToString(stateSet.prevBlockHash))
}

//export LuaGetDbHandle
func LuaGetDbHandle(service *C.int) *C.sqlite3 {
	stateSet := curStateSet[*service]
	curContract := stateSet.curContract
	callState := curContract.callState
	if callState.tx != nil {
		return callState.tx.GetHandle()
	}
	var tx Tx
	var err error

	aid := types.ToAccountID(curContract.contractId)
	if stateSet.isQuery == true {
		tx, err = BeginReadOnly(aid.String(), curContract.rp)
	} else {
		tx, err = BeginTx(aid.String(), curContract.rp)
	}
	if err != nil {
		logger.Error().Err(err).Msg("Begin SQL Transaction")
		return nil
	}
	if stateSet.isQuery == false {
		err = tx.Savepoint()
		if err != nil {
			logger.Error().Err(err).Msg("Begin SQL Transaction")
			return nil
		}
	}
	callState.tx = tx
	return callState.tx.GetHandle()
}

func checkHexString(data string) bool {
	if len(data) >= 2 && data[0] == '0' && (data[1] == 'x' || data[1] == 'X') {
		return true
	}
	return false
}

//export LuaCryptoSha256
func LuaCryptoSha256(L *LState, arg unsafe.Pointer, argLen C.int) (*C.char, *C.char) {
	data := C.GoBytes(arg, argLen)
	if checkHexString(string(data)) {
		dataStr := data[2:]
		var err error
		data, err = hex.DecodeString(string(dataStr))
		if err != nil {
			return nil, C.CString("[Contract.LuaCryptoSha256] hex decoding error: " + err.Error())
		}
	}
	h := sha256.New()
	h.Write(data)
	resultHash := h.Sum(nil)

	return C.CString("0x" + hex.EncodeToString(resultHash)), nil
}

func decodeHex(hexStr string) ([]byte, error) {
	if checkHexString(hexStr) {
		hexStr = hexStr[2:]
	}
	return hex.DecodeString(hexStr)
}

//export LuaECVerify
func LuaECVerify(L *LState, msg *C.char, sig *C.char, addr *C.char) (C.int, *C.char) {
	bMsg, err := decodeHex(C.GoString(msg))
	if err != nil {
		return -1, C.CString("[Contract.LuaEcVerify] invalid message format: " + err.Error())
	}
	bSig, err := decodeHex(C.GoString(sig))
	if err != nil {
		return -1, C.CString("[Contract.LuaEcVerify] invalid signature format: " + err.Error())
	}
	address := C.GoString(addr)

	var pubKey *btcec.PublicKey
	var verifyResult bool
	isAergo := len(address) == types.EncodedAddressLength

	/*Aergo Address*/
	if isAergo {
		bAddress, err := types.DecodeAddress(address)
		if err != nil {
			return -1, C.CString("[Contract.LuaEcVerify] invalid aergo address: " + err.Error())
		}
		pubKey, err = btcec.ParsePubKey(bAddress, btcec.S256())
		if err != nil {
			return -1, C.CString("[Contract.LuaEcVerify] error parsing pubKey: " + err.Error())
		}
	}

	// CompactSign
	if len(bSig) == 65 {
		// ethereum
		if !isAergo {
			btcsig := make([]byte, 65)
			btcsig[0] = bSig[64] + 27
			copy(btcsig[1:], bSig)
			bSig = btcsig
		}
		pub, _, err := btcec.RecoverCompact(btcec.S256(), bSig, bMsg)
		if err != nil {
			return -1, C.CString("[Contract.LuaEcVerify] error recoverCompact: " + err.Error())
		}
		if pubKey != nil {
			verifyResult = pubKey.IsEqual(pub)
		} else {
			bAddress, err := decodeHex(address)
			if err != nil {
				return -1, C.CString("[Contract.LuaEcVerify] invalid Ethereum address: " + err.Error())
			}
			bPub := pub.SerializeUncompressed()
			h := sha256.New()
			h.Write(bPub[1:])
			signAddress := h.Sum(nil)[12:]
			verifyResult = bytes.Equal(bAddress, signAddress)
		}
	} else {
		sign, err := btcec.ParseSignature(bSig, btcec.S256())
		if err != nil {
			return -1, C.CString("[Contract.LuaEcVerify] error parsing signature: " + err.Error())
		}
		if pubKey == nil {
			return -1, C.CString("[Contract.LuaEcVerify] error recovering pubKey")
		}
		verifyResult = sign.Verify(bMsg, pubKey)
	}
	if verifyResult {
		return C.int(1), nil
	}
	return C.int(0), nil
}

func transformAmount(amountStr string) (*big.Int, error) {
	var ret *big.Int
	var prev int
	if len(amountStr) == 0 {
		return zeroBig, nil
	}
	index := suffixarray.New([]byte(amountStr))
	r := regexp.MustCompile("(?i)aergo|gaer|aer")

	res := index.FindAllIndex(r, -1)
	for _, pair := range res {
		amountBig, _ := new(big.Int).SetString(strings.TrimSpace(amountStr[prev:pair[0]]), 10)
		if amountBig == nil {
			return nil, errors.New("converting error for BigNum: " + amountStr[prev:])
		}
		cmp := amountBig.Cmp(zeroBig)
		if cmp < 0 {
			return nil, errors.New("negative amount not allowed")
		} else if cmp == 0 {
			prev = pair[1]
			continue
		}
		switch pair[1] - pair[0] {
		case 3:
		case 4:
			amountBig = new(big.Int).Mul(amountBig, mulGaer)
		case 5:
			amountBig = new(big.Int).Mul(amountBig, mulAergo)
		}
		if ret != nil {
			ret = new(big.Int).Add(ret, amountBig)
		} else {
			ret = amountBig
		}
		prev = pair[1]
	}

	if prev >= len(amountStr) {
		return ret, nil
	}
	num := strings.TrimSpace(amountStr[prev:])
	if len(num) == 0 {
		return ret, nil
	}

	amountBig, _ := new(big.Int).SetString(num, 10)

	if amountBig == nil {
		return nil, errors.New("converting error for Integer: " + amountStr[prev:])
	}
	if amountBig.Cmp(zeroBig) < 0 {
		return nil, errors.New("negative amount not allowed")
	}
	if ret != nil {
		ret = new(big.Int).Add(ret, amountBig)
	} else {
		ret = amountBig
	}
	return ret, nil
}

//export LuaDeployContract
func LuaDeployContract(
	L *LState,
	service *C.int,
	contract *C.char,
	args *C.char,
	amount *C.char,
) (C.int, *C.char) {

	argsStr := C.GoString(args)
	contractStr := C.GoString(contract)

	stateSet := curStateSet[*service]
	if stateSet == nil {
		return -1, C.CString("[Contract.LuaDeployContract]not found contract state")
	}
	if stateSet.isQuery == true {
		return -1, C.CString("[Contract.LuaDeployContract]send not permitted in query")
	}
	bs := stateSet.bs

	// get code
	var code []byte

	cid, err := getAddressNameResolved(contractStr, bs)
	if err == nil {
		aid := types.ToAccountID(cid)
		contractState, err := getOnlyContractState(stateSet, aid)
		if err != nil {
			return -1, C.CString("[Contract.LuaDeployContract]" + err.Error())
		}
		code, err = contractState.GetCode()
		if err != nil {
			return -1, C.CString("[Contract.LuaDeployContract]" + err.Error())
		} else if len(code) == 0 {
			return -1, C.CString("[Contract.LuaDeployContract]: not found code")
		}
	}

	if len(code) == 0 {
		l := luacUtil.NewLState()
		if l == nil {
			return -1, C.CString("[Contract.LuaDeployContract] get luaState error")
		}
		defer luacUtil.CloseLState(l)
		code, err = luacUtil.Compile(l, contractStr)
		if err != nil {
			return -1, C.CString("[Contract.LuaDeployContract]compile error:" + err.Error())
		}
	}

	// create account
	prevContractInfo := stateSet.curContract
	creator := prevContractInfo.callState.curState
	newContract, err := bs.CreateAccountStateV(CreateContractID(prevContractInfo.contractId, creator.GetNonce()))
	if err != nil {
		return -1, C.CString("[Contract.LuaDeployContract]:" + err.Error())
	}
	contractState, err := bs.OpenContractState(newContract.AccountID(), newContract.State())
	if err != nil {
		return -1, C.CString("[Contract.LuaDeployContract]:" + err.Error())
	}

	callState := &CallState{ctrState: contractState, prevState: &types.State{}, curState: newContract.State()}
	stateSet.callState[newContract.AccountID()] = callState

	amountBig, err := transformAmount(C.GoString(amount))
	if err != nil {
		return -1, C.CString("[Contract.LuaDeployContract]value not proper format:" + err.Error())
	}
	var ci types.CallInfo
	err = getCallInfo(&ci.Args, []byte(argsStr), newContract.ID())
	if err != nil {
		return -1, C.CString("[Contract.LuaDeployContract] invalid args:" + err.Error())
	}
	runCode := getContract(contractState, code)
	ce := newExecutor(runCode, newContract.ID(), stateSet, &ci, amountBig, true)
	if ce != nil {
		defer ce.close()
		if ce.err != nil {
			return -1, C.CString("[Contract.LuaDeployContract]newExecutor Error :" + ce.err.Error())
		}
	}

	senderState := prevContractInfo.callState.curState
	if amountBig.Cmp(zeroBig) > 0 {
		if rv := sendBalance(L, senderState, callState.curState, amountBig); rv != nil {
			return -1, rv
		}
	}

	if stateSet.lastRecoveryEntry != nil {
		err = setRecoveryPoint(newContract.AccountID(), stateSet, senderState, callState, amountBig, false)
		if err != nil {
			C.luaL_setsyserror(L)
			return -1, C.CString("[System.LuaDeployContract] DB err:" + err.Error())
		}
	}
	stateSet.curContract = newContractInfo(callState, prevContractInfo.contractId, newContract.ID(),
		callState.curState.SqlRecoveryPoint, amountBig)

	err = contractState.SetCode(code)
	if err != nil {
		return -1, C.CString("[Contract.LuaDeployContract]:" + err.Error())
	}
	err = contractState.SetData([]byte("Creator"), []byte(types.EncodeAddress(prevContractInfo.contractId)))
	if err != nil {
		return -1, C.CString("[Contract.LuaDeployContract]:" + err.Error())
	}
	// create a sql database for the contract
	db := LuaGetDbHandle(&stateSet.service)
	if db == nil {
		C.luaL_setsyserror(L)
		return -1, C.CString("[System.LuaDeployContract] DB err: cannot open a database")
	}
	senderState.Nonce += 1

	addr := C.CString(types.EncodeAddress(newContract.ID()))
	ret := C.int(1)
	if ce != nil {
		ce.setCountHook(C.luaL_instcount(L))
		defer setInstCount(L, ce.L)

		ret += ce.call(L)
		if ce.err != nil {
			stateSet.curContract = prevContractInfo
			return -1, C.CString("[Contract.LuaDeployContract] call err:" + ce.err.Error())
		}
	}
	stateSet.curContract = prevContractInfo
	return ret, addr
}

//export IsPublic
func IsPublic() C.int {
	if PubNet {
		return C.int(1)
	} else {
		return C.int(0)
	}
}

//export LuaRandomNumber
func LuaRandomNumber(L *LState, service C.int) C.double {
	stateSet := curStateSet[service]
	if stateSet.seed == nil {
		setRandomSeed(stateSet)
	}
	return C.double(stateSet.seed.Float64())
}

//export LuaRandomInt
func LuaRandomInt(L *LState, min, max C.int, service C.int) C.lua_Integer {
	stateSet := curStateSet[service]
	if stateSet.seed == nil {
		setRandomSeed(stateSet)
	}
	if C.lua_gettop(L) == 1 {
		return C.lua_Integer(stateSet.seed.Intn(int(min)) + int(1))
	}
	return C.lua_Integer(stateSet.seed.Intn(int(max+C.int(1)-min)) + int(min))
}

//export LuaEvent
func LuaEvent(L *LState, service *C.int, eventName *C.char, args *C.char) *C.char {
	stateSet := curStateSet[*service]
	if stateSet.isQuery == true {
		return C.CString("[Contract.Event] event not permitted in query")
	}
	if stateSet.eventCount >= maxEventCnt {
		return C.CString(fmt.Sprintf("[Contract.Event] exceeded the maximum number of events(%d)", maxEventCnt))
	}
	if len(C.GoString(eventName)) > maxEventNameSize {
		return C.CString(fmt.Sprintf("[Contract.Event] exceeded the maximum length of event name(%d)", maxEventNameSize))
	}
	if len(C.GoString(args)) > maxEventArgSize {
		return C.CString(fmt.Sprintf("[Contract.Event] exceeded the maximum length of event args(%d)", maxEventArgSize))
	}
	stateSet.events = append(
		stateSet.events,
		&types.Event{
			ContractAddress: stateSet.curContract.contractId,
			EventIdx:        stateSet.eventCount,
			EventName:       C.GoString(eventName),
			JsonArgs:        C.GoString(args),
		},
	)
	stateSet.eventCount++
	return nil
}

//export LuaIsContract
func LuaIsContract(L *LState, service *C.int, contractId *C.char) (C.int, *C.char) {
	stateSet := curStateSet[*service]
	if stateSet == nil {
		return -1, C.CString("[Contract.LuaIsContract] contract state not found")
	}
	cid, err := getAddressNameResolved(C.GoString(contractId), stateSet.bs)
	if err != nil {
		return -1, C.CString("[Contract.LuaIsContract] invalid contractId: " + err.Error())
	}

	aid := types.ToAccountID(cid)
	callState, err := getCallState(stateSet, aid)
	if err != nil {
		return -1, C.CString("[Contract.LuaIsContract] getAccount error: " + err.Error())
	}
	return C.int(len(callState.curState.GetCodeHash())), nil
}

//export LuaGovernance
func LuaGovernance(L *LState, service *C.int, gType C.char, arg *C.char) *C.char {
	stateSet := curStateSet[*service]
	if stateSet == nil {
		return C.CString("[Contract.LuaGovernance] contract state not found")
	}
	var amountBig *big.Int
	var payload []byte

	if gType != 'V' {
		var err error
		amountBig, err = transformAmount(C.GoString(arg))
		if err != nil {
			return C.CString("[Contract.LuaGovernance] invalid amount: " + err.Error())
		}
		if stateSet.isQuery == true && amountBig.Cmp(zeroBig) > 0 {
			return C.CString("[Contract.LuaGovernance] governance not permitted in query")
		}
		if gType == 'S' {
			payload = []byte(fmt.Sprintf(`{"Name":"%s"}`, types.Stake))
		} else {
			payload = []byte(fmt.Sprintf(`{"Name":"%s"}`, types.Unstake))
		}
	} else {
		amountBig = zeroBig
		payload = []byte(fmt.Sprintf(`{"Name":"%s","Args":%s}`, types.VoteBP, C.GoString(arg)))
	}
	aid := types.ToAccountID([]byte(types.AergoSystem))
	scsState, err := getCtrState(stateSet, aid)
	if err != nil {
		return C.CString("[Contract.LuaGovernance] getAccount error: " + err.Error())
	}
	curContract := stateSet.curContract

	senderState := stateSet.curContract.callState.curState
	sender := stateSet.bs.InitAccountStateV(curContract.contractId,
		curContract.callState.prevState, curContract.callState.curState)
	receiver := stateSet.bs.InitAccountStateV([]byte(types.AergoSystem), scsState.prevState, scsState.curState)
	txBody := types.TxBody{
		Amount:  amountBig.Bytes(),
		Payload: payload,
	}
	err = types.ValidateSystemTx(&txBody)
	if err != nil {
		return C.CString("[Contract.LuaGovernance] error: " + err.Error())
	}
	if stateSet.lastRecoveryEntry != nil {
		err = setRecoveryPoint(aid, stateSet, senderState, scsState, zeroBig, false)
		if err != nil {
			C.luaL_setsyserror(L)
			return C.CString("[Contract.LuaGovernance] database error: " + err.Error())
		}
	}
	evs, err := system.ExecuteSystemTx(scsState.ctrState, &txBody, sender, receiver, stateSet.blockHeight)
	if err != nil {
		return C.CString("[Contract.LuaGovernance] error: " + err.Error())
	}
	stateSet.eventCount += int32(len(evs))
	stateSet.events = append(stateSet.events, evs...)

	if stateSet.lastRecoveryEntry != nil {
		if gType == 'S' {
			_ = setRecoveryPoint(aid, stateSet, senderState, scsState, amountBig, true)
		} else if gType == 'U' {
			_ = setRecoveryPoint(aid, stateSet, scsState.curState, stateSet.curContract.callState, amountBig, true)
		}
	}
	return nil
}<|MERGE_RESOLUTION|>--- conflicted
+++ resolved
@@ -73,21 +73,15 @@
 }
 
 //export LuaGetDB
-<<<<<<< HEAD
-func LuaGetDB(L *LState, service *C.int, key *C.char, blkno *C.char) C.int {
-=======
-func LuaGetDB(L *LState, service *C.int, key *C.char) (*C.char, *C.char) {
->>>>>>> d89733b4
+func LuaGetDB(L *LState, service *C.int, key *C.char, blkno *C.char) (*C.char, *C.char) {
 	stateSet := curStateSet[*service]
 	if stateSet == nil {
 		return nil, C.CString("[System.LuaGetDB] contract state not found")
 	}
-<<<<<<< HEAD
 	if blkno != nil {
 		bigNo, _ := new(big.Int).SetString(strings.TrimSpace(C.GoString(blkno)), 10)
 		if bigNo == nil || bigNo.Sign() < 0 {
-			luaPushStr(L, "[System.LuaGetDB] invalid blockheight value :"+C.GoString(blkno))
-			return -1
+			return nil, C.CString("[System.LuaGetDB] invalid blockheight value :"+C.GoString(blkno))
 		}
 		blkNo := bigNo.Uint64()
 
@@ -95,42 +89,36 @@
 		if chainBlockHeight == 0 {
 			bestBlock, err := stateSet.cdb.GetBestBlock()
 			if err != nil {
-				luaPushStr(L, "[System.LuaGetDB] get best block error")
+				return nil, C.CString("[System.LuaGetDB] get best block error")
 			}
 			chainBlockHeight = bestBlock.GetHeader().GetBlockNo()
 		}
 		if blkNo < chainBlockHeight {
 			blk, err := stateSet.cdb.GetBlockByNo(blkNo)
 			if err != nil {
-				luaPushStr(L, err.Error())
-				return -1
+				return nil, C.CString(err.Error())
 			}
 			accountId := types.ToAccountID(stateSet.curContract.contractId)
 			contractProof, err := stateSet.bs.GetAccountAndProof(accountId[:], blk.GetHeader().GetBlocksRootHash(), false)
 			if err != nil {
-				luaPushStr(L, "[System.LuaGetDB] failed to get snapshot state for account")
-				return -1
+				return nil, C.CString("[System.LuaGetDB] failed to get snapshot state for account")
 			} else if contractProof.Inclusion {
 				trieKey := common.Hasher([]byte(C.GoString(key)))
 				varProof, err := stateSet.bs.GetVarAndProof(trieKey, contractProof.GetState().GetStorageRoot(), false)
 				if err != nil {
-					luaPushStr(L, "[System.LuaGetDB] failed to get snapshot state variable in contract")
-					return -1
+					return nil, C.CString("[System.LuaGetDB] failed to get snapshot state variable in contract")
 				}
 				if varProof.Inclusion {
 					if len(varProof.GetValue()) == 0 {
-						return 0
+						return nil, nil
 					}
-					luaPushStr(L, string(varProof.GetValue()))
-					return 1
+					return C.CString(string(varProof.GetValue())), nil
 				}
 			}
-			return 0
-		}
-	}
-
-=======
->>>>>>> d89733b4
+			return nil, nil
+		}
+	}
+
 	data, err := stateSet.curContract.callState.ctrState.GetData([]byte(C.GoString(key)))
 	if err != nil {
 		return nil, C.CString(err.Error())
