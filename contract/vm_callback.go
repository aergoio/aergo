package contract

/*
#cgo CFLAGS: -I${SRCDIR}/../libtool/include/luajit-2.1
#cgo LDFLAGS: ${SRCDIR}/../libtool/lib/libluajit-5.1.a -lm

#include <stdlib.h>
#include <string.h>
#include "vm.h"
#include "bignum_module.h"

struct proof {
	void *data;
	size_t len;
};

#define RLP_TSTRING 0
#define RLP_TLIST 1

struct rlp_obj {
	int rlp_obj_type;
	void *data;
	size_t size;
};
*/
import "C"
import (
	"bytes"
	"encoding/hex"
	"errors"
	"fmt"
	"github.com/aergoio/aergo-lib/log"
	"index/suffixarray"
	"math/big"
	"regexp"
	"strconv"
	"strings"
	"unsafe"

	"github.com/aergoio/aergo/v2/cmd/aergoluac/util"
	"github.com/aergoio/aergo/v2/contract/name"
	"github.com/aergoio/aergo/v2/contract/system"
	"github.com/aergoio/aergo/v2/internal/common"
	"github.com/aergoio/aergo/v2/internal/enc"
	"github.com/aergoio/aergo/v2/internal/schema"
	"github.com/aergoio/aergo/v2/state"
	"github.com/aergoio/aergo/v2/types"
	"github.com/btcsuite/btcd/btcec"
	"github.com/minio/sha256-simd"
)

var (
	mulAergo, mulGaer, zeroBig *big.Int
<<<<<<< HEAD
=======
	creatorMetaKey             = []byte("Creator")
	vmLogger                   = log.NewLogger("contract.vm")
>>>>>>> a82a548b
)

const (
	maxEventCnt       = 50
	maxEventNameSize  = 64
	maxEventArgSize   = 4096
	luaCallCountDeduc = 1000
)

func init() {
	mulAergo = types.NewAmount(1, types.Aergo)
	mulGaer = types.NewAmount(1, types.Gaer)
	zeroBig = types.NewZeroAmount()
}

func addUpdateSize(ctx *vmContext, updateSize int64) error {
	if ctx.IsGasSystem() {
		return nil
	}
	if ctx.dbUpdateTotalSize+updateSize > dbUpdateMaxLimit {
		return errors.New("exceeded size of updates in the state database")
	}
	ctx.dbUpdateTotalSize += updateSize
	return nil
}

//export luaSetDB
func luaSetDB(L *LState, service C.int, key unsafe.Pointer, keyLen C.int, value *C.char) *C.char {
	ctx := contexts[service]
	if ctx == nil {
		return C.CString("[System.LuaSetDB] contract state not found")
	}
	if ctx.isQuery == true || ctx.nestedView > 0 {
		return C.CString("[System.LuaSetDB] set not permitted in query")
	}
	val := []byte(C.GoString(value))
	if err := ctx.curContract.callState.ctrState.SetData(C.GoBytes(key, keyLen), val); err != nil {
		return C.CString(err.Error())
	}
	if err := addUpdateSize(ctx, int64(types.HashIDLength+len(val))); err != nil {
		C.luaL_setuncatchablerror(L)
		return C.CString(err.Error())
	}
	if ctx.traceFile != nil {
		_, _ = ctx.traceFile.WriteString("[Set]\n")
		_, _ = ctx.traceFile.WriteString(fmt.Sprintf("Key=%s Len=%v byte=%v\n",
			string(C.GoBytes(key, keyLen)), keyLen, C.GoBytes(key, keyLen)))
		_, _ = ctx.traceFile.WriteString(fmt.Sprintf("Data=%s Len=%d byte=%v\n",
			string(val), len(val), val))
	}
	return nil
}

//export luaGetDB
func luaGetDB(L *LState, service C.int, key unsafe.Pointer, keyLen C.int, blkno *C.char) (*C.char, *C.char) {
	ctx := contexts[service]
	if ctx == nil {
		return nil, C.CString("[System.LuaGetDB] contract state not found")
	}
	if blkno != nil {
		bigNo, _ := new(big.Int).SetString(strings.TrimSpace(C.GoString(blkno)), 10)
		if bigNo == nil || bigNo.Sign() < 0 {
			return nil, C.CString("[System.LuaGetDB] invalid blockheight value :" + C.GoString(blkno))
		}
		blkNo := bigNo.Uint64()

		chainBlockHeight := ctx.blockInfo.No
		if chainBlockHeight == 0 {
			bestBlock, err := ctx.cdb.GetBestBlock()
			if err != nil {
				return nil, C.CString("[System.LuaGetDB] get best block error")
			}
			chainBlockHeight = bestBlock.GetHeader().GetBlockNo()
		}
		if blkNo < chainBlockHeight {
			blk, err := ctx.cdb.GetBlockByNo(blkNo)
			if err != nil {
				return nil, C.CString(err.Error())
			}
			accountId := types.ToAccountID(ctx.curContract.contractId)
			contractProof, err := ctx.bs.GetAccountAndProof(accountId[:], blk.GetHeader().GetBlocksRootHash(), false)
			if err != nil {
				return nil, C.CString("[System.LuaGetDB] failed to get snapshot state for account")
			} else if contractProof.Inclusion {
				trieKey := common.Hasher(C.GoBytes(key, keyLen))
				varProof, err := ctx.bs.GetVarAndProof(trieKey, contractProof.GetState().GetStorageRoot(), false)
				if err != nil {
					return nil, C.CString("[System.LuaGetDB] failed to get snapshot state variable in contract")
				}
				if varProof.Inclusion {
					if len(varProof.GetValue()) == 0 {
						return nil, nil
					}
					return C.CString(string(varProof.GetValue())), nil
				}
			}
			return nil, nil
		}
	}

	data, err := ctx.curContract.callState.ctrState.GetData(C.GoBytes(key, keyLen))
	if err != nil {
		return nil, C.CString(err.Error())
	}
	if data == nil {
		return nil, nil
	}
	return C.CString(string(data)), nil
}

//export luaDelDB
func luaDelDB(L *LState, service C.int, key unsafe.Pointer, keyLen C.int) *C.char {
	ctx := contexts[service]
	if ctx == nil {
		return C.CString("[System.LuaDelDB] contract state not found")
	}
	if ctx.isQuery == true || ctx.nestedView > 0 {
		return C.CString("[System.LuaDelDB] delete not permitted in query")
	}
	if err := ctx.curContract.callState.ctrState.DeleteData(C.GoBytes(key, keyLen)); err != nil {
		return C.CString(err.Error())
	}
	if err := addUpdateSize(ctx, int64(32)); err != nil {
		C.luaL_setuncatchablerror(L)
		return C.CString(err.Error())
	}
	if ctx.traceFile != nil {
		_, _ = ctx.traceFile.WriteString("[Del]\n")
		_, _ = ctx.traceFile.WriteString(fmt.Sprintf("Key=%s Len=%v byte=%v\n",
			string(C.GoBytes(key, keyLen)), keyLen, C.GoBytes(key, keyLen)))
	}
	return nil
}

func getCallState(ctx *vmContext, aid types.AccountID) (*callState, error) {
	cs := ctx.callState[aid]
	if cs == nil {
		bs := ctx.bs

		prevState, err := bs.GetAccountState(aid)
		if err != nil {
			return nil, err
		}

		curState := types.Clone(*prevState).(types.State)
		cs = &callState{prevState: prevState, curState: &curState}
		ctx.callState[aid] = cs
	}
	return cs, nil
}

func getCtrState(ctx *vmContext, aid types.AccountID) (*callState, error) {
	cs, err := getCallState(ctx, aid)
	if err != nil {
		return nil, err
	}
	if cs.ctrState == nil {
		cs.ctrState, err = ctx.bs.OpenContractState(aid, cs.curState)
	}
	return cs, err
}

func setInstCount(ctx *vmContext, parent *LState, child *LState) {
	if !ctx.IsGasSystem() {
		C.vm_setinstcount(parent, C.vm_instcount(child))
	}
}

func setInstMinusCount(ctx *vmContext, L *LState, deduc C.int) {
	if !ctx.IsGasSystem() {
		C.vm_setinstcount(L, minusCallCount(ctx, C.vm_instcount(L), deduc))
	}
}

func minusCallCount(ctx *vmContext, curCount, deduc C.int) C.int {
	if ctx.IsGasSystem() {
		return 0
	}
	remain := curCount - deduc
	if remain <= 0 {
		remain = 1
	}
	return remain
}

//export luaCallContract
func luaCallContract(L *LState, service C.int, contractId *C.char, fname *C.char, args *C.char,
	amount *C.char, gas uint64) (C.int, *C.char) {
	fnameStr := C.GoString(fname)
	argsStr := C.GoString(args)

	ctx := contexts[service]
	if ctx == nil {
		return -1, C.CString("[Contract.LuaCallContract] contract state not found")
	}

	// get the contract address
	contractAddress := C.GoString(contractId)
	cid, err := getAddressNameResolved(contractAddress, ctx.bs)
	if err != nil {
		return -1, C.CString("[Contract.LuaCallContract] invalid contractId: " + err.Error())
	}
	aid := types.ToAccountID(cid)

	// read the amount for the contract call
	amountBig, err := transformAmount(C.GoString(amount))
	if err != nil {
		return -1, C.CString("[Contract.LuaCallContract] invalid amount: " + err.Error())
	}

	// get the contract state
	cs, err := getCtrState(ctx, aid)
	if err != nil {
		return -1, C.CString("[Contract.LuaCallContract] getAccount error: " + err.Error())
	}

	// check if the contract exists
	callee := getContract(cs.ctrState, ctx.bs)
	if callee == nil {
		return -1, C.CString("[Contract.LuaCallContract] cannot find contract " + C.GoString(contractId))
	}

	prevContractInfo := ctx.curContract

	// read the arguments for the contract call
	var ci types.CallInfo
	ci.Name = fnameStr
	err = getCallInfo(&ci.Args, []byte(argsStr), cid)
	if err != nil {
		return -1, C.CString("[Contract.LuaCallContract] invalid arguments: " + err.Error())
	}

	// get the remaining gas from the parent LState
	ctx.refreshRemainingGas(L)
	// create a new executor with the remaining gas on the child LState
	ce := newExecutor(callee, cid, ctx, &ci, amountBig, false, false, cs.ctrState)
	defer func() {
		// close the executor, closes also the child LState
		ce.close()
		// set the remaining gas on the parent LState
		ctx.setRemainingGas(L)
	}()

	if ce.err != nil {
		return -1, C.CString("[Contract.LuaCallContract] newExecutor error: " + ce.err.Error())
	}

	// send the amount to the contract
	senderState := prevContractInfo.callState.curState
	if amountBig.Cmp(zeroBig) > 0 {
		if ctx.isQuery == true || ctx.nestedView > 0 {
			return -1, C.CString("[Contract.LuaCallContract] send not permitted in query")
		}
		if r := sendBalance(L, senderState, cs.curState, amountBig); r != nil {
			return -1, r
		}
	}

	seq, err := setRecoveryPoint(aid, ctx, senderState, cs, amountBig, false, false)
	if ctx.traceFile != nil {
		_, _ = ctx.traceFile.WriteString(fmt.Sprintf("[CALL Contract %v(%v) %v]\n",
			contractAddress, aid.String(), fnameStr))
		_, _ = ctx.traceFile.WriteString(fmt.Sprintf("snapshot set %d\n", seq))
		_, _ = ctx.traceFile.WriteString(fmt.Sprintf("SendBalance: %s\n", amountBig.String()))
		_, _ = ctx.traceFile.WriteString(fmt.Sprintf("After sender: %s receiver: %s\n",
			senderState.GetBalanceBigInt().String(), cs.curState.GetBalanceBigInt().String()))
	}
	if err != nil {
		return -1, C.CString("[System.LuaCallContract] database error: " + err.Error())
	}

	// set the current contract info
	ctx.curContract = newContractInfo(cs, prevContractInfo.contractId, cid,
		cs.curState.SqlRecoveryPoint, amountBig)
	defer func() {
		ctx.curContract = prevContractInfo
	}()

	// execute the contract call
	defer setInstCount(ctx, L, ce.L)
	ret := ce.call(minusCallCount(ctx, C.vm_instcount(L), luaCallCountDeduc), L)

	// check if the contract call failed
	if ce.err != nil {
		err := clearRecovery(L, ctx, seq, true)
		if err != nil {
			return -1, C.CString("[Contract.LuaCallContract] recovery err: " + err.Error())
		}
		if ctx.traceFile != nil {
			_, _ = ctx.traceFile.WriteString(fmt.Sprintf("recovery snapshot: %d\n", seq))
		}
		switch ceErr := ce.err.(type) {
		case *VmTimeoutError:
			return -1, C.CString(ceErr.Error())
		default:
			return -1, C.CString("[Contract.LuaCallContract] call err: " + ceErr.Error())

		}
	}

	if seq == 1 {
		err := clearRecovery(L, ctx, seq, false)
		if err != nil {
			return -1, C.CString("[Contract.LuaCallContract] recovery err: " + err.Error())
		}
	}

	return ret, nil
}

func getOnlyContractState(ctx *vmContext, aid types.AccountID) (*state.ContractState, error) {
	cs := ctx.callState[aid]
	if cs == nil || cs.ctrState == nil {
		return ctx.bs.OpenContractStateAccount(aid)
	}
	return cs.ctrState, nil
}

//export luaDelegateCallContract
func luaDelegateCallContract(L *LState, service C.int, contractId *C.char,
	fname *C.char, args *C.char, gas uint64) (C.int, *C.char) {
	contractIdStr := C.GoString(contractId)
	fnameStr := C.GoString(fname)
	argsStr := C.GoString(args)

	ctx := contexts[service]
	if ctx == nil {
		return -1, C.CString("[Contract.LuaDelegateCallContract] contract state not found")
	}

	// get the contract address
	cid, err := getAddressNameResolved(contractIdStr, ctx.bs)
	if err != nil {
		return -1, C.CString("[Contract.LuaDelegateCallContract] invalid contractId: " + err.Error())
	}
	aid := types.ToAccountID(cid)

	// get the contract state
	contractState, err := getOnlyContractState(ctx, aid)
	if err != nil {
		return -1, C.CString("[Contract.LuaDelegateCallContract]getContractState error" + err.Error())
	}

	// check if the contract exists
	contract := getContract(contractState, ctx.bs)
	if contract == nil {
		return -1, C.CString("[Contract.LuaDelegateCallContract] cannot find contract " + contractIdStr)
	}

	// read the arguments for the contract call
	var ci types.CallInfo
	ci.Name = fnameStr
	err = getCallInfo(&ci.Args, []byte(argsStr), cid)
	if err != nil {
		return -1, C.CString("[Contract.LuaDelegateCallContract] invalid arguments: " + err.Error())
	}

	// get the remaining gas from the parent LState
	ctx.refreshRemainingGas(L)
	// create a new executor with the remaining gas on the child LState
	ce := newExecutor(contract, cid, ctx, &ci, zeroBig, false, false, contractState)
	defer func() {
		// close the executor, closes also the child LState
		ce.close()
		// set the remaining gas on the parent LState
		ctx.setRemainingGas(L)
	}()

	if ce.err != nil {
		return -1, C.CString("[Contract.LuaDelegateCallContract] newExecutor error: " + ce.err.Error())
	}

	seq, err := setRecoveryPoint(aid, ctx, nil, ctx.curContract.callState, zeroBig, false, false)
	if err != nil {
		return -1, C.CString("[System.LuaDelegateCallContract] database error: " + err.Error())
	}
	if ctx.traceFile != nil {
		_, _ = ctx.traceFile.WriteString(fmt.Sprintf("[DELEGATECALL Contract %v %v]\n", contractIdStr, fnameStr))
		_, _ = ctx.traceFile.WriteString(fmt.Sprintf("snapshot set %d\n", seq))
	}

	// execute the contract call
	defer setInstCount(ctx, L, ce.L)
	ret := ce.call(minusCallCount(ctx, C.vm_instcount(L), luaCallCountDeduc), L)

	// check if the contract call failed
	if ce.err != nil {
		err := clearRecovery(L, ctx, seq, true)
		if err != nil {
			return -1, C.CString("[Contract.LuaDelegateCallContract] recovery error: " + err.Error())
		}
		if ctx.traceFile != nil {
			_, _ = ctx.traceFile.WriteString(fmt.Sprintf("recovery snapshot: %d\n", seq))
		}
		return -1, C.CString("[Contract.LuaDelegateCallContract] call error: " + ce.err.Error())
	}

	if seq == 1 {
		err := clearRecovery(L, ctx, seq, false)
		if err != nil {
			return -1, C.CString("[Contract.LuaDelegateCallContract] recovery error: " + err.Error())
		}
	}

	return ret, nil
}

func getAddressNameResolved(account string, bs *state.BlockState) ([]byte, error) {
	accountLen := len(account)
	if accountLen == types.EncodedAddressLength {
		return types.DecodeAddress(account)
	} else if accountLen == types.NameLength {
		cid, err := name.Resolve(bs, []byte(account), false)
		if err != nil {
			return nil, err
		}
		if cid == nil {
			return nil, errors.New("name not founded :" + account)
		}
		return cid, nil
	}
	return nil, errors.New("invalid account length:" + account)
}

//export luaSendAmount
func luaSendAmount(L *LState, service C.int, contractId *C.char, amount *C.char) *C.char {

	ctx := contexts[service]
	if ctx == nil {
		return C.CString("[Contract.LuaSendAmount] contract state not found")
	}

	// read the amount to be sent
	amountBig, err := transformAmount(C.GoString(amount))
	if err != nil {
		return C.CString("[Contract.LuaSendAmount] invalid amount: " + err.Error())
	}

	// cannot send amount in query
	if (ctx.isQuery == true || ctx.nestedView > 0) && amountBig.Cmp(zeroBig) > 0 {
		return C.CString("[Contract.LuaSendAmount] send not permitted in query")
	}

	// get the receiver account
	cid, err := getAddressNameResolved(C.GoString(contractId), ctx.bs)
	if err != nil {
		return C.CString("[Contract.LuaSendAmount] invalid contractId: " + err.Error())
	}

	// get the receiver state
	aid := types.ToAccountID(cid)
	cs, err := getCallState(ctx, aid)
	if err != nil {
		return C.CString("[Contract.LuaSendAmount] getAccount error: " + err.Error())
	}

	// get the sender state
	senderState := ctx.curContract.callState.curState

	// check if the receiver is a contract
	if len(cs.curState.GetCodeHash()) > 0 {

		// get the contract state
		if cs.ctrState == nil {
			cs.ctrState, err = ctx.bs.OpenContractState(aid, cs.curState)
			if err != nil {
				return C.CString("[Contract.LuaSendAmount] getContractState error: " + err.Error())
			}
		}

		// set the function to be called
		var ci types.CallInfo
		ci.Name = "default"

		// get the contract code
		code := getContract(cs.ctrState, ctx.bs)
		if code == nil {
			return C.CString("[Contract.LuaSendAmount] cannot find contract:" + C.GoString(contractId))
		}

		// get the remaining gas from the parent LState
		ctx.refreshRemainingGas(L)
		// create a new executor with the remaining gas on the child LState
		ce := newExecutor(code, cid, ctx, &ci, amountBig, false, false, cs.ctrState)
		defer func() {
			// close the executor, closes also the child LState
			ce.close()
			// set the remaining gas on the parent LState
			ctx.setRemainingGas(L)
		}()

		if ce.err != nil {
			return C.CString("[Contract.LuaSendAmount] newExecutor error: " + ce.err.Error())
		}

		// send the amount to the contract
		if amountBig.Cmp(zeroBig) > 0 {
			if r := sendBalance(L, senderState, cs.curState, amountBig); r != nil {
				return r
			}
		}

		// create a recovery point
		seq, err := setRecoveryPoint(aid, ctx, senderState, cs, amountBig, false, false)
		if err != nil {
			return C.CString("[System.LuaSendAmount] database error: " + err.Error())
		}

		// log some info
		if ctx.traceFile != nil {
			_, _ = ctx.traceFile.WriteString(
				fmt.Sprintf("[Send Call default] %s(%s) : %s\n", types.EncodeAddress(cid), aid.String(), amountBig.String()))
			_, _ = ctx.traceFile.WriteString(fmt.Sprintf("After sender: %s receiver: %s\n",
				senderState.GetBalanceBigInt().String(), cs.curState.GetBalanceBigInt().String()))
			_, _ = ctx.traceFile.WriteString(fmt.Sprintf("snapshot set %d\n", seq))
		}

		// set the current contract info
		prevContractInfo := ctx.curContract
		ctx.curContract = newContractInfo(cs, prevContractInfo.contractId, cid,
			cs.curState.SqlRecoveryPoint, amountBig)
		defer func() {
			ctx.curContract = prevContractInfo
		}()

		// execute the contract call
		defer setInstCount(ctx, L, ce.L)
		ce.call(minusCallCount(ctx, C.vm_instcount(L), luaCallCountDeduc), L)

		// check if the contract call failed
		if ce.err != nil {
			// recover to the previous state
			err := clearRecovery(L, ctx, seq, true)
			if err != nil {
				return C.CString("[Contract.LuaSendAmount] recovery err: " + err.Error())
			}
			// log some info
			if ctx.traceFile != nil {
				_, _ = ctx.traceFile.WriteString(fmt.Sprintf("recovery snapshot: %d\n", seq))
			}
			// return the error message
			return C.CString("[Contract.LuaSendAmount] call err: " + ce.err.Error())
		}

		if seq == 1 {
			err := clearRecovery(L, ctx, seq, false)
			if err != nil {
				return C.CString("[Contract.LuaSendAmount] recovery err: " + err.Error())
			}
		}

		// the transfer and contract call succeeded
		return nil
	}

	// the receiver is not a contract, just send the amount

	// if amount is zero, do nothing
	if amountBig.Cmp(zeroBig) == 0 {
		return nil
	}

	// send the amount to the receiver
	if r := sendBalance(L, senderState, cs.curState, amountBig); r != nil {
		return r
	}

	// update the recovery point
	if ctx.lastRecoveryEntry != nil {
		_, _ = setRecoveryPoint(aid, ctx, senderState, cs, amountBig, true, false)
	}

	// log some info
	if ctx.traceFile != nil {
		_, _ = ctx.traceFile.WriteString(fmt.Sprintf("[Send] %s(%s) : %s\n",
			types.EncodeAddress(cid), aid.String(), amountBig.String()))
		_, _ = ctx.traceFile.WriteString(fmt.Sprintf("After sender: %s receiver: %s\n",
			senderState.GetBalanceBigInt().String(), cs.curState.GetBalanceBigInt().String()))
	}

	return nil
}

func sendBalance(L *LState, sender *types.State, receiver *types.State, amount *big.Int) *C.char {
	if sender == receiver {
		return nil
	}
	if sender.GetBalanceBigInt().Cmp(amount) < 0 {
		return C.CString("[Contract.sendBalance] insufficient balance: " +
			sender.GetBalanceBigInt().String() + " : " + amount.String())
	} else {
		sender.Balance = new(big.Int).Sub(sender.GetBalanceBigInt(), amount).Bytes()
	}
	receiver.Balance = new(big.Int).Add(receiver.GetBalanceBigInt(), amount).Bytes()

	return nil
}

//export luaPrint
func luaPrint(L *LState, service C.int, args *C.char) {
	ctx := contexts[service]
	setInstMinusCount(ctx, L, 1000)
	ctrLgr.Info().Str("Contract SystemPrint", types.EncodeAddress(ctx.curContract.contractId)).Msg(C.GoString(args))
}

func setRecoveryPoint(aid types.AccountID, ctx *vmContext, senderState *types.State,
	cs *callState, amount *big.Int, isSend, isDeploy bool) (int, error) {
	var seq int
	prev := ctx.lastRecoveryEntry
	if prev != nil {
		seq = prev.seq + 1
	} else {
		seq = 1
	}
	re := &recoveryEntry{
		seq,
		amount,
		senderState,
		senderState.GetNonce(),
		cs,
		isSend,
		isDeploy,
		nil,
		-1,
		prev,
	}
	ctx.lastRecoveryEntry = re
	if isSend {
		return seq, nil
	}
	re.stateRevision = cs.ctrState.Snapshot()
	tx := cs.tx
	if tx != nil {
		saveName := fmt.Sprintf("%s_%p", aid.String(), &re)
		err := tx.subSavepoint(saveName)
		if err != nil {
			return seq, err
		}
		re.sqlSaveName = &saveName
	}
	return seq, nil
}

//export luaSetRecoveryPoint
func luaSetRecoveryPoint(L *LState, service C.int) (C.int, *C.char) {
	ctx := contexts[service]
	if ctx == nil {
		return -1, C.CString("[Contract.pcall] contract state not found")
	}
	if ctx.isQuery == true || ctx.nestedView > 0 {
		return 0, nil
	}
	curContract := ctx.curContract
	seq, err := setRecoveryPoint(types.ToAccountID(curContract.contractId), ctx, nil,
		curContract.callState, zeroBig, false, false)
	if err != nil {
		return -1, C.CString("[Contract.pcall] database error: " + err.Error())
	}
	if ctx.traceFile != nil {
		_, _ = ctx.traceFile.WriteString(fmt.Sprintf("[Pcall] snapshot set %d\n", seq))
	}
	return C.int(seq), nil
}

func clearRecovery(L *LState, ctx *vmContext, start int, error bool) error {
	item := ctx.lastRecoveryEntry
	for {
		if error {
			if item.recovery(ctx.bs) != nil {
				return errors.New("database error")
			}
		}
		if item.seq == start {
			if error || item.prev == nil {
				ctx.lastRecoveryEntry = item.prev
			}
			return nil
		}
		item = item.prev
		if item == nil {
			return errors.New("internal error")
		}
	}
}

//export luaClearRecovery
func luaClearRecovery(L *LState, service C.int, start int, error bool) *C.char {
	ctx := contexts[service]
	if ctx == nil {
		return C.CString("[Contract.pcall] contract state not found")
	}
	err := clearRecovery(L, ctx, start, error)
	if err != nil {
		return C.CString(err.Error())
	}
	if ctx.traceFile != nil && error == true {
		_, _ = ctx.traceFile.WriteString(fmt.Sprintf("pcall recovery snapshot : %d\n", start))
	}
	return nil
}

//export luaGetBalance
func luaGetBalance(L *LState, service C.int, contractId *C.char) (*C.char, *C.char) {
	ctx := contexts[service]
	if contractId == nil {
		return C.CString(ctx.curContract.callState.ctrState.GetBalanceBigInt().String()), nil
	}
	cid, err := getAddressNameResolved(C.GoString(contractId), ctx.bs)
	if err != nil {
		return nil, C.CString("[Contract.LuaGetBalance] invalid contractId: " + err.Error())
	}
	aid := types.ToAccountID(cid)
	cs := ctx.callState[aid]
	if cs == nil {
		bs := ctx.bs

		as, err := bs.GetAccountState(aid)
		if err != nil {
			return nil, C.CString("[Contract.LuaGetBalance] getAccount error: " + err.Error())
		}
		return C.CString(as.GetBalanceBigInt().String()), nil
	}
	return C.CString(cs.curState.GetBalanceBigInt().String()), nil
}

//export luaGetSender
func luaGetSender(L *LState, service C.int) *C.char {
	ctx := contexts[service]
	setInstMinusCount(ctx, L, 1000)
	return C.CString(types.EncodeAddress(ctx.curContract.sender))
}

//export luaGetHash
func luaGetHash(L *LState, service C.int) *C.char {
	ctx := contexts[service]
	return C.CString(enc.ToString(ctx.txHash))
}

//export luaGetBlockNo
func luaGetBlockNo(L *LState, service C.int) C.lua_Integer {
	ctx := contexts[service]
	return C.lua_Integer(ctx.blockInfo.No)
}

//export luaGetTimeStamp
func luaGetTimeStamp(L *LState, service C.int) C.lua_Integer {
	ctx := contexts[service]
	return C.lua_Integer(ctx.blockInfo.Ts / 1e9)
}

//export luaGetContractId
func luaGetContractId(L *LState, service C.int) *C.char {
	ctx := contexts[service]
	setInstMinusCount(ctx, L, 1000)
	return C.CString(types.EncodeAddress(ctx.curContract.contractId))
}

//export luaGetAmount
func luaGetAmount(L *LState, service C.int) *C.char {
	ctx := contexts[service]
	return C.CString(ctx.curContract.amount.String())
}

//export luaGetOrigin
func luaGetOrigin(L *LState, service C.int) *C.char {
	ctx := contexts[service]
	setInstMinusCount(ctx, L, 1000)
	return C.CString(types.EncodeAddress(ctx.origin))
}

//export luaGetPrevBlockHash
func luaGetPrevBlockHash(L *LState, service C.int) *C.char {
	ctx := contexts[service]
	return C.CString(enc.ToString(ctx.blockInfo.PrevBlockHash))
}

//export luaGetDbHandle
func luaGetDbHandle(service C.int) *C.sqlite3 {
	ctx := contexts[service]
	curContract := ctx.curContract
	cs := curContract.callState
	if cs.tx != nil {
		return cs.tx.getHandle()
	}
	var tx sqlTx
	var err error

	aid := types.ToAccountID(curContract.contractId)
	if ctx.isQuery == true {
		tx, err = beginReadOnly(aid.String(), curContract.rp)
	} else {
		tx, err = beginTx(aid.String(), curContract.rp)
	}
	if err != nil {
		sqlLgr.Error().Err(err).Msg("Begin SQL Transaction")
		return nil
	}
	if ctx.isQuery == false {
		err = tx.savepoint()
		if err != nil {
			sqlLgr.Error().Err(err).Msg("Begin SQL Transaction")
			return nil
		}
	}
	cs.tx = tx
	return cs.tx.getHandle()
}

func checkHexString(data string) bool {
	if len(data) >= 2 && data[0] == '0' && (data[1] == 'x' || data[1] == 'X') {
		return true
	}
	return false
}

//export luaCryptoSha256
func luaCryptoSha256(L *LState, arg unsafe.Pointer, argLen C.int) (*C.char, *C.char) {
	data := C.GoBytes(arg, argLen)
	if checkHexString(string(data)) {
		dataStr := data[2:]
		var err error
		data, err = hex.DecodeString(string(dataStr))
		if err != nil {
			return nil, C.CString("[Contract.LuaCryptoSha256] hex decoding error: " + err.Error())
		}
	}
	h := sha256.New()
	h.Write(data)
	resultHash := h.Sum(nil)

	return C.CString("0x" + hex.EncodeToString(resultHash)), nil
}

func decodeHex(hexStr string) ([]byte, error) {
	if checkHexString(hexStr) {
		hexStr = hexStr[2:]
	}
	return hex.DecodeString(hexStr)
}

//export luaECVerify
func luaECVerify(L *LState, service C.int, msg *C.char, sig *C.char, addr *C.char) (C.int, *C.char) {
	bMsg, err := decodeHex(C.GoString(msg))
	if err != nil {
		return -1, C.CString("[Contract.LuaEcVerify] invalid message format: " + err.Error())
	}
	bSig, err := decodeHex(C.GoString(sig))
	if err != nil {
		return -1, C.CString("[Contract.LuaEcVerify] invalid signature format: " + err.Error())
	}
	ctx := contexts[service]
	if ctx == nil {
		return -1, C.CString("[Contract.LuaEcVerify]not found contract state")
	}
	setInstMinusCount(ctx, L, 10000)

	var pubKey *btcec.PublicKey
	var verifyResult bool
	address := C.GoString(addr)
	isAergo := len(address) == types.EncodedAddressLength

	/*Aergo Address*/
	if isAergo {
		bAddress, err := types.DecodeAddress(address)
		if err != nil {
			return -1, C.CString("[Contract.LuaEcVerify] invalid aergo address: " + err.Error())
		}
		pubKey, err = btcec.ParsePubKey(bAddress, btcec.S256())
		if err != nil {
			return -1, C.CString("[Contract.LuaEcVerify] error parsing pubKey: " + err.Error())
		}
	}

	// CompactSign
	if len(bSig) == 65 {
		// ethereum
		if !isAergo {
			btcsig := make([]byte, 65)
			btcsig[0] = bSig[64] + 27
			copy(btcsig[1:], bSig)
			bSig = btcsig
		}
		pub, _, err := btcec.RecoverCompact(btcec.S256(), bSig, bMsg)
		if err != nil {
			return -1, C.CString("[Contract.LuaEcVerify] error recoverCompact: " + err.Error())
		}
		if pubKey != nil {
			verifyResult = pubKey.IsEqual(pub)
		} else {
			bAddress, err := decodeHex(address)
			if err != nil {
				return -1, C.CString("[Contract.LuaEcVerify] invalid Ethereum address: " + err.Error())
			}
			bPub := pub.SerializeUncompressed()
			h := sha256.New()
			h.Write(bPub[1:])
			signAddress := h.Sum(nil)[12:]
			verifyResult = bytes.Equal(bAddress, signAddress)
		}
	} else {
		sign, err := btcec.ParseSignature(bSig, btcec.S256())
		if err != nil {
			return -1, C.CString("[Contract.LuaEcVerify] error parsing signature: " + err.Error())
		}
		if pubKey == nil {
			return -1, C.CString("[Contract.LuaEcVerify] error recovering pubKey")
		}
		verifyResult = sign.Verify(bMsg, pubKey)
	}
	if verifyResult {
		return C.int(1), nil
	}
	return C.int(0), nil
}

func luaCryptoToBytes(data unsafe.Pointer, dataLen C.int) ([]byte, bool) {
	var d []byte
	b := C.GoBytes(data, dataLen)
	isHex := checkHexString(string(b))
	if isHex {
		var err error
		d, err = hex.DecodeString(string(b[2:]))
		if err != nil {
			isHex = false
		}
	}
	if !isHex {
		d = b
	}
	return d, isHex
}

func luaCryptoRlpToBytes(data unsafe.Pointer) rlpObject {
	x := (*C.struct_rlp_obj)(data)
	if x.rlp_obj_type == C.RLP_TSTRING {
		b, _ := luaCryptoToBytes(x.data, C.int(x.size))
		return rlpString(b)
	}
	var l rlpList
	elems := (*[1 << 30]C.struct_rlp_obj)(unsafe.Pointer(x.data))[:C.int(x.size):C.int(x.size)]
	for _, elem := range elems {
		b, _ := luaCryptoToBytes(elem.data, C.int(elem.size))
		l = append(l, rlpString(b))
	}
	return l
}

//export luaCryptoVerifyProof
func luaCryptoVerifyProof(
	key unsafe.Pointer, keyLen C.int,
	value unsafe.Pointer,
	hash unsafe.Pointer, hashLen C.int,
	proof unsafe.Pointer, nProof C.int,
) C.int {
	k, _ := luaCryptoToBytes(key, keyLen)
	v := luaCryptoRlpToBytes(value)
	h, _ := luaCryptoToBytes(hash, hashLen)
	cProof := (*[1 << 30]C.struct_proof)(proof)[:nProof:nProof]
	bProof := make([][]byte, int(nProof))
	for i, p := range cProof {
		bProof[i], _ = luaCryptoToBytes(p.data, C.int(p.len))
	}
	if verifyEthStorageProof(k, v, h, bProof) {
		return C.int(1)
	}
	return C.int(0)
}

//export luaCryptoKeccak256
func luaCryptoKeccak256(data unsafe.Pointer, dataLen C.int) (unsafe.Pointer, int) {
	d, isHex := luaCryptoToBytes(data, dataLen)
	h := keccak256(d)
	if isHex {
		hexb := []byte("0x" + hex.EncodeToString(h))
		return C.CBytes(hexb), len(hexb)
	} else {
		return C.CBytes(h), len(h)
	}
}

func transformAmount(amountStr string) (*big.Int, error) {
	var ret *big.Int
	var prev int
	if len(amountStr) == 0 {
		return zeroBig, nil
	}
	index := suffixarray.New([]byte(amountStr))
	r := regexp.MustCompile("(?i)aergo|gaer|aer")

	res := index.FindAllIndex(r, -1)
	for _, pair := range res {
		amountBig, _ := new(big.Int).SetString(strings.TrimSpace(amountStr[prev:pair[0]]), 10)
		if amountBig == nil {
			return nil, errors.New("converting error for BigNum: " + amountStr[prev:])
		}
		cmp := amountBig.Cmp(zeroBig)
		if cmp < 0 {
			return nil, errors.New("negative amount not allowed")
		} else if cmp == 0 {
			prev = pair[1]
			continue
		}
		switch pair[1] - pair[0] {
		case 3:
		case 4:
			amountBig = new(big.Int).Mul(amountBig, mulGaer)
		case 5:
			amountBig = new(big.Int).Mul(amountBig, mulAergo)
		}
		if ret != nil {
			ret = new(big.Int).Add(ret, amountBig)
		} else {
			ret = amountBig
		}
		prev = pair[1]
	}

	if prev >= len(amountStr) {
		if ret != nil {
			return ret, nil
		} else {
			return zeroBig, nil
		}
	}
	num := strings.TrimSpace(amountStr[prev:])
	if len(num) == 0 {
		if ret != nil {
			return ret, nil
		} else {
			return zeroBig, nil
		}
	}

	amountBig, _ := new(big.Int).SetString(num, 10)

	if amountBig == nil {
		return nil, errors.New("converting error for Integer: " + amountStr[prev:])
	}
	if amountBig.Cmp(zeroBig) < 0 {
		return nil, errors.New("negative amount not allowed")
	}
	if ret != nil {
		ret = new(big.Int).Add(ret, amountBig)
	} else {
		ret = amountBig
	}
	return ret, nil
}

//export luaDeployContract
func luaDeployContract(
	L *LState,
	service C.int,
	contract *C.char,
	args *C.char,
	amount *C.char,
) (C.int, *C.char) {

	argsStr := C.GoString(args)
	contractStr := C.GoString(contract)

	ctx := contexts[service]
	if ctx == nil {
		return -1, C.CString("[Contract.LuaDeployContract]not found contract state")
	}
	if ctx.isQuery == true || ctx.nestedView > 0 {
		return -1, C.CString("[Contract.LuaDeployContract]send not permitted in query")
	}
	bs := ctx.bs

	// contract code
	var code []byte

	// check if contract name or address is given
	cid, err := getAddressNameResolved(contractStr, bs)
	if err == nil {
		aid := types.ToAccountID(cid)
		// check if contract exists
		contractState, err := getOnlyContractState(ctx, aid)
		if err != nil {
			return -1, C.CString("[Contract.LuaDeployContract]" + err.Error())
		}
		// read the contract code
		code, err = contractState.GetCode()
		if err != nil {
			return -1, C.CString("[Contract.LuaDeployContract]" + err.Error())
		} else if len(code) == 0 {
			return -1, C.CString("[Contract.LuaDeployContract]: not found code")
		}
	}

	// compile contract code if not found
	if len(code) == 0 {
		if ctx.blockInfo.ForkVersion >= 2 {
			code, err = Compile(contractStr, L)
		} else {
			code, err = Compile(contractStr, nil)
		}
		if err != nil {
			if C.luaL_hasuncatchablerror(L) != C.int(0) &&
				C.ERR_BF_TIMEOUT == err.Error() {
				return -1, C.CString(C.ERR_BF_TIMEOUT)
			} else if err == ErrVmStart {
				return -1, C.CString("[Contract.LuaDeployContract] get luaState error")
			}

			return -1, C.CString("[Contract.LuaDeployContract]compile error:" + err.Error())
		}
	}

	err = addUpdateSize(ctx, int64(len(code)))
	if err != nil {
		return -1, C.CString("[Contract.LuaDeployContract]:" + err.Error())
	}

	// create account for the contract
	prevContractInfo := ctx.curContract
	creator := prevContractInfo.callState.curState
	newContract, err := bs.CreateAccountStateV(CreateContractID(prevContractInfo.contractId, creator.GetNonce()))
	if err != nil {
		return -1, C.CString("[Contract.LuaDeployContract]:" + err.Error())
	}
	contractState, err := bs.OpenContractState(newContract.AccountID(), newContract.State())
	if err != nil {
		return -1, C.CString("[Contract.LuaDeployContract]:" + err.Error())
	}

	cs := &callState{ctrState: contractState, prevState: &types.State{}, curState: newContract.State()}
	ctx.callState[newContract.AccountID()] = cs

	// read the amount transferred to the contract
	amountBig, err := transformAmount(C.GoString(amount))
	if err != nil {
		return -1, C.CString("[Contract.LuaDeployContract]value not proper format:" + err.Error())
	}

	// read the arguments for the constructor call
	var ci types.CallInfo
	err = getCallInfo(&ci.Args, []byte(argsStr), newContract.ID())
	if err != nil {
		return -1, C.CString("[Contract.LuaDeployContract] invalid args:" + err.Error())
	}

	// send the amount to the contract
	senderState := prevContractInfo.callState.curState
	if amountBig.Cmp(zeroBig) > 0 {
		if rv := sendBalance(L, senderState, cs.curState, amountBig); rv != nil {
			return -1, rv
		}
	}

	// create a recovery point
	seq, err := setRecoveryPoint(newContract.AccountID(), ctx, senderState, cs, amountBig, false, true)
	if err != nil {
		return -1, C.CString("[System.LuaDeployContract] DB err:" + err.Error())
	}

	// log some info
	if ctx.traceFile != nil {
		_, _ = ctx.traceFile.WriteString(fmt.Sprintf("[DEPLOY] %s(%s)\n",
			types.EncodeAddress(newContract.ID()), newContract.AccountID().String()))
		_, _ = ctx.traceFile.WriteString(fmt.Sprintf("deploy snapshot set %d\n", seq))
		_, _ = ctx.traceFile.WriteString(fmt.Sprintf("SendBalance : %s\n", amountBig.String()))
		_, _ = ctx.traceFile.WriteString(fmt.Sprintf("After sender: %s receiver: %s\n",
			senderState.GetBalanceBigInt().String(), cs.curState.GetBalanceBigInt().String()))
	}

	// set the contract info
	ctx.curContract = newContractInfo(cs, prevContractInfo.contractId, newContract.ID(),
		cs.curState.SqlRecoveryPoint, amountBig)
	defer func() {
		ctx.curContract = prevContractInfo
	}()

	runCode := util.LuaCode(code).ByteCode()

	// save the contract code
	err = contractState.SetCode(code)
	if err != nil {
		return -1, C.CString("[Contract.LuaDeployContract]:" + err.Error())
	}

	// save the contract creator
	err = contractState.SetData([]byte(schema.CreatorMetaKey), []byte(types.EncodeAddress(prevContractInfo.contractId)))
	if err != nil {
		return -1, C.CString("[Contract.LuaDeployContract]:" + err.Error())
	}

	// get the remaining gas from the parent LState
	ctx.refreshRemainingGas(L)
	// create a new executor with the remaining gas on the child LState
	ce := newExecutor(runCode, newContract.ID(), ctx, &ci, amountBig, true, false, contractState)
	defer func() {
		// close the executor, which will close the child LState
		ce.close()
		// set the remaining gas on the parent LState
		ctx.setRemainingGas(L)
	}()

	if ce.err != nil {
		return -1, C.CString("[Contract.LuaDeployContract]newExecutor Error :" + ce.err.Error())
	}

	if ctx.blockInfo.ForkVersion < 2 {
		// create a sql database for the contract
		if db := luaGetDbHandle(ctx.service); db == nil {
			return -1, C.CString("[System.LuaDeployContract] DB err: cannot open a database")
		}
	}

	// increment the nonce of the creator
	senderState.Nonce += 1

	addr := C.CString(types.EncodeAddress(newContract.ID()))
	ret := C.int(1)

	if ce != nil {
		// run the constructor
		defer setInstCount(ce.ctx, L, ce.L)
		ret += ce.call(minusCallCount(ctx, C.vm_instcount(L), luaCallCountDeduc), L)

		// check if the execution was successful
		if ce.err != nil {
			// rollback the recovery point
			err := clearRecovery(L, ctx, seq, true)
			if err != nil {
				return -1, C.CString("[Contract.LuaDeployContract] recovery error: " + err.Error())
			}
			// log some info
			if ctx.traceFile != nil {
				_, _ = ctx.traceFile.WriteString(fmt.Sprintf("recovery snapshot: %d\n", seq))
			}
			// return the error message
			return -1, C.CString("[Contract.LuaDeployContract] call err:" + ce.err.Error())
		}
	}

	if seq == 1 {
		err := clearRecovery(L, ctx, seq, false)
		if err != nil {
			return -1, C.CString("[Contract.LuaDeployContract] recovery error: " + err.Error())
		}
	}

	return ret, addr
}

//export isPublic
func isPublic() C.int {
	if PubNet {
		return C.int(1)
	} else {
		return C.int(0)
	}
}

//export luaRandomInt
func luaRandomInt(min, max, service C.int) C.int {
	ctx := contexts[service]
	if ctx.seed == nil {
		setRandomSeed(ctx)
	}
	return C.int(ctx.seed.Intn(int(max+C.int(1)-min)) + int(min))
}

//export luaEvent
func luaEvent(L *LState, service C.int, eventName *C.char, args *C.char) *C.char {
	ctx := contexts[service]
	if ctx.isQuery == true || ctx.nestedView > 0 {
		return C.CString("[Contract.Event] event not permitted in query")
	}
	if ctx.eventCount >= maxEventCnt {
		return C.CString(fmt.Sprintf("[Contract.Event] exceeded the maximum number of events(%d)", maxEventCnt))
	}
	if len(C.GoString(eventName)) > maxEventNameSize {
		return C.CString(fmt.Sprintf("[Contract.Event] exceeded the maximum length of event name(%d)", maxEventNameSize))
	}
	if len(C.GoString(args)) > maxEventArgSize {
		return C.CString(fmt.Sprintf("[Contract.Event] exceeded the maximum length of event args(%d)", maxEventArgSize))
	}
	ctx.events = append(
		ctx.events,
		&types.Event{
			ContractAddress: ctx.curContract.contractId,
			EventIdx:        ctx.eventCount,
			EventName:       C.GoString(eventName),
			JsonArgs:        C.GoString(args),
		},
	)
	ctx.eventCount++
	return nil
}

//export luaIsContract
func luaIsContract(L *LState, service C.int, contractId *C.char) (C.int, *C.char) {

	ctx := contexts[service]
	if ctx == nil {
		return -1, C.CString("[Contract.LuaIsContract] contract state not found")
	}

	cid, err := getAddressNameResolved(C.GoString(contractId), ctx.bs)
	if err != nil {
		return -1, C.CString("[Contract.LuaIsContract] invalid contractId: " + err.Error())
	}

	aid := types.ToAccountID(cid)
	cs, err := getCallState(ctx, aid)
	if err != nil {
		return -1, C.CString("[Contract.LuaIsContract] getAccount error: " + err.Error())
	}

	return C.int(len(cs.curState.GetCodeHash())), nil
}

//export luaGovernance
func luaGovernance(L *LState, service C.int, gType C.char, arg *C.char) *C.char {

	ctx := contexts[service]
	if ctx == nil {
		return C.CString("[Contract.LuaGovernance] contract state not found")
	}

	if ctx.isQuery == true || ctx.nestedView > 0 {
		return C.CString("[Contract.LuaGovernance] governance not permitted in query")
	}

	var amountBig *big.Int
	var payload []byte

	switch gType {
	case 'S', 'U':
		var err error
		amountBig, err = transformAmount(C.GoString(arg))
		if err != nil {
			return C.CString("[Contract.LuaGovernance] invalid amount: " + err.Error())
		}
		if gType == 'S' {
			payload = []byte(fmt.Sprintf(`{"Name":"%s"}`, types.Opstake.Cmd()))
		} else {
			payload = []byte(fmt.Sprintf(`{"Name":"%s"}`, types.Opunstake.Cmd()))
		}
	case 'V':
		amountBig = zeroBig
		payload = []byte(fmt.Sprintf(`{"Name":"%s","Args":%s}`, types.OpvoteBP.Cmd(), C.GoString(arg)))
	case 'D':
		amountBig = zeroBig
		payload = []byte(fmt.Sprintf(`{"Name":"%s","Args":%s}`, types.OpvoteDAO.Cmd(), C.GoString(arg)))
	}

	aid := types.ToAccountID([]byte(types.AergoSystem))
	scsState, err := getCtrState(ctx, aid)
	if err != nil {
		return C.CString("[Contract.LuaGovernance] getAccount error: " + err.Error())
	}

	curContract := ctx.curContract

	senderState := curContract.callState.curState
	sender := ctx.bs.InitAccountStateV(curContract.contractId,
		curContract.callState.prevState, curContract.callState.curState)
	receiver := ctx.bs.InitAccountStateV([]byte(types.AergoSystem),
		scsState.prevState, scsState.curState)

	if sender.AccountID().String() == "A9zXKkooeGYAZC5ReCcgeg4ddsvMHAy2ivUafXhrnzpj" {
		sender.ClearAid()
	}

	txBody := types.TxBody{
		Amount:  amountBig.Bytes(),
		Payload: payload,
	}
	if ctx.blockInfo.ForkVersion >= 2 {
		txBody.Account = curContract.contractId
	}

	err = types.ValidateSystemTx(&txBody)
	if err != nil {
		return C.CString("[Contract.LuaGovernance] error: " + err.Error())
	}

	seq, err := setRecoveryPoint(aid, ctx, senderState, scsState, zeroBig, false, false)
	if err != nil {
		return C.CString("[Contract.LuaGovernance] database error: " + err.Error())
	}

	events, err := system.ExecuteSystemTx(scsState.ctrState, &txBody, sender, receiver, ctx.blockInfo)
	if err != nil {
		rErr := clearRecovery(L, ctx, seq, true)
		if rErr != nil {
			return C.CString("[Contract.LuaGovernance] recovery error: " + rErr.Error())
		}
		return C.CString("[Contract.LuaGovernance] error: " + err.Error())
	}

	if seq == 1 {
		err := clearRecovery(L, ctx, seq, false)
		if err != nil {
			return C.CString("[Contract.LuaGovernance] recovery error: " + err.Error())
		}
	}

	ctx.eventCount += int32(len(events))
	ctx.events = append(ctx.events, events...)

	if ctx.lastRecoveryEntry != nil {
		if gType == 'S' {
			seq, _ = setRecoveryPoint(aid, ctx, senderState, scsState, amountBig, true, false)
			if ctx.traceFile != nil {
				_, _ = ctx.traceFile.WriteString(fmt.Sprintf("[GOVERNANCE]aid(%s)\n", aid.String()))
				_, _ = ctx.traceFile.WriteString(fmt.Sprintf("snapshot set %d\n", seq))
				_, _ = ctx.traceFile.WriteString(fmt.Sprintf("staking : %s\n", amountBig.String()))
				_, _ = ctx.traceFile.WriteString(fmt.Sprintf("After sender: %s receiver: %s\n",
					senderState.GetBalanceBigInt().String(), scsState.curState.GetBalanceBigInt().String()))
			}
		} else if gType == 'U' {
			seq, _ = setRecoveryPoint(aid, ctx, scsState.curState, ctx.curContract.callState, amountBig, true, false)
			if ctx.traceFile != nil {
				_, _ = ctx.traceFile.WriteString(fmt.Sprintf("[GOVERNANCE]aid(%s)\n", aid.String()))
				_, _ = ctx.traceFile.WriteString(fmt.Sprintf("snapshot set %d\n", seq))
				_, _ = ctx.traceFile.WriteString(fmt.Sprintf("unstaking : %s\n", amountBig.String()))
				_, _ = ctx.traceFile.WriteString(fmt.Sprintf("After sender: %s receiver: %s\n",
					senderState.GetBalanceBigInt().String(), scsState.curState.GetBalanceBigInt().String()))
			}
		}
	}

	return nil
}

//export luaViewStart
func luaViewStart(service C.int) {
	ctx := contexts[service]
	ctx.nestedView++
}

//export luaViewEnd
func luaViewEnd(service C.int) {
	ctx := contexts[service]
	ctx.nestedView--
}

//export luaCheckView
func luaCheckView(service C.int) C.int {
	ctx := contexts[service]
	return C.int(ctx.nestedView)
}

// luaCheckTimeout checks whether the block creation timeout occurred.
//
//export luaCheckTimeout
func luaCheckTimeout(service C.int) C.int {

	if service < BlockFactory {
		// Originally, MaxVmService was used instead of maxContext. service
		// value can be 2 and decremented by MaxVmService(=2) during VM loading.
		// That means the value of service becomes zero after the latter
		// adjustment.
		//
		// This make the VM check block timeout in a unwanted situation. If that
		// happens during the chain service is connecting block, the block chain
		// becomes out of sync.
		service = service + C.int(maxContext)
	}

	if service != BlockFactory {
		return 0
	}

	ctx := contexts[service]
	select {
	case <-ctx.execCtx.Done():
		return 1
	default:
		return 0
	}
}

//export luaIsFeeDelegation
func luaIsFeeDelegation(L *LState, service C.int) (C.int, *C.char) {
	ctx := contexts[service]
	if ctx == nil {
		return -1, C.CString("[Contract.LuaIsContract] contract state not found")
	}
	if ctx.isFeeDelegation {
		return 1, nil
	}
	return 0, nil
}

//export LuaGetDbHandleSnap
func LuaGetDbHandleSnap(service C.int, snap *C.char) *C.char {

	stateSet := contexts[service]
	curContract := stateSet.curContract
	callState := curContract.callState

	if stateSet.isQuery != true {
		return C.CString("[Contract.LuaSetDbSnap] not permitted in transaction")
	}

	if callState.tx != nil {
		return C.CString("[Contract.LuaSetDbSnap] transaction already started")
	}

	rp, err := strconv.ParseUint(C.GoString(snap), 10, 64)
	if err != nil {
		return C.CString("[Contract.LuaSetDbSnap] snapshot is not valid" + C.GoString(snap))
	}

	aid := types.ToAccountID(curContract.contractId)
	tx, err := beginReadOnly(aid.String(), rp)
	if err != nil {
		return C.CString("Error Begin SQL Transaction")
	}

	callState.tx = tx
	return nil
}

//export LuaGetDbSnapshot
func LuaGetDbSnapshot(service C.int) *C.char {
	stateSet := contexts[service]
	curContract := stateSet.curContract

	return C.CString(strconv.FormatUint(curContract.rp, 10))
}

//export luaGetStaking
func luaGetStaking(service C.int, addr *C.char) (*C.char, C.lua_Integer, *C.char) {

	var (
		ctx          *vmContext
		scs, namescs *state.ContractState
		err          error
		staking      *types.Staking
	)

	ctx = contexts[service]
	scs, err = ctx.bs.GetSystemAccountState()
	if err != nil {
		return nil, 0, C.CString(err.Error())
	}

	namescs, err = ctx.bs.GetNameAccountState()
	if err != nil {
		return nil, 0, C.CString(err.Error())
	}

	staking, err = system.GetStaking(scs, name.GetAddress(namescs, types.ToAddress(C.GoString(addr))))
	if err != nil {
		return nil, 0, C.CString(err.Error())
	}

	return C.CString(staking.GetAmountBigInt().String()), C.lua_Integer(staking.When), nil
}<|MERGE_RESOLUTION|>--- conflicted
+++ resolved
@@ -29,13 +29,14 @@
 	"encoding/hex"
 	"errors"
 	"fmt"
-	"github.com/aergoio/aergo-lib/log"
 	"index/suffixarray"
 	"math/big"
 	"regexp"
 	"strconv"
 	"strings"
 	"unsafe"
+
+	"github.com/aergoio/aergo-lib/log"
 
 	"github.com/aergoio/aergo/v2/cmd/aergoluac/util"
 	"github.com/aergoio/aergo/v2/contract/name"
@@ -51,11 +52,8 @@
 
 var (
 	mulAergo, mulGaer, zeroBig *big.Int
-<<<<<<< HEAD
-=======
 	creatorMetaKey             = []byte("Creator")
 	vmLogger                   = log.NewLogger("contract.vm")
->>>>>>> a82a548b
 )
 
 const (
