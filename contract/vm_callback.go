package contract

/*
#cgo CFLAGS: -I${SRCDIR}/../libtool/include/luajit-2.1
#cgo LDFLAGS: ${SRCDIR}/../libtool/lib/libluajit-5.1.a -lm

#include <stdlib.h>
#include <string.h>
#include "vm.h"
#include "bignum_module.h"

struct proof {
	void *data;
	size_t len;
};

#define RLP_TSTRING 0
#define RLP_TLIST 1

struct rlp_obj {
	int rlp_obj_type;
	void *data;
	size_t size;
};
*/
import "C"
import (
	"bytes"
	"encoding/hex"
	"errors"
	"fmt"
	"github.com/aergoio/aergo-lib/log"
	"index/suffixarray"
	"math/big"
	"regexp"
	"strconv"
	"strings"
	"unsafe"

	"github.com/aergoio/aergo/v2/cmd/aergoluac/util"
	"github.com/aergoio/aergo/v2/contract/name"
	"github.com/aergoio/aergo/v2/contract/system"
	"github.com/aergoio/aergo/v2/internal/common"
	"github.com/aergoio/aergo/v2/internal/enc"
	"github.com/aergoio/aergo/v2/state"
	"github.com/aergoio/aergo/v2/types"
	"github.com/btcsuite/btcd/btcec"
	"github.com/minio/sha256-simd"
)

var (
	mulAergo, mulGaer, zeroBig *big.Int
	creatorMetaKey             = []byte("Creator")
	vmLogger                   = log.NewLogger("contract.vm")
)

const (
	maxEventCnt       = 50
	maxEventNameSize  = 64
	maxEventArgSize   = 4096
	luaCallCountDeduc = 1000
)

func init() {
	mulAergo = types.NewAmount(1, types.Aergo)
	mulGaer = types.NewAmount(1, types.Gaer)
	zeroBig = types.NewZeroAmount()
}

func addUpdateSize(ctx *vmContext, updateSize int64) error {
	if ctx.IsGasSystem() {
		return nil
	}
	if ctx.dbUpdateTotalSize+updateSize > dbUpdateMaxLimit {
		return errors.New("exceeded size of updates in the state database")
	}
	ctx.dbUpdateTotalSize += updateSize
	return nil
}

//export luaSetDB
func luaSetDB(L *LState, service C.int, key unsafe.Pointer, keyLen C.int, value *C.char) *C.char {
	ctx := contexts[service]
	if ctx == nil {
		return C.CString("[System.LuaSetDB] contract state not found")
	}
	if ctx.isQuery == true || ctx.nestedView > 0 {
		return C.CString("[System.LuaSetDB] set not permitted in query")
	}
	val := []byte(C.GoString(value))
	if err := ctx.curContract.callState.ctrState.SetData(C.GoBytes(key, keyLen), val); err != nil {
		return C.CString(err.Error())
	}
	if err := addUpdateSize(ctx, int64(types.HashIDLength+len(val))); err != nil {
		C.luaL_setuncatchablerror(L)
		return C.CString(err.Error())
	}
	if ctx.traceFile != nil {
		_, _ = ctx.traceFile.WriteString("[Set]\n")
		_, _ = ctx.traceFile.WriteString(fmt.Sprintf("Key=%s Len=%v byte=%v\n",
			string(C.GoBytes(key, keyLen)), keyLen, C.GoBytes(key, keyLen)))
		_, _ = ctx.traceFile.WriteString(fmt.Sprintf("Data=%s Len=%d byte=%v\n",
			string(val), len(val), val))
	}
	return nil
}

//export luaGetDB
func luaGetDB(L *LState, service C.int, key unsafe.Pointer, keyLen C.int, blkno *C.char) (*C.char, *C.char) {
	ctx := contexts[service]
	if ctx == nil {
		return nil, C.CString("[System.LuaGetDB] contract state not found")
	}
	if blkno != nil {
		bigNo, _ := new(big.Int).SetString(strings.TrimSpace(C.GoString(blkno)), 10)
		if bigNo == nil || bigNo.Sign() < 0 {
			return nil, C.CString("[System.LuaGetDB] invalid blockheight value :" + C.GoString(blkno))
		}
		blkNo := bigNo.Uint64()

		chainBlockHeight := ctx.blockInfo.No
		if chainBlockHeight == 0 {
			bestBlock, err := ctx.cdb.GetBestBlock()
			if err != nil {
				return nil, C.CString("[System.LuaGetDB] get best block error")
			}
			chainBlockHeight = bestBlock.GetHeader().GetBlockNo()
		}
		if blkNo < chainBlockHeight {
			blk, err := ctx.cdb.GetBlockByNo(blkNo)
			if err != nil {
				return nil, C.CString(err.Error())
			}
			accountId := types.ToAccountID(ctx.curContract.contractId)
			contractProof, err := ctx.bs.GetAccountAndProof(accountId[:], blk.GetHeader().GetBlocksRootHash(), false)
			if err != nil {
				return nil, C.CString("[System.LuaGetDB] failed to get snapshot state for account")
			} else if contractProof.Inclusion {
				trieKey := common.Hasher(C.GoBytes(key, keyLen))
				varProof, err := ctx.bs.GetVarAndProof(trieKey, contractProof.GetState().GetStorageRoot(), false)
				if err != nil {
					return nil, C.CString("[System.LuaGetDB] failed to get snapshot state variable in contract")
				}
				if varProof.Inclusion {
					if len(varProof.GetValue()) == 0 {
						return nil, nil
					}
					return C.CString(string(varProof.GetValue())), nil
				}
			}
			return nil, nil
		}
	}

	data, err := ctx.curContract.callState.ctrState.GetData(C.GoBytes(key, keyLen))
	if err != nil {
		return nil, C.CString(err.Error())
	}
	if data == nil {
		return nil, nil
	}
	return C.CString(string(data)), nil
}

//export luaDelDB
func luaDelDB(L *LState, service C.int, key unsafe.Pointer, keyLen C.int) *C.char {
	ctx := contexts[service]
	if ctx == nil {
		return C.CString("[System.LuaDelDB] contract state not found")
	}
	if ctx.isQuery == true || ctx.nestedView > 0 {
		return C.CString("[System.LuaDelDB] delete not permitted in query")
	}
	if err := ctx.curContract.callState.ctrState.DeleteData(C.GoBytes(key, keyLen)); err != nil {
		return C.CString(err.Error())
	}
	if err := addUpdateSize(ctx, int64(32)); err != nil {
		C.luaL_setuncatchablerror(L)
		return C.CString(err.Error())
	}
	if ctx.traceFile != nil {
		_, _ = ctx.traceFile.WriteString("[Del]\n")
		_, _ = ctx.traceFile.WriteString(fmt.Sprintf("Key=%s Len=%v byte=%v\n",
			string(C.GoBytes(key, keyLen)), keyLen, C.GoBytes(key, keyLen)))
	}
	return nil
}

func getCallState(ctx *vmContext, aid types.AccountID) (*callState, error) {
	cs := ctx.callState[aid]
	if cs == nil {
		bs := ctx.bs

		prevState, err := bs.GetAccountState(aid)
		if err != nil {
			return nil, err
		}

		curState := types.Clone(*prevState).(types.State)
		cs = &callState{prevState: prevState, curState: &curState}
		ctx.callState[aid] = cs
	}
	return cs, nil
}

func getCtrState(ctx *vmContext, aid types.AccountID) (*callState, error) {
	cs, err := getCallState(ctx, aid)
	if err != nil {
		return nil, err
	}
	if cs.ctrState == nil {
		cs.ctrState, err = ctx.bs.OpenContractState(aid, cs.curState)
	}
	return cs, err
}

func setInstCount(ctx *vmContext, parent *LState, child *LState) {
	if !ctx.IsGasSystem() {
		C.vm_setinstcount(parent, C.vm_instcount(child))
	}
}

func setInstMinusCount(ctx *vmContext, L *LState, deduc C.int) {
	if !ctx.IsGasSystem() {
		C.vm_setinstcount(L, minusCallCount(ctx, C.vm_instcount(L), deduc))
	}
}

func minusCallCount(ctx *vmContext, curCount, deduc C.int) C.int {
	if ctx.IsGasSystem() {
		return 0
	}
	remain := curCount - deduc
	if remain <= 0 {
		remain = 1
	}
	return remain
}

//export luaCallContract
func luaCallContract(L *LState, service C.int, contractId *C.char, fname *C.char, args *C.char,
	amount *C.char, gas uint64) (C.int, *C.char) {
	fnameStr := C.GoString(fname)
	argsStr := C.GoString(args)

	ctx := contexts[service]
	if ctx == nil {
		return -1, C.CString("[Contract.LuaCallContract] contract state not found")
	}

	// get the contract address
	contractAddress := C.GoString(contractId)
	cid, err := getAddressNameResolved(contractAddress, ctx.bs)
	if err != nil {
		return -1, C.CString("[Contract.LuaCallContract] invalid contractId: " + err.Error())
	}
	aid := types.ToAccountID(cid)
<<<<<<< HEAD
	amountBig, err := transformAmount(C.GoString(amount), ctx)
=======

	// read the amount for the contract call
	amountBig, err := transformAmount(C.GoString(amount))
>>>>>>> 42190ec7
	if err != nil {
		return -1, C.CString("[Contract.LuaCallContract] invalid amount: " + err.Error())
	}

	// get the contract state
	cs, err := getCtrState(ctx, aid)
	if err != nil {
		return -1, C.CString("[Contract.LuaCallContract] getAccount error: " + err.Error())
	}

	// check if the contract exists
	callee := getContract(cs.ctrState, ctx.bs)
	if callee == nil {
		return -1, C.CString("[Contract.LuaCallContract] cannot find contract " + C.GoString(contractId))
	}

	prevContractInfo := ctx.curContract

	// read the arguments for the contract call
	var ci types.CallInfo
	ci.Name = fnameStr
	err = getCallInfo(&ci.Args, []byte(argsStr), cid)
	if err != nil {
		return -1, C.CString("[Contract.LuaCallContract] invalid arguments: " + err.Error())
	}

	// get the remaining gas from the parent LState
	ctx.refreshRemainingGas(L)
	// create a new executor with the remaining gas on the child LState
	ce := newExecutor(callee, cid, ctx, &ci, amountBig, false, false, cs.ctrState)
	defer func() {
		// close the executor, closes also the child LState
		ce.close()
		// set the remaining gas on the parent LState
		ctx.setRemainingGas(L)
	}()

	if ce.err != nil {
		return -1, C.CString("[Contract.LuaCallContract] newExecutor error: " + ce.err.Error())
	}

	// send the amount to the contract
	senderState := prevContractInfo.callState.curState
	if amountBig.Cmp(zeroBig) > 0 {
		if ctx.isQuery == true || ctx.nestedView > 0 {
			return -1, C.CString("[Contract.LuaCallContract] send not permitted in query")
		}
		if r := sendBalance(L, senderState, cs.curState, amountBig); r != nil {
			return -1, r
		}
	}

	seq, err := setRecoveryPoint(aid, ctx, senderState, cs, amountBig, false, false)
	if ctx.traceFile != nil {
		_, _ = ctx.traceFile.WriteString(fmt.Sprintf("[CALL Contract %v(%v) %v]\n",
			contractAddress, aid.String(), fnameStr))
		_, _ = ctx.traceFile.WriteString(fmt.Sprintf("snapshot set %d\n", seq))
		_, _ = ctx.traceFile.WriteString(fmt.Sprintf("SendBalance: %s\n", amountBig.String()))
		_, _ = ctx.traceFile.WriteString(fmt.Sprintf("After sender: %s receiver: %s\n",
			senderState.GetBalanceBigInt().String(), cs.curState.GetBalanceBigInt().String()))
	}
	if err != nil {
		return -1, C.CString("[System.LuaCallContract] database error: " + err.Error())
	}

	// set the current contract info
	ctx.curContract = newContractInfo(cs, prevContractInfo.contractId, cid,
		cs.curState.SqlRecoveryPoint, amountBig)
	defer func() {
		ctx.curContract = prevContractInfo
	}()

	// execute the contract call
	defer setInstCount(ctx, L, ce.L)
	ret := ce.call(minusCallCount(ctx, C.vm_instcount(L), luaCallCountDeduc), L)

	// check if the contract call failed
	if ce.err != nil {
		err := clearRecovery(L, ctx, seq, true)
		if err != nil {
			return -1, C.CString("[Contract.LuaCallContract] recovery err: " + err.Error())
		}
		if ctx.traceFile != nil {
			_, _ = ctx.traceFile.WriteString(fmt.Sprintf("recovery snapshot: %d\n", seq))
		}
		switch ceErr := ce.err.(type) {
		case *VmTimeoutError:
			return -1, C.CString(ceErr.Error())
		default:
			return -1, C.CString("[Contract.LuaCallContract] call err: " + ceErr.Error())

		}
	}

	if seq == 1 {
		err := clearRecovery(L, ctx, seq, false)
		if err != nil {
			return -1, C.CString("[Contract.LuaCallContract] recovery err: " + err.Error())
		}
	}

	return ret, nil
}

func getOnlyContractState(ctx *vmContext, aid types.AccountID) (*state.ContractState, error) {
	cs := ctx.callState[aid]
	if cs == nil || cs.ctrState == nil {
		return ctx.bs.OpenContractStateAccount(aid)
	}
	return cs.ctrState, nil
}

//export luaDelegateCallContract
func luaDelegateCallContract(L *LState, service C.int, contractId *C.char,
	fname *C.char, args *C.char, gas uint64) (C.int, *C.char) {
	contractIdStr := C.GoString(contractId)
	fnameStr := C.GoString(fname)
	argsStr := C.GoString(args)

	ctx := contexts[service]
	if ctx == nil {
		return -1, C.CString("[Contract.LuaDelegateCallContract] contract state not found")
	}

	// get the contract address
	cid, err := getAddressNameResolved(contractIdStr, ctx.bs)
	if err != nil {
		return -1, C.CString("[Contract.LuaDelegateCallContract] invalid contractId: " + err.Error())
	}
	aid := types.ToAccountID(cid)

	// get the contract state
	contractState, err := getOnlyContractState(ctx, aid)
	if err != nil {
		return -1, C.CString("[Contract.LuaDelegateCallContract]getContractState error" + err.Error())
	}

	// check if the contract exists
	contract := getContract(contractState, ctx.bs)
	if contract == nil {
		return -1, C.CString("[Contract.LuaDelegateCallContract] cannot find contract " + contractIdStr)
	}

	// read the arguments for the contract call
	var ci types.CallInfo
	ci.Name = fnameStr
	err = getCallInfo(&ci.Args, []byte(argsStr), cid)
	if err != nil {
		return -1, C.CString("[Contract.LuaDelegateCallContract] invalid arguments: " + err.Error())
	}

	// get the remaining gas from the parent LState
	ctx.refreshRemainingGas(L)
	// create a new executor with the remaining gas on the child LState
	ce := newExecutor(contract, cid, ctx, &ci, zeroBig, false, false, contractState)
	defer func() {
		// close the executor, closes also the child LState
		ce.close()
		// set the remaining gas on the parent LState
		ctx.setRemainingGas(L)
	}()

	if ce.err != nil {
		return -1, C.CString("[Contract.LuaDelegateCallContract] newExecutor error: " + ce.err.Error())
	}

	seq, err := setRecoveryPoint(aid, ctx, nil, ctx.curContract.callState, zeroBig, false, false)
	if err != nil {
		return -1, C.CString("[System.LuaDelegateCallContract] database error: " + err.Error())
	}
	if ctx.traceFile != nil {
		_, _ = ctx.traceFile.WriteString(fmt.Sprintf("[DELEGATECALL Contract %v %v]\n", contractIdStr, fnameStr))
		_, _ = ctx.traceFile.WriteString(fmt.Sprintf("snapshot set %d\n", seq))
	}

	// execute the contract call
	defer setInstCount(ctx, L, ce.L)
	ret := ce.call(minusCallCount(ctx, C.vm_instcount(L), luaCallCountDeduc), L)

	// check if the contract call failed
	if ce.err != nil {
		err := clearRecovery(L, ctx, seq, true)
		if err != nil {
			return -1, C.CString("[Contract.LuaDelegateCallContract] recovery error: " + err.Error())
		}
		if ctx.traceFile != nil {
			_, _ = ctx.traceFile.WriteString(fmt.Sprintf("recovery snapshot: %d\n", seq))
		}
		return -1, C.CString("[Contract.LuaDelegateCallContract] call error: " + ce.err.Error())
	}

	if seq == 1 {
		err := clearRecovery(L, ctx, seq, false)
		if err != nil {
			return -1, C.CString("[Contract.LuaDelegateCallContract] recovery error: " + err.Error())
		}
	}

	return ret, nil
}

func getAddressNameResolved(account string, bs *state.BlockState) ([]byte, error) {
	accountLen := len(account)
	if accountLen == types.EncodedAddressLength {
		return types.DecodeAddress(account)
	} else if accountLen == types.NameLength {
		cid, err := name.Resolve(bs, []byte(account), false)
		if err != nil {
			return nil, err
		}
		if cid == nil {
			return nil, errors.New("name not founded :" + account)
		}
		return cid, nil
	}
	return nil, errors.New("invalid account length:" + account)
}

//export luaSendAmount
func luaSendAmount(L *LState, service C.int, contractId *C.char, amount *C.char) *C.char {

	ctx := contexts[service]
	if ctx == nil {
		return C.CString("[Contract.LuaSendAmount] contract state not found")
	}
<<<<<<< HEAD
	amountBig, err := transformAmount(C.GoString(amount), ctx)
=======

	// read the amount to be sent
	amountBig, err := transformAmount(C.GoString(amount))
>>>>>>> 42190ec7
	if err != nil {
		return C.CString("[Contract.LuaSendAmount] invalid amount: " + err.Error())
	}

	// cannot send amount in query
	if (ctx.isQuery == true || ctx.nestedView > 0) && amountBig.Cmp(zeroBig) > 0 {
		return C.CString("[Contract.LuaSendAmount] send not permitted in query")
	}

	// get the receiver account
	cid, err := getAddressNameResolved(C.GoString(contractId), ctx.bs)
	if err != nil {
		return C.CString("[Contract.LuaSendAmount] invalid contractId: " + err.Error())
	}

	// get the receiver state
	aid := types.ToAccountID(cid)
	cs, err := getCallState(ctx, aid)
	if err != nil {
		return C.CString("[Contract.LuaSendAmount] getAccount error: " + err.Error())
	}

	// get the sender state
	senderState := ctx.curContract.callState.curState

	// check if the receiver is a contract
	if len(cs.curState.GetCodeHash()) > 0 {

		// get the contract state
		if cs.ctrState == nil {
			cs.ctrState, err = ctx.bs.OpenContractState(aid, cs.curState)
			if err != nil {
				return C.CString("[Contract.LuaSendAmount] getContractState error: " + err.Error())
			}
		}

		// set the function to be called
		var ci types.CallInfo
		ci.Name = "default"

		// get the contract code
		code := getContract(cs.ctrState, ctx.bs)
		if code == nil {
			return C.CString("[Contract.LuaSendAmount] cannot find contract:" + C.GoString(contractId))
		}

		// get the remaining gas from the parent LState
		ctx.refreshRemainingGas(L)
		// create a new executor with the remaining gas on the child LState
		ce := newExecutor(code, cid, ctx, &ci, amountBig, false, false, cs.ctrState)
		defer func() {
			// close the executor, closes also the child LState
			ce.close()
			// set the remaining gas on the parent LState
			ctx.setRemainingGas(L)
		}()

		if ce.err != nil {
			return C.CString("[Contract.LuaSendAmount] newExecutor error: " + ce.err.Error())
		}

		// send the amount to the contract
		if amountBig.Cmp(zeroBig) > 0 {
			if r := sendBalance(L, senderState, cs.curState, amountBig); r != nil {
				return r
			}
		}

		// create a recovery point
		seq, err := setRecoveryPoint(aid, ctx, senderState, cs, amountBig, false, false)
		if err != nil {
			return C.CString("[System.LuaSendAmount] database error: " + err.Error())
		}

		// log some info
		if ctx.traceFile != nil {
			_, _ = ctx.traceFile.WriteString(
				fmt.Sprintf("[Send Call default] %s(%s) : %s\n", types.EncodeAddress(cid), aid.String(), amountBig.String()))
			_, _ = ctx.traceFile.WriteString(fmt.Sprintf("After sender: %s receiver: %s\n",
				senderState.GetBalanceBigInt().String(), cs.curState.GetBalanceBigInt().String()))
			_, _ = ctx.traceFile.WriteString(fmt.Sprintf("snapshot set %d\n", seq))
		}

		// set the current contract info
		prevContractInfo := ctx.curContract
		ctx.curContract = newContractInfo(cs, prevContractInfo.contractId, cid,
			cs.curState.SqlRecoveryPoint, amountBig)
		defer func() {
			ctx.curContract = prevContractInfo
		}()

		// execute the contract call
		defer setInstCount(ctx, L, ce.L)
		ce.call(minusCallCount(ctx, C.vm_instcount(L), luaCallCountDeduc), L)

		// check if the contract call failed
		if ce.err != nil {
			// recover to the previous state
			err := clearRecovery(L, ctx, seq, true)
			if err != nil {
				return C.CString("[Contract.LuaSendAmount] recovery err: " + err.Error())
			}
			// log some info
			if ctx.traceFile != nil {
				_, _ = ctx.traceFile.WriteString(fmt.Sprintf("recovery snapshot: %d\n", seq))
			}
			// return the error message
			return C.CString("[Contract.LuaSendAmount] call err: " + ce.err.Error())
		}

		if seq == 1 {
			err := clearRecovery(L, ctx, seq, false)
			if err != nil {
				return C.CString("[Contract.LuaSendAmount] recovery err: " + err.Error())
			}
		}

		// the transfer and contract call succeeded
		return nil
	}

	// the receiver is not a contract, just send the amount

	// if amount is zero, do nothing
	if amountBig.Cmp(zeroBig) == 0 {
		return nil
	}

	// send the amount to the receiver
	if r := sendBalance(L, senderState, cs.curState, amountBig); r != nil {
		return r
	}

	// update the recovery point
	if ctx.lastRecoveryEntry != nil {
		_, _ = setRecoveryPoint(aid, ctx, senderState, cs, amountBig, true, false)
	}

	// log some info
	if ctx.traceFile != nil {
		_, _ = ctx.traceFile.WriteString(fmt.Sprintf("[Send] %s(%s) : %s\n",
			types.EncodeAddress(cid), aid.String(), amountBig.String()))
		_, _ = ctx.traceFile.WriteString(fmt.Sprintf("After sender: %s receiver: %s\n",
			senderState.GetBalanceBigInt().String(), cs.curState.GetBalanceBigInt().String()))
	}

	return nil
}

func sendBalance(L *LState, sender *types.State, receiver *types.State, amount *big.Int) *C.char {
	if sender == receiver {
		return nil
	}
	if sender.GetBalanceBigInt().Cmp(amount) < 0 {
		return C.CString("[Contract.sendBalance] insufficient balance: " +
			sender.GetBalanceBigInt().String() + " : " + amount.String())
	} else {
		sender.Balance = new(big.Int).Sub(sender.GetBalanceBigInt(), amount).Bytes()
	}
	receiver.Balance = new(big.Int).Add(receiver.GetBalanceBigInt(), amount).Bytes()

	return nil
}

//export luaPrint
func luaPrint(L *LState, service C.int, args *C.char) {
	ctx := contexts[service]
	setInstMinusCount(ctx, L, 1000)
	ctrLgr.Info().Str("Contract SystemPrint", types.EncodeAddress(ctx.curContract.contractId)).Msg(C.GoString(args))
}

func setRecoveryPoint(aid types.AccountID, ctx *vmContext, senderState *types.State,
	cs *callState, amount *big.Int, isSend, isDeploy bool) (int, error) {
	var seq int
	prev := ctx.lastRecoveryEntry
	if prev != nil {
		seq = prev.seq + 1
	} else {
		seq = 1
	}
	re := &recoveryEntry{
		seq,
		amount,
		senderState,
		senderState.GetNonce(),
		cs,
		isSend,
		isDeploy,
		nil,
		-1,
		prev,
	}
	ctx.lastRecoveryEntry = re
	if isSend {
		return seq, nil
	}
	re.stateRevision = cs.ctrState.Snapshot()
	tx := cs.tx
	if tx != nil {
		saveName := fmt.Sprintf("%s_%p", aid.String(), &re)
		err := tx.subSavepoint(saveName)
		if err != nil {
			return seq, err
		}
		re.sqlSaveName = &saveName
	}
	return seq, nil
}

//export luaSetRecoveryPoint
func luaSetRecoveryPoint(L *LState, service C.int) (C.int, *C.char) {
	ctx := contexts[service]
	if ctx == nil {
		return -1, C.CString("[Contract.pcall] contract state not found")
	}
	if ctx.isQuery == true || ctx.nestedView > 0 {
		return 0, nil
	}
	curContract := ctx.curContract
	seq, err := setRecoveryPoint(types.ToAccountID(curContract.contractId), ctx, nil,
		curContract.callState, zeroBig, false, false)
	if err != nil {
		return -1, C.CString("[Contract.pcall] database error: " + err.Error())
	}
	if ctx.traceFile != nil {
		_, _ = ctx.traceFile.WriteString(fmt.Sprintf("[Pcall] snapshot set %d\n", seq))
	}
	return C.int(seq), nil
}

func clearRecovery(L *LState, ctx *vmContext, start int, error bool) error {
	item := ctx.lastRecoveryEntry
	for {
		if error {
			if item.recovery(ctx.bs) != nil {
				return errors.New("database error")
			}
		}
		if item.seq == start {
			if error || item.prev == nil {
				ctx.lastRecoveryEntry = item.prev
			}
			return nil
		}
		item = item.prev
		if item == nil {
			return errors.New("internal error")
		}
	}
}

//export luaClearRecovery
func luaClearRecovery(L *LState, service C.int, start int, error bool) *C.char {
	ctx := contexts[service]
	if ctx == nil {
		return C.CString("[Contract.pcall] contract state not found")
	}
	err := clearRecovery(L, ctx, start, error)
	if err != nil {
		return C.CString(err.Error())
	}
	if ctx.traceFile != nil && error == true {
		_, _ = ctx.traceFile.WriteString(fmt.Sprintf("pcall recovery snapshot : %d\n", start))
	}
	return nil
}

//export luaGetBalance
func luaGetBalance(L *LState, service C.int, contractId *C.char) (*C.char, *C.char) {
	ctx := contexts[service]
	if contractId == nil {
		return C.CString(ctx.curContract.callState.ctrState.GetBalanceBigInt().String()), nil
	}
	cid, err := getAddressNameResolved(C.GoString(contractId), ctx.bs)
	if err != nil {
		return nil, C.CString("[Contract.LuaGetBalance] invalid contractId: " + err.Error())
	}
	aid := types.ToAccountID(cid)
	cs := ctx.callState[aid]
	if cs == nil {
		bs := ctx.bs

		as, err := bs.GetAccountState(aid)
		if err != nil {
			return nil, C.CString("[Contract.LuaGetBalance] getAccount error: " + err.Error())
		}
		return C.CString(as.GetBalanceBigInt().String()), nil
	}
	return C.CString(cs.curState.GetBalanceBigInt().String()), nil
}

//export luaGetSender
func luaGetSender(L *LState, service C.int) *C.char {
	ctx := contexts[service]
	setInstMinusCount(ctx, L, 1000)
	return C.CString(types.EncodeAddress(ctx.curContract.sender))
}

//export luaGetHash
func luaGetHash(L *LState, service C.int) *C.char {
	ctx := contexts[service]
	return C.CString(enc.ToString(ctx.txHash))
}

//export luaGetBlockNo
func luaGetBlockNo(L *LState, service C.int) C.lua_Integer {
	ctx := contexts[service]
	return C.lua_Integer(ctx.blockInfo.No)
}

//export luaGetTimeStamp
func luaGetTimeStamp(L *LState, service C.int) C.lua_Integer {
	ctx := contexts[service]
	return C.lua_Integer(ctx.blockInfo.Ts / 1e9)
}

//export luaGetContractId
func luaGetContractId(L *LState, service C.int) *C.char {
	ctx := contexts[service]
	setInstMinusCount(ctx, L, 1000)
	return C.CString(types.EncodeAddress(ctx.curContract.contractId))
}

//export luaGetAmount
func luaGetAmount(L *LState, service C.int) *C.char {
	ctx := contexts[service]
	return C.CString(ctx.curContract.amount.String())
}

//export luaGetOrigin
func luaGetOrigin(L *LState, service C.int) *C.char {
	ctx := contexts[service]
	setInstMinusCount(ctx, L, 1000)
	return C.CString(types.EncodeAddress(ctx.origin))
}

//export luaGetPrevBlockHash
func luaGetPrevBlockHash(L *LState, service C.int) *C.char {
	ctx := contexts[service]
	return C.CString(enc.ToString(ctx.blockInfo.PrevBlockHash))
}

//export luaGetDbHandle
func luaGetDbHandle(service C.int) *C.sqlite3 {
	ctx := contexts[service]
	curContract := ctx.curContract
	cs := curContract.callState
	if cs.tx != nil {
		return cs.tx.getHandle()
	}
	var tx sqlTx
	var err error

	aid := types.ToAccountID(curContract.contractId)
	if ctx.isQuery == true {
		tx, err = beginReadOnly(aid.String(), curContract.rp)
	} else {
		tx, err = beginTx(aid.String(), curContract.rp)
	}
	if err != nil {
		sqlLgr.Error().Err(err).Msg("Begin SQL Transaction")
		return nil
	}
	if ctx.isQuery == false {
		err = tx.savepoint()
		if err != nil {
			sqlLgr.Error().Err(err).Msg("Begin SQL Transaction")
			return nil
		}
	}
	cs.tx = tx
	return cs.tx.getHandle()
}

func checkHexString(data string) bool {
	if len(data) >= 2 && data[0] == '0' && (data[1] == 'x' || data[1] == 'X') {
		return true
	}
	return false
}

//export luaCryptoSha256
func luaCryptoSha256(L *LState, arg unsafe.Pointer, argLen C.int) (*C.char, *C.char) {
	data := C.GoBytes(arg, argLen)
	if checkHexString(string(data)) {
		dataStr := data[2:]
		var err error
		data, err = hex.DecodeString(string(dataStr))
		if err != nil {
			return nil, C.CString("[Contract.LuaCryptoSha256] hex decoding error: " + err.Error())
		}
	}
	h := sha256.New()
	h.Write(data)
	resultHash := h.Sum(nil)

	return C.CString("0x" + hex.EncodeToString(resultHash)), nil
}

func decodeHex(hexStr string) ([]byte, error) {
	if checkHexString(hexStr) {
		hexStr = hexStr[2:]
	}
	return hex.DecodeString(hexStr)
}

//export luaECVerify
func luaECVerify(L *LState, service C.int, msg *C.char, sig *C.char, addr *C.char) (C.int, *C.char) {
	bMsg, err := decodeHex(C.GoString(msg))
	if err != nil {
		return -1, C.CString("[Contract.LuaEcVerify] invalid message format: " + err.Error())
	}
	bSig, err := decodeHex(C.GoString(sig))
	if err != nil {
		return -1, C.CString("[Contract.LuaEcVerify] invalid signature format: " + err.Error())
	}
	ctx := contexts[service]
	if ctx == nil {
		return -1, C.CString("[Contract.LuaEcVerify]not found contract state")
	}
	setInstMinusCount(ctx, L, 10000)

	var pubKey *btcec.PublicKey
	var verifyResult bool
	address := C.GoString(addr)
	isAergo := len(address) == types.EncodedAddressLength

	/*Aergo Address*/
	if isAergo {
		bAddress, err := types.DecodeAddress(address)
		if err != nil {
			return -1, C.CString("[Contract.LuaEcVerify] invalid aergo address: " + err.Error())
		}
		pubKey, err = btcec.ParsePubKey(bAddress, btcec.S256())
		if err != nil {
			return -1, C.CString("[Contract.LuaEcVerify] error parsing pubKey: " + err.Error())
		}
	}

	// CompactSign
	if len(bSig) == 65 {
		// ethereum
		if !isAergo {
			btcsig := make([]byte, 65)
			btcsig[0] = bSig[64] + 27
			copy(btcsig[1:], bSig)
			bSig = btcsig
		}
		pub, _, err := btcec.RecoverCompact(btcec.S256(), bSig, bMsg)
		if err != nil {
			return -1, C.CString("[Contract.LuaEcVerify] error recoverCompact: " + err.Error())
		}
		if pubKey != nil {
			verifyResult = pubKey.IsEqual(pub)
		} else {
			bAddress, err := decodeHex(address)
			if err != nil {
				return -1, C.CString("[Contract.LuaEcVerify] invalid Ethereum address: " + err.Error())
			}
			bPub := pub.SerializeUncompressed()
			h := sha256.New()
			h.Write(bPub[1:])
			signAddress := h.Sum(nil)[12:]
			verifyResult = bytes.Equal(bAddress, signAddress)
		}
	} else {
		sign, err := btcec.ParseSignature(bSig, btcec.S256())
		if err != nil {
			return -1, C.CString("[Contract.LuaEcVerify] error parsing signature: " + err.Error())
		}
		if pubKey == nil {
			return -1, C.CString("[Contract.LuaEcVerify] error recovering pubKey")
		}
		verifyResult = sign.Verify(bMsg, pubKey)
	}
	if verifyResult {
		return C.int(1), nil
	}
	return C.int(0), nil
}

func luaCryptoToBytes(data unsafe.Pointer, dataLen C.int) ([]byte, bool) {
	var d []byte
	b := C.GoBytes(data, dataLen)
	isHex := checkHexString(string(b))
	if isHex {
		var err error
		d, err = hex.DecodeString(string(b[2:]))
		if err != nil {
			isHex = false
		}
	}
	if !isHex {
		d = b
	}
	return d, isHex
}

func luaCryptoRlpToBytes(data unsafe.Pointer) rlpObject {
	x := (*C.struct_rlp_obj)(data)
	if x.rlp_obj_type == C.RLP_TSTRING {
		b, _ := luaCryptoToBytes(x.data, C.int(x.size))
		return rlpString(b)
	}
	var l rlpList
	elems := (*[1 << 30]C.struct_rlp_obj)(unsafe.Pointer(x.data))[:C.int(x.size):C.int(x.size)]
	for _, elem := range elems {
		b, _ := luaCryptoToBytes(elem.data, C.int(elem.size))
		l = append(l, rlpString(b))
	}
	return l
}

//export luaCryptoVerifyProof
func luaCryptoVerifyProof(
	key unsafe.Pointer, keyLen C.int,
	value unsafe.Pointer,
	hash unsafe.Pointer, hashLen C.int,
	proof unsafe.Pointer, nProof C.int,
) C.int {
	k, _ := luaCryptoToBytes(key, keyLen)
	v := luaCryptoRlpToBytes(value)
	h, _ := luaCryptoToBytes(hash, hashLen)
	cProof := (*[1 << 30]C.struct_proof)(proof)[:nProof:nProof]
	bProof := make([][]byte, int(nProof))
	for i, p := range cProof {
		bProof[i], _ = luaCryptoToBytes(p.data, C.int(p.len))
	}
	if verifyEthStorageProof(k, v, h, bProof) {
		return C.int(1)
	}
	return C.int(0)
}

//export luaCryptoKeccak256
func luaCryptoKeccak256(data unsafe.Pointer, dataLen C.int) (unsafe.Pointer, int) {
	d, isHex := luaCryptoToBytes(data, dataLen)
	h := keccak256(d)
	if isHex {
		hexb := []byte("0x" + hex.EncodeToString(h))
		return C.CBytes(hexb), len(hexb)
	} else {
		return C.CBytes(h), len(h)
	}
}

func parseDecimalAmount(str string, digits int) string {
	idx := strings.Index(str, ".")
	if idx == -1 {
		return str
	}
	p1 := str[0:idx]
	p2 := str[idx+1:]
	if strings.Index(p2, ".") != -1 {
		return "error"
	}

	to_add := digits - len(p2)
	if to_add > 0 {
		p2 = p2 + strings.Repeat("0", to_add)
	} else if to_add < 0 {
		p2 = p2[0:digits]
	}
	str = p1 + p2

	str = strings.TrimLeft(str, "0")
	if str == "" {
		str = "0"
	}
	return str
}

func transformAmount(amountStr string, ctx *vmContext) (*big.Int, error) {
	var ret *big.Int
	var prev int
	if len(amountStr) == 0 {
		return zeroBig, nil
	}
	index := suffixarray.New([]byte(amountStr))
	r := regexp.MustCompile("(?i)aergo|gaer|aer")

	res := index.FindAllIndex(r, -1)
	for _, pair := range res {
		parsedAmount := strings.TrimSpace(amountStr[prev:pair[0]])
		if HardforkConfig.IsV3Fork(ctx.blockInfo.No) {
			if strings.Contains(parsedAmount,".") && pair[1] - pair[0] == 5 {
				parsedAmount = parseDecimalAmount(parsedAmount, 18)
				if parsedAmount == "error" {
					return nil, errors.New(amountStr[prev:])
				}
				pair[0] += 2 // from aergo to aer
			}
		}
		amountBig, _ := new(big.Int).SetString(parsedAmount, 10)
		if amountBig == nil {
			return nil, errors.New("converting error for BigNum: " + amountStr[prev:])
		}
		cmp := amountBig.Cmp(zeroBig)
		if cmp < 0 {
			return nil, errors.New("negative amount not allowed")
		} else if cmp == 0 {
			prev = pair[1]
			continue
		}
		switch pair[1] - pair[0] {
		case 3:
		case 4:
			amountBig = new(big.Int).Mul(amountBig, mulGaer)
		case 5:
			amountBig = new(big.Int).Mul(amountBig, mulAergo)
		}
		if ret != nil {
			ret = new(big.Int).Add(ret, amountBig)
		} else {
			ret = amountBig
		}
		prev = pair[1]
	}

	if prev >= len(amountStr) {
		if ret != nil {
			return ret, nil
		} else {
			return zeroBig, nil
		}
	}
	num := strings.TrimSpace(amountStr[prev:])
	if len(num) == 0 {
		if ret != nil {
			return ret, nil
		} else {
			return zeroBig, nil
		}
	}

	amountBig, _ := new(big.Int).SetString(num, 10)

	if amountBig == nil {
		return nil, errors.New("converting error for Integer: " + amountStr[prev:])
	}
	if amountBig.Cmp(zeroBig) < 0 {
		return nil, errors.New("negative amount not allowed")
	}
	if ret != nil {
		ret = new(big.Int).Add(ret, amountBig)
	} else {
		ret = amountBig
	}
	return ret, nil
}

//export luaDeployContract
func luaDeployContract(
	L *LState,
	service C.int,
	contract *C.char,
	args *C.char,
	amount *C.char,
) (C.int, *C.char) {

	argsStr := C.GoString(args)
	contractStr := C.GoString(contract)

	ctx := contexts[service]
	if ctx == nil {
		return -1, C.CString("[Contract.LuaDeployContract]not found contract state")
	}
	if ctx.isQuery == true || ctx.nestedView > 0 {
		return -1, C.CString("[Contract.LuaDeployContract]send not permitted in query")
	}
	bs := ctx.bs

	// contract code
	var code []byte

	// check if contract name or address is given
	cid, err := getAddressNameResolved(contractStr, bs)
	if err == nil {
		aid := types.ToAccountID(cid)
		// check if contract exists
		contractState, err := getOnlyContractState(ctx, aid)
		if err != nil {
			return -1, C.CString("[Contract.LuaDeployContract]" + err.Error())
		}
		// read the contract code
		code, err = contractState.GetCode()
		if err != nil {
			return -1, C.CString("[Contract.LuaDeployContract]" + err.Error())
		} else if len(code) == 0 {
			return -1, C.CString("[Contract.LuaDeployContract]: not found code")
		}
	}

	// compile contract code if not found
	if len(code) == 0 {
		if ctx.blockInfo.ForkVersion >= 2 {
			code, err = Compile(contractStr, L)
		} else {
			code, err = Compile(contractStr, nil)
		}
		if err != nil {
			if C.luaL_hasuncatchablerror(L) != C.int(0) &&
				C.ERR_BF_TIMEOUT == err.Error() {
				return -1, C.CString(C.ERR_BF_TIMEOUT)
			} else if err == ErrVmStart {
				return -1, C.CString("[Contract.LuaDeployContract] get luaState error")
			}

			return -1, C.CString("[Contract.LuaDeployContract]compile error:" + err.Error())
		}
	}

	err = addUpdateSize(ctx, int64(len(code)))
	if err != nil {
		return -1, C.CString("[Contract.LuaDeployContract]:" + err.Error())
	}

	// create account for the contract
	prevContractInfo := ctx.curContract
	creator := prevContractInfo.callState.curState
	newContract, err := bs.CreateAccountStateV(CreateContractID(prevContractInfo.contractId, creator.GetNonce()))
	if err != nil {
		return -1, C.CString("[Contract.LuaDeployContract]:" + err.Error())
	}
	contractState, err := bs.OpenContractState(newContract.AccountID(), newContract.State())
	if err != nil {
		return -1, C.CString("[Contract.LuaDeployContract]:" + err.Error())
	}

	cs := &callState{ctrState: contractState, prevState: &types.State{}, curState: newContract.State()}
	ctx.callState[newContract.AccountID()] = cs

<<<<<<< HEAD
	amountBig, err := transformAmount(C.GoString(amount), ctx)
=======
	// read the amount transferred to the contract
	amountBig, err := transformAmount(C.GoString(amount))
>>>>>>> 42190ec7
	if err != nil {
		return -1, C.CString("[Contract.LuaDeployContract]value not proper format:" + err.Error())
	}

	// read the arguments for the constructor call
	var ci types.CallInfo
	err = getCallInfo(&ci.Args, []byte(argsStr), newContract.ID())
	if err != nil {
		return -1, C.CString("[Contract.LuaDeployContract] invalid args:" + err.Error())
	}

	// send the amount to the contract
	senderState := prevContractInfo.callState.curState
	if amountBig.Cmp(zeroBig) > 0 {
		if rv := sendBalance(L, senderState, cs.curState, amountBig); rv != nil {
			return -1, rv
		}
	}

	// create a recovery point
	seq, err := setRecoveryPoint(newContract.AccountID(), ctx, senderState, cs, amountBig, false, true)
	if err != nil {
		return -1, C.CString("[System.LuaDeployContract] DB err:" + err.Error())
	}

	// log some info
	if ctx.traceFile != nil {
		_, _ = ctx.traceFile.WriteString(fmt.Sprintf("[DEPLOY] %s(%s)\n",
			types.EncodeAddress(newContract.ID()), newContract.AccountID().String()))
		_, _ = ctx.traceFile.WriteString(fmt.Sprintf("deploy snapshot set %d\n", seq))
		_, _ = ctx.traceFile.WriteString(fmt.Sprintf("SendBalance : %s\n", amountBig.String()))
		_, _ = ctx.traceFile.WriteString(fmt.Sprintf("After sender: %s receiver: %s\n",
			senderState.GetBalanceBigInt().String(), cs.curState.GetBalanceBigInt().String()))
	}

	// set the contract info
	ctx.curContract = newContractInfo(cs, prevContractInfo.contractId, newContract.ID(),
		cs.curState.SqlRecoveryPoint, amountBig)
	defer func() {
		ctx.curContract = prevContractInfo
	}()

	runCode := util.LuaCode(code).ByteCode()

	// save the contract code
	err = contractState.SetCode(code)
	if err != nil {
		return -1, C.CString("[Contract.LuaDeployContract]:" + err.Error())
	}

	// save the contract creator
	err = contractState.SetData(creatorMetaKey, []byte(types.EncodeAddress(prevContractInfo.contractId)))
	if err != nil {
		return -1, C.CString("[Contract.LuaDeployContract]:" + err.Error())
	}

	// get the remaining gas from the parent LState
	ctx.refreshRemainingGas(L)
	// create a new executor with the remaining gas on the child LState
	ce := newExecutor(runCode, newContract.ID(), ctx, &ci, amountBig, true, false, contractState)
	defer func() {
		// close the executor, which will close the child LState
		ce.close()
		// set the remaining gas on the parent LState
		ctx.setRemainingGas(L)
	}()

	if ce.err != nil {
		return -1, C.CString("[Contract.LuaDeployContract]newExecutor Error :" + ce.err.Error())
	}

	if ctx.blockInfo.ForkVersion < 2 {
		// create a sql database for the contract
		if db := luaGetDbHandle(ctx.service); db == nil {
			return -1, C.CString("[System.LuaDeployContract] DB err: cannot open a database")
		}
	}

	// increment the nonce of the creator
	senderState.Nonce += 1

	addr := C.CString(types.EncodeAddress(newContract.ID()))
	ret := C.int(1)

	if ce != nil {
		// run the constructor
		defer setInstCount(ce.ctx, L, ce.L)
		ret += ce.call(minusCallCount(ctx, C.vm_instcount(L), luaCallCountDeduc), L)

		// check if the execution was successful
		if ce.err != nil {
			// rollback the recovery point
			err := clearRecovery(L, ctx, seq, true)
			if err != nil {
				return -1, C.CString("[Contract.LuaDeployContract] recovery error: " + err.Error())
			}
			// log some info
			if ctx.traceFile != nil {
				_, _ = ctx.traceFile.WriteString(fmt.Sprintf("recovery snapshot: %d\n", seq))
			}
			// return the error message
			return -1, C.CString("[Contract.LuaDeployContract] call err:" + ce.err.Error())
		}
	}

	if seq == 1 {
		err := clearRecovery(L, ctx, seq, false)
		if err != nil {
			return -1, C.CString("[Contract.LuaDeployContract] recovery error: " + err.Error())
		}
	}

	return ret, addr
}

//export isPublic
func isPublic() C.int {
	if PubNet {
		return C.int(1)
	} else {
		return C.int(0)
	}
}

//export luaRandomInt
func luaRandomInt(min, max, service C.int) C.int {
	ctx := contexts[service]
	if ctx.seed == nil {
		setRandomSeed(ctx)
	}
	return C.int(ctx.seed.Intn(int(max+C.int(1)-min)) + int(min))
}

//export luaEvent
func luaEvent(L *LState, service C.int, eventName *C.char, args *C.char) *C.char {
	ctx := contexts[service]
	if ctx.isQuery == true || ctx.nestedView > 0 {
		return C.CString("[Contract.Event] event not permitted in query")
	}
	if ctx.eventCount >= maxEventCnt {
		return C.CString(fmt.Sprintf("[Contract.Event] exceeded the maximum number of events(%d)", maxEventCnt))
	}
	if len(C.GoString(eventName)) > maxEventNameSize {
		return C.CString(fmt.Sprintf("[Contract.Event] exceeded the maximum length of event name(%d)", maxEventNameSize))
	}
	if len(C.GoString(args)) > maxEventArgSize {
		return C.CString(fmt.Sprintf("[Contract.Event] exceeded the maximum length of event args(%d)", maxEventArgSize))
	}
	ctx.events = append(
		ctx.events,
		&types.Event{
			ContractAddress: ctx.curContract.contractId,
			EventIdx:        ctx.eventCount,
			EventName:       C.GoString(eventName),
			JsonArgs:        C.GoString(args),
		},
	)
	ctx.eventCount++
	return nil
}

//export luaIsContract
func luaIsContract(L *LState, service C.int, contractId *C.char) (C.int, *C.char) {

	ctx := contexts[service]
	if ctx == nil {
		return -1, C.CString("[Contract.LuaIsContract] contract state not found")
	}

	cid, err := getAddressNameResolved(C.GoString(contractId), ctx.bs)
	if err != nil {
		return -1, C.CString("[Contract.LuaIsContract] invalid contractId: " + err.Error())
	}

	aid := types.ToAccountID(cid)
	cs, err := getCallState(ctx, aid)
	if err != nil {
		return -1, C.CString("[Contract.LuaIsContract] getAccount error: " + err.Error())
	}

	return C.int(len(cs.curState.GetCodeHash())), nil
}

//export luaGovernance
func luaGovernance(L *LState, service C.int, gType C.char, arg *C.char) *C.char {

	ctx := contexts[service]
	if ctx == nil {
		return C.CString("[Contract.LuaGovernance] contract state not found")
	}

	if ctx.isQuery == true || ctx.nestedView > 0 {
		return C.CString("[Contract.LuaGovernance] governance not permitted in query")
	}

	var amountBig *big.Int
	var payload []byte

	switch gType {
	case 'S', 'U':
		var err error
		amountBig, err = transformAmount(C.GoString(arg), ctx)
		if err != nil {
			return C.CString("[Contract.LuaGovernance] invalid amount: " + err.Error())
		}
		if gType == 'S' {
			payload = []byte(fmt.Sprintf(`{"Name":"%s"}`, types.Opstake.Cmd()))
		} else {
			payload = []byte(fmt.Sprintf(`{"Name":"%s"}`, types.Opunstake.Cmd()))
		}
	case 'V':
		amountBig = zeroBig
		payload = []byte(fmt.Sprintf(`{"Name":"%s","Args":%s}`, types.OpvoteBP.Cmd(), C.GoString(arg)))
	case 'D':
		amountBig = zeroBig
		payload = []byte(fmt.Sprintf(`{"Name":"%s","Args":%s}`, types.OpvoteDAO.Cmd(), C.GoString(arg)))
	}

	aid := types.ToAccountID([]byte(types.AergoSystem))
	scsState, err := getCtrState(ctx, aid)
	if err != nil {
		return C.CString("[Contract.LuaGovernance] getAccount error: " + err.Error())
	}

	curContract := ctx.curContract

	senderState := curContract.callState.curState
	sender := ctx.bs.InitAccountStateV(curContract.contractId,
		curContract.callState.prevState, curContract.callState.curState)
	receiver := ctx.bs.InitAccountStateV([]byte(types.AergoSystem),
		scsState.prevState, scsState.curState)

	if sender.AccountID().String() == "A9zXKkooeGYAZC5ReCcgeg4ddsvMHAy2ivUafXhrnzpj" {
		sender.ClearAid()
	}

	txBody := types.TxBody{
		Amount:  amountBig.Bytes(),
		Payload: payload,
	}
	if ctx.blockInfo.ForkVersion >= 2 {
		txBody.Account = curContract.contractId
	}

	err = types.ValidateSystemTx(&txBody)
	if err != nil {
		return C.CString("[Contract.LuaGovernance] error: " + err.Error())
	}

	seq, err := setRecoveryPoint(aid, ctx, senderState, scsState, zeroBig, false, false)
	if err != nil {
		return C.CString("[Contract.LuaGovernance] database error: " + err.Error())
	}

	events, err := system.ExecuteSystemTx(scsState.ctrState, &txBody, sender, receiver, ctx.blockInfo)
	if err != nil {
		rErr := clearRecovery(L, ctx, seq, true)
		if rErr != nil {
			return C.CString("[Contract.LuaGovernance] recovery error: " + rErr.Error())
		}
		return C.CString("[Contract.LuaGovernance] error: " + err.Error())
	}

	if seq == 1 {
		err := clearRecovery(L, ctx, seq, false)
		if err != nil {
			return C.CString("[Contract.LuaGovernance] recovery error: " + err.Error())
		}
	}

	ctx.eventCount += int32(len(events))
	ctx.events = append(ctx.events, events...)

	if ctx.lastRecoveryEntry != nil {
		if gType == 'S' {
			seq, _ = setRecoveryPoint(aid, ctx, senderState, scsState, amountBig, true, false)
			if ctx.traceFile != nil {
				_, _ = ctx.traceFile.WriteString(fmt.Sprintf("[GOVERNANCE]aid(%s)\n", aid.String()))
				_, _ = ctx.traceFile.WriteString(fmt.Sprintf("snapshot set %d\n", seq))
				_, _ = ctx.traceFile.WriteString(fmt.Sprintf("staking : %s\n", amountBig.String()))
				_, _ = ctx.traceFile.WriteString(fmt.Sprintf("After sender: %s receiver: %s\n",
					senderState.GetBalanceBigInt().String(), scsState.curState.GetBalanceBigInt().String()))
			}
		} else if gType == 'U' {
			seq, _ = setRecoveryPoint(aid, ctx, scsState.curState, ctx.curContract.callState, amountBig, true, false)
			if ctx.traceFile != nil {
				_, _ = ctx.traceFile.WriteString(fmt.Sprintf("[GOVERNANCE]aid(%s)\n", aid.String()))
				_, _ = ctx.traceFile.WriteString(fmt.Sprintf("snapshot set %d\n", seq))
				_, _ = ctx.traceFile.WriteString(fmt.Sprintf("unstaking : %s\n", amountBig.String()))
				_, _ = ctx.traceFile.WriteString(fmt.Sprintf("After sender: %s receiver: %s\n",
					senderState.GetBalanceBigInt().String(), scsState.curState.GetBalanceBigInt().String()))
			}
		}
	}

	return nil
}

//export luaViewStart
func luaViewStart(service C.int) {
	ctx := contexts[service]
	ctx.nestedView++
}

//export luaViewEnd
func luaViewEnd(service C.int) {
	ctx := contexts[service]
	ctx.nestedView--
}

//export luaCheckView
func luaCheckView(service C.int) C.int {
	ctx := contexts[service]
	return C.int(ctx.nestedView)
}

// luaCheckTimeout checks whether the block creation timeout occurred.
//
//export luaCheckTimeout
func luaCheckTimeout(service C.int) C.int {

	if service < BlockFactory {
		// Originally, MaxVmService was used instead of maxContext. service
		// value can be 2 and decremented by MaxVmService(=2) during VM loading.
		// That means the value of service becomes zero after the latter
		// adjustment.
		//
		// This make the VM check block timeout in a unwanted situation. If that
		// happens during the chain service is connecting block, the block chain
		// becomes out of sync.
		service = service + C.int(maxContext)
	}

	if service != BlockFactory {
		return 0
	}

	ctx := contexts[service]
	select {
	case <-ctx.execCtx.Done():
		return 1
	default:
		return 0
	}
}

//export luaIsFeeDelegation
func luaIsFeeDelegation(L *LState, service C.int) (C.int, *C.char) {
	ctx := contexts[service]
	if ctx == nil {
		return -1, C.CString("[Contract.LuaIsContract] contract state not found")
	}
	if ctx.isFeeDelegation {
		return 1, nil
	}
	return 0, nil
}

//export LuaGetDbHandleSnap
func LuaGetDbHandleSnap(service C.int, snap *C.char) *C.char {

	stateSet := contexts[service]
	curContract := stateSet.curContract
	callState := curContract.callState

	if stateSet.isQuery != true {
		return C.CString("[Contract.LuaSetDbSnap] not permitted in transaction")
	}

	if callState.tx != nil {
		return C.CString("[Contract.LuaSetDbSnap] transaction already started")
	}

	rp, err := strconv.ParseUint(C.GoString(snap), 10, 64)
	if err != nil {
		return C.CString("[Contract.LuaSetDbSnap] snapshot is not valid" + C.GoString(snap))
	}

	aid := types.ToAccountID(curContract.contractId)
	tx, err := beginReadOnly(aid.String(), rp)
	if err != nil {
		return C.CString("Error Begin SQL Transaction")
	}

	callState.tx = tx
	return nil
}

//export LuaGetDbSnapshot
func LuaGetDbSnapshot(service C.int) *C.char {
	stateSet := contexts[service]
	curContract := stateSet.curContract

	return C.CString(strconv.FormatUint(curContract.rp, 10))
}

//export luaGetStaking
func luaGetStaking(service C.int, addr *C.char) (*C.char, C.lua_Integer, *C.char) {

	var (
		ctx          *vmContext
		scs, namescs *state.ContractState
		err          error
		staking      *types.Staking
	)

	ctx = contexts[service]
	scs, err = ctx.bs.GetSystemAccountState()
	if err != nil {
		return nil, 0, C.CString(err.Error())
	}

	namescs, err = ctx.bs.GetNameAccountState()
	if err != nil {
		return nil, 0, C.CString(err.Error())
	}

	staking, err = system.GetStaking(scs, name.GetAddress(namescs, types.ToAddress(C.GoString(addr))))
	if err != nil {
		return nil, 0, C.CString(err.Error())
	}

	return C.CString(staking.GetAmountBigInt().String()), C.lua_Integer(staking.When), nil
}<|MERGE_RESOLUTION|>--- conflicted
+++ resolved
@@ -255,13 +255,9 @@
 		return -1, C.CString("[Contract.LuaCallContract] invalid contractId: " + err.Error())
 	}
 	aid := types.ToAccountID(cid)
-<<<<<<< HEAD
+
+	// read the amount for the contract call
 	amountBig, err := transformAmount(C.GoString(amount), ctx)
-=======
-
-	// read the amount for the contract call
-	amountBig, err := transformAmount(C.GoString(amount))
->>>>>>> 42190ec7
 	if err != nil {
 		return -1, C.CString("[Contract.LuaCallContract] invalid amount: " + err.Error())
 	}
@@ -487,13 +483,9 @@
 	if ctx == nil {
 		return C.CString("[Contract.LuaSendAmount] contract state not found")
 	}
-<<<<<<< HEAD
+
+	// read the amount to be sent
 	amountBig, err := transformAmount(C.GoString(amount), ctx)
-=======
-
-	// read the amount to be sent
-	amountBig, err := transformAmount(C.GoString(amount))
->>>>>>> 42190ec7
 	if err != nil {
 		return C.CString("[Contract.LuaSendAmount] invalid amount: " + err.Error())
 	}
@@ -1226,12 +1218,8 @@
 	cs := &callState{ctrState: contractState, prevState: &types.State{}, curState: newContract.State()}
 	ctx.callState[newContract.AccountID()] = cs
 
-<<<<<<< HEAD
+	// read the amount transferred to the contract
 	amountBig, err := transformAmount(C.GoString(amount), ctx)
-=======
-	// read the amount transferred to the contract
-	amountBig, err := transformAmount(C.GoString(amount))
->>>>>>> 42190ec7
 	if err != nil {
 		return -1, C.CString("[Contract.LuaDeployContract]value not proper format:" + err.Error())
 	}
