package contract

/*
#cgo CFLAGS: -I${SRCDIR}/../libtool/include/luajit-2.1
#cgo LDFLAGS: ${SRCDIR}/../libtool/lib/libluajit-5.1.a -lm

#include <stdlib.h>
#include <string.h>
#include "vm.h"
#include "bignum_module.h"

struct proof {
	void *data;
	size_t len;
};

#define RLP_TSTRING 0
#define RLP_TLIST 1

struct rlp_obj {
	int rlp_obj_type;
	void *data;
	size_t size;
};
*/
import "C"
import (
	"bytes"
	"crypto/sha256"
	"errors"
	"fmt"
	"math/big"
	"strconv"
	"strings"
	"unsafe"

	"github.com/aergoio/aergo-lib/log"
	"github.com/aergoio/aergo/v2/cmd/aergoluac/util"
	"github.com/aergoio/aergo/v2/contract/name"
	"github.com/aergoio/aergo/v2/contract/system"
	"github.com/aergoio/aergo/v2/internal/common"
	"github.com/aergoio/aergo/v2/internal/enc/base58"
	"github.com/aergoio/aergo/v2/internal/enc/hex"
	"github.com/aergoio/aergo/v2/state"
	"github.com/aergoio/aergo/v2/state/statedb"
	"github.com/aergoio/aergo/v2/types"
	"github.com/aergoio/aergo/v2/types/dbkey"
	"github.com/btcsuite/btcd/btcec"
)

var (
	mulAergo, mulGaer, zeroBig *big.Int
	vmLogger                   = log.NewLogger("contract.vm")
)

const (
	maxEventCnt       = 50
	maxEventNameSize  = 64
	maxEventArgSize   = 4096
	luaCallCountDeduc = 1000
)

func init() {
	mulAergo = types.NewAmount(1, types.Aergo)
	mulGaer = types.NewAmount(1, types.Gaer)
	zeroBig = types.NewZeroAmount()
}

//export luaSetDB
func luaSetDB(L *LState, service C.int, key unsafe.Pointer, keyLen C.int, value *C.char) *C.char {
	ctx := contexts[service]
	if ctx == nil {
		return C.CString("[System.LuaSetDB] contract state not found")
	}
	if ctx.isQuery == true || ctx.nestedView > 0 {
		return C.CString("[System.LuaSetDB] set not permitted in query")
	}
	val := []byte(C.GoString(value))
	if err := ctx.curContract.callState.ctrState.SetData(C.GoBytes(key, keyLen), val); err != nil {
		return C.CString(err.Error())
	}
	if err := ctx.addUpdateSize(int64(types.HashIDLength + len(val))); err != nil {
		C.luaL_setuncatchablerror(L)
		return C.CString(err.Error())
	}
	if ctx.traceFile != nil {
		_, _ = ctx.traceFile.WriteString("[Set]\n")
		_, _ = ctx.traceFile.WriteString(fmt.Sprintf("Key=%s Len=%v byte=%v\n",
			string(C.GoBytes(key, keyLen)), keyLen, C.GoBytes(key, keyLen)))
		_, _ = ctx.traceFile.WriteString(fmt.Sprintf("Data=%s Len=%d byte=%v\n",
			string(val), len(val), val))
	}
	return nil
}

//export luaGetDB
func luaGetDB(L *LState, service C.int, key unsafe.Pointer, keyLen C.int, blkno *C.char) (*C.char, *C.char) {
	ctx := contexts[service]
	if ctx == nil {
		return nil, C.CString("[System.LuaGetDB] contract state not found")
	}
	if blkno != nil {
		bigNo, _ := new(big.Int).SetString(strings.TrimSpace(C.GoString(blkno)), 10)
		if bigNo == nil || bigNo.Sign() < 0 {
			return nil, C.CString("[System.LuaGetDB] invalid blockheight value :" + C.GoString(blkno))
		}
		blkNo := bigNo.Uint64()

		chainBlockHeight := ctx.blockInfo.No
		if chainBlockHeight == 0 {
			bestBlock, err := ctx.cdb.GetBestBlock()
			if err != nil {
				return nil, C.CString("[System.LuaGetDB] get best block error")
			}
			chainBlockHeight = bestBlock.GetHeader().GetBlockNo()
		}
		if blkNo < chainBlockHeight {
			blk, err := ctx.cdb.GetBlockByNo(blkNo)
			if err != nil {
				return nil, C.CString(err.Error())
			}
			accountId := types.ToAccountID(ctx.curContract.contractId)
			contractProof, err := ctx.bs.GetAccountAndProof(accountId[:], blk.GetHeader().GetBlocksRootHash(), false)
			if err != nil {
				return nil, C.CString("[System.LuaGetDB] failed to get snapshot state for account")
			} else if contractProof.Inclusion {
				trieKey := common.Hasher(C.GoBytes(key, keyLen))
				varProof, err := ctx.bs.GetVarAndProof(trieKey, contractProof.GetState().GetStorageRoot(), false)
				if err != nil {
					return nil, C.CString("[System.LuaGetDB] failed to get snapshot state variable in contract")
				}
				if varProof.Inclusion {
					if len(varProof.GetValue()) == 0 {
						return nil, nil
					}
					return C.CString(string(varProof.GetValue())), nil
				}
			}
			return nil, nil
		}
	}

	data, err := ctx.curContract.callState.ctrState.GetData(C.GoBytes(key, keyLen))
	if err != nil {
		return nil, C.CString(err.Error())
	}
	if data == nil {
		return nil, nil
	}
	return C.CString(string(data)), nil
}

//export luaDelDB
func luaDelDB(L *LState, service C.int, key unsafe.Pointer, keyLen C.int) *C.char {
	ctx := contexts[service]
	if ctx == nil {
		return C.CString("[System.LuaDelDB] contract state not found")
	}
	if ctx.isQuery == true || ctx.nestedView > 0 {
		return C.CString("[System.LuaDelDB] delete not permitted in query")
	}
	if err := ctx.curContract.callState.ctrState.DeleteData(C.GoBytes(key, keyLen)); err != nil {
		return C.CString(err.Error())
	}
	if err := ctx.addUpdateSize(int64(32)); err != nil {
		C.luaL_setuncatchablerror(L)
		return C.CString(err.Error())
	}
	if ctx.traceFile != nil {
		_, _ = ctx.traceFile.WriteString("[Del]\n")
		_, _ = ctx.traceFile.WriteString(fmt.Sprintf("Key=%s Len=%v byte=%v\n",
			string(C.GoBytes(key, keyLen)), keyLen, C.GoBytes(key, keyLen)))
	}
	return nil
}

func setInstCount(ctx *vmContext, parent *LState, child *LState) {
	if !ctx.IsGasSystem() {
		C.vm_setinstcount(parent, C.vm_instcount(child))
	}
}

func setInstMinusCount(ctx *vmContext, L *LState, deduc C.int) {
	if !ctx.IsGasSystem() {
		C.vm_setinstcount(L, minusCallCount(ctx, C.vm_instcount(L), deduc))
	}
}

func minusCallCount(ctx *vmContext, curCount, deduc C.int) C.int {
	if ctx.IsGasSystem() {
		return 0
	}
	remain := curCount - deduc
	if remain <= 0 {
		remain = 1
	}
	return remain
}

//export luaCallContract
func luaCallContract(L *LState, service C.int, contractId *C.char, fname *C.char, args *C.char,
	amount *C.char, gas uint64) (C.int, *C.char) {
	fnameStr := C.GoString(fname)
	argsStr := C.GoString(args)

	ctx := contexts[service]
	if ctx == nil {
		return -1, C.CString("[Contract.LuaCallContract] contract state not found")
	}

	// get the contract address
	contractAddress := C.GoString(contractId)
	cid, err := getAddressNameResolved(contractAddress, ctx.bs)
	if err != nil {
		return -1, C.CString("[Contract.LuaCallContract] invalid contractId: " + err.Error())
	}
	aid := types.ToAccountID(cid)

	// read the amount for the contract call
	amountBig, err := transformAmount(C.GoString(amount))
	if err != nil {
		return -1, C.CString("[Contract.LuaCallContract] invalid amount: " + err.Error())
	}

	// get the contract state
	cs, err := getContractState(ctx, cid)
	if err != nil {
		return -1, C.CString("[Contract.LuaCallContract] getAccount error: " + err.Error())
	}

	// check if the contract exists
	callee := getContract(cs.ctrState, ctx.bs)
	if callee == nil {
		return -1, C.CString("[Contract.LuaCallContract] cannot find contract " + C.GoString(contractId))
	}

	prevContractInfo := ctx.curContract

	// read the arguments for the contract call
	var ci types.CallInfo
	ci.Name = fnameStr
	err = getCallInfo(&ci.Args, []byte(argsStr), cid)
	if err != nil {
		return -1, C.CString("[Contract.LuaCallContract] invalid arguments: " + err.Error())
	}

	// get the remaining gas from the parent LState
	ctx.refreshRemainingGas(L)
	// create a new executor with the remaining gas on the child LState
	ce := newExecutor(callee, cid, ctx, &ci, amountBig, false, false, cs.ctrState)
	defer func() {
		// close the executor, closes also the child LState
		ce.close()
		// set the remaining gas on the parent LState
		ctx.setRemainingGas(L)
	}()

	if ce.err != nil {
		return -1, C.CString("[Contract.LuaCallContract] newExecutor error: " + ce.err.Error())
	}

	// send the amount to the contract
	senderState := prevContractInfo.callState.accState
	receiverState := cs.accState
	if amountBig.Cmp(zeroBig) > 0 {
		if ctx.isQuery == true || ctx.nestedView > 0 {
			return -1, C.CString("[Contract.LuaCallContract] send not permitted in query")
		}
		if r := sendBalance(senderState, receiverState, amountBig); r != nil {
			return -1, r
		}
	}

	seq, err := setRecoveryPoint(aid, ctx, senderState, cs, amountBig, false, false)
	if ctx.traceFile != nil {
		_, _ = ctx.traceFile.WriteString(fmt.Sprintf("[CALL Contract %v(%v) %v]\n",
			contractAddress, aid.String(), fnameStr))
		_, _ = ctx.traceFile.WriteString(fmt.Sprintf("snapshot set %d\n", seq))
		_, _ = ctx.traceFile.WriteString(fmt.Sprintf("SendBalance: %s\n", amountBig.String()))
		_, _ = ctx.traceFile.WriteString(fmt.Sprintf("After sender: %s receiver: %s\n",
			senderState.Balance().String(), receiverState.Balance().String()))
	}
	if err != nil {
		return -1, C.CString("[System.LuaCallContract] database error: " + err.Error())
	}

	// set the current contract info
	ctx.curContract = newContractInfo(cs, prevContractInfo.contractId, cid,
		receiverState.RP(), amountBig)
	defer func() {
		ctx.curContract = prevContractInfo
	}()

	// execute the contract call
	defer setInstCount(ctx, L, ce.L)
	ret := ce.call(minusCallCount(ctx, C.vm_instcount(L), luaCallCountDeduc), L)

	// check if the contract call failed
	if ce.err != nil {
		err := clearRecovery(L, ctx, seq, true)
		if err != nil {
			return -1, C.CString("[Contract.LuaCallContract] recovery err: " + err.Error())
		}
		if ctx.traceFile != nil {
			_, _ = ctx.traceFile.WriteString(fmt.Sprintf("recovery snapshot: %d\n", seq))
		}
		switch ceErr := ce.err.(type) {
		case *VmTimeoutError:
			return -1, C.CString(ceErr.Error())
		default:
			return -1, C.CString("[Contract.LuaCallContract] call err: " + ceErr.Error())

		}
	}

	if seq == 1 {
		err := clearRecovery(L, ctx, seq, false)
		if err != nil {
			return -1, C.CString("[Contract.LuaCallContract] recovery err: " + err.Error())
		}
	}

	return ret, nil
}

//export luaDelegateCallContract
func luaDelegateCallContract(L *LState, service C.int, contractId *C.char,
	fname *C.char, args *C.char, gas uint64) (C.int, *C.char) {
	contractIdStr := C.GoString(contractId)
	fnameStr := C.GoString(fname)
	argsStr := C.GoString(args)

	ctx := contexts[service]
	if ctx == nil {
		return -1, C.CString("[Contract.LuaDelegateCallContract] contract state not found")
	}

	// get the contract address
	cid, err := getAddressNameResolved(contractIdStr, ctx.bs)
	if err != nil {
		return -1, C.CString("[Contract.LuaDelegateCallContract] invalid contractId: " + err.Error())
	}
	aid := types.ToAccountID(cid)

	// get the contract state
	contractState, err := getOnlyContractState(ctx, cid)
	if err != nil {
		return -1, C.CString("[Contract.LuaDelegateCallContract]getContractState error" + err.Error())
	}

	// check if the contract exists
	contract := getContract(contractState, ctx.bs)
	if contract == nil {
		return -1, C.CString("[Contract.LuaDelegateCallContract] cannot find contract " + contractIdStr)
	}

	// read the arguments for the contract call
	var ci types.CallInfo
	ci.Name = fnameStr
	err = getCallInfo(&ci.Args, []byte(argsStr), cid)
	if err != nil {
		return -1, C.CString("[Contract.LuaDelegateCallContract] invalid arguments: " + err.Error())
	}

	// get the remaining gas from the parent LState
	ctx.refreshRemainingGas(L)
	// create a new executor with the remaining gas on the child LState
	ce := newExecutor(contract, cid, ctx, &ci, zeroBig, false, false, contractState)
	defer func() {
		// close the executor, closes also the child LState
		ce.close()
		// set the remaining gas on the parent LState
		ctx.setRemainingGas(L)
	}()

	if ce.err != nil {
		return -1, C.CString("[Contract.LuaDelegateCallContract] newExecutor error: " + ce.err.Error())
	}

	seq, err := setRecoveryPoint(aid, ctx, nil, ctx.curContract.callState, zeroBig, false, false)
	if err != nil {
		return -1, C.CString("[System.LuaDelegateCallContract] database error: " + err.Error())
	}
	if ctx.traceFile != nil {
		_, _ = ctx.traceFile.WriteString(fmt.Sprintf("[DELEGATECALL Contract %v %v]\n", contractIdStr, fnameStr))
		_, _ = ctx.traceFile.WriteString(fmt.Sprintf("snapshot set %d\n", seq))
	}

	// execute the contract call
	defer setInstCount(ctx, L, ce.L)
	ret := ce.call(minusCallCount(ctx, C.vm_instcount(L), luaCallCountDeduc), L)

	// check if the contract call failed
	if ce.err != nil {
		err := clearRecovery(L, ctx, seq, true)
		if err != nil {
			return -1, C.CString("[Contract.LuaDelegateCallContract] recovery error: " + err.Error())
		}
		if ctx.traceFile != nil {
			_, _ = ctx.traceFile.WriteString(fmt.Sprintf("recovery snapshot: %d\n", seq))
		}
		switch ceErr := ce.err.(type) {
		case *VmTimeoutError:
			return -1, C.CString(ceErr.Error())
		default:
			return -1, C.CString("[Contract.LuaDelegateCallContract] call error: " + ce.err.Error())
		}
	}

	if seq == 1 {
		err := clearRecovery(L, ctx, seq, false)
		if err != nil {
			return -1, C.CString("[Contract.LuaDelegateCallContract] recovery error: " + err.Error())
		}
	}

	return ret, nil
}

func getAddressNameResolved(account string, bs *state.BlockState) ([]byte, error) {
	accountLen := len(account)
	if accountLen == types.EncodedAddressLength {
		return types.DecodeAddress(account)
	} else if accountLen == types.NameLength {
		cid, err := name.Resolve(bs, []byte(account), false)
		if err != nil {
			return nil, err
		}
		if cid == nil {
			return nil, errors.New("name not founded :" + account)
		}
		return cid, nil
	}
	return nil, errors.New("invalid account length:" + account)
}

//export luaSendAmount
func luaSendAmount(L *LState, service C.int, contractId *C.char, amount *C.char) *C.char {

	ctx := contexts[service]
	if ctx == nil {
		return C.CString("[Contract.LuaSendAmount] contract state not found")
	}

	// read the amount to be sent
	amountBig, err := transformAmount(C.GoString(amount))
	if err != nil {
		return C.CString("[Contract.LuaSendAmount] invalid amount: " + err.Error())
	}

	// cannot send amount in query
	if (ctx.isQuery == true || ctx.nestedView > 0) && amountBig.Cmp(zeroBig) > 0 {
		return C.CString("[Contract.LuaSendAmount] send not permitted in query")
	}

	// get the receiver account
	cid, err := getAddressNameResolved(C.GoString(contractId), ctx.bs)
	if err != nil {
		return C.CString("[Contract.LuaSendAmount] invalid contractId: " + err.Error())
	}

	// get the receiver state
	aid := types.ToAccountID(cid)
	cs, err := getCallState(ctx, cid)
	if err != nil {
		return C.CString("[Contract.LuaSendAmount] getAccount error: " + err.Error())
	}

	// get the sender state
	senderState := ctx.curContract.callState.accState
	receiverState := cs.accState

	// check if the receiver is a contract
	if len(receiverState.CodeHash()) > 0 {

		// get the contract state
		if cs.ctrState == nil {
			cs.ctrState, err = statedb.OpenContractState(cid, receiverState.State(), ctx.bs.StateDB)
			if err != nil {
				return C.CString("[Contract.LuaSendAmount] getContractState error: " + err.Error())
			}
		}

		// set the function to be called
		var ci types.CallInfo
		ci.Name = "default"

		// get the contract code
		code := getContract(cs.ctrState, ctx.bs)
		if code == nil {
			return C.CString("[Contract.LuaSendAmount] cannot find contract:" + C.GoString(contractId))
		}

		// get the remaining gas from the parent LState
		ctx.refreshRemainingGas(L)
		// create a new executor with the remaining gas on the child LState
		ce := newExecutor(code, cid, ctx, &ci, amountBig, false, false, cs.ctrState)
		defer func() {
			// close the executor, closes also the child LState
			ce.close()
			// set the remaining gas on the parent LState
			ctx.setRemainingGas(L)
		}()

		if ce.err != nil {
			return C.CString("[Contract.LuaSendAmount] newExecutor error: " + ce.err.Error())
		}

		// send the amount to the contract
		if amountBig.Cmp(zeroBig) > 0 {
			if r := sendBalance(senderState, receiverState, amountBig); r != nil {
				return r
			}
		}

		// create a recovery point
		seq, err := setRecoveryPoint(aid, ctx, senderState, cs, amountBig, false, false)
		if err != nil {
			return C.CString("[System.LuaSendAmount] database error: " + err.Error())
		}

		// log some info
		if ctx.traceFile != nil {
			_, _ = ctx.traceFile.WriteString(
				fmt.Sprintf("[Send Call default] %s(%s) : %s\n", types.EncodeAddress(cid), aid.String(), amountBig.String()))
			_, _ = ctx.traceFile.WriteString(fmt.Sprintf("After sender: %s receiver: %s\n",
				senderState.Balance().String(), receiverState.Balance().String()))
			_, _ = ctx.traceFile.WriteString(fmt.Sprintf("snapshot set %d\n", seq))
		}

		// set the current contract info
		prevContractInfo := ctx.curContract
		ctx.curContract = newContractInfo(cs, prevContractInfo.contractId, cid,
			receiverState.RP(), amountBig)
		defer func() {
			ctx.curContract = prevContractInfo
		}()

		// execute the contract call
		defer setInstCount(ctx, L, ce.L)
		ce.call(minusCallCount(ctx, C.vm_instcount(L), luaCallCountDeduc), L)

		// check if the contract call failed
		if ce.err != nil {
			// recover to the previous state
			err := clearRecovery(L, ctx, seq, true)
			if err != nil {
				return C.CString("[Contract.LuaSendAmount] recovery err: " + err.Error())
			}
			// log some info
			if ctx.traceFile != nil {
				_, _ = ctx.traceFile.WriteString(fmt.Sprintf("recovery snapshot: %d\n", seq))
			}
			// return the error message
			return C.CString("[Contract.LuaSendAmount] call err: " + ce.err.Error())
		}

		if seq == 1 {
			err := clearRecovery(L, ctx, seq, false)
			if err != nil {
				return C.CString("[Contract.LuaSendAmount] recovery err: " + err.Error())
			}
		}

		// the transfer and contract call succeeded
		return nil
	}

	// the receiver is not a contract, just send the amount

	// if amount is zero, do nothing
	if amountBig.Cmp(zeroBig) == 0 {
		return nil
	}

	// send the amount to the receiver
	if r := sendBalance(senderState, receiverState, amountBig); r != nil {
		return r
	}

	// update the recovery point
	if ctx.lastRecoveryEntry != nil {
		_, _ = setRecoveryPoint(aid, ctx, senderState, cs, amountBig, true, false)
	}

	// log some info
	if ctx.traceFile != nil {
		_, _ = ctx.traceFile.WriteString(fmt.Sprintf("[Send] %s(%s) : %s\n",
			types.EncodeAddress(cid), aid.String(), amountBig.String()))
		_, _ = ctx.traceFile.WriteString(fmt.Sprintf("After sender: %s receiver: %s\n",
			senderState.Balance().String(), receiverState.Balance().String()))
	}

	return nil
}

//export luaPrint
func luaPrint(L *LState, service C.int, args *C.char) {
	ctx := contexts[service]
	setInstMinusCount(ctx, L, 1000)
	ctrLgr.Info().Str("Contract SystemPrint", types.EncodeAddress(ctx.curContract.contractId)).Msg(C.GoString(args))
}

//export luaSetRecoveryPoint
func luaSetRecoveryPoint(L *LState, service C.int) (C.int, *C.char) {
	ctx := contexts[service]
	if ctx == nil {
		return -1, C.CString("[Contract.pcall] contract state not found")
	}
	if ctx.isQuery == true || ctx.nestedView > 0 {
		return 0, nil
	}
	curContract := ctx.curContract
	seq, err := setRecoveryPoint(types.ToAccountID(curContract.contractId), ctx, nil,
		curContract.callState, zeroBig, false, false)
	if err != nil {
		return -1, C.CString("[Contract.pcall] database error: " + err.Error())
	}
	if ctx.traceFile != nil {
		_, _ = ctx.traceFile.WriteString(fmt.Sprintf("[Pcall] snapshot set %d\n", seq))
	}
	return C.int(seq), nil
}

func clearRecovery(L *LState, ctx *vmContext, start int, error bool) error {
	item := ctx.lastRecoveryEntry
	for {
		if error {
			if item.recovery(ctx.bs) != nil {
				return errors.New("database error")
			}
		}
		if item.seq == start {
			if error || item.prev == nil {
				ctx.lastRecoveryEntry = item.prev
			}
			return nil
		}
		item = item.prev
		if item == nil {
			return errors.New("internal error")
		}
	}
}

//export luaClearRecovery
func luaClearRecovery(L *LState, service C.int, start int, error bool) *C.char {
	ctx := contexts[service]
	if ctx == nil {
		return C.CString("[Contract.pcall] contract state not found")
	}
	err := clearRecovery(L, ctx, start, error)
	if err != nil {
		return C.CString(err.Error())
	}
	if ctx.traceFile != nil && error == true {
		_, _ = ctx.traceFile.WriteString(fmt.Sprintf("pcall recovery snapshot : %d\n", start))
	}
	return nil
}

//export luaGetBalance
func luaGetBalance(L *LState, service C.int, contractId *C.char) (*C.char, *C.char) {
	ctx := contexts[service]
	if contractId == nil {
		return C.CString(ctx.curContract.callState.ctrState.GetBalanceBigInt().String()), nil
	}
	cid, err := getAddressNameResolved(C.GoString(contractId), ctx.bs)
	if err != nil {
		return nil, C.CString("[Contract.LuaGetBalance] invalid contractId: " + err.Error())
	}
	aid := types.ToAccountID(cid)
	cs := ctx.callState[aid]
	if cs == nil {
		bs := ctx.bs

		as, err := bs.GetAccountState(aid)
		if err != nil {
			return nil, C.CString("[Contract.LuaGetBalance] getAccount error: " + err.Error())
		}
		return C.CString(as.GetBalanceBigInt().String()), nil
	}
	return C.CString(cs.accState.Balance().String()), nil
}

//export luaGetSender
func luaGetSender(L *LState, service C.int) *C.char {
	ctx := contexts[service]
	setInstMinusCount(ctx, L, 1000)
	return C.CString(types.EncodeAddress(ctx.curContract.sender))
}

//export luaGetHash
func luaGetHash(L *LState, service C.int) *C.char {
	ctx := contexts[service]
	return C.CString(base58.Encode(ctx.txHash))
}

//export luaGetBlockNo
func luaGetBlockNo(L *LState, service C.int) C.lua_Integer {
	ctx := contexts[service]
	return C.lua_Integer(ctx.blockInfo.No)
}

//export luaGetTimeStamp
func luaGetTimeStamp(L *LState, service C.int) C.lua_Integer {
	ctx := contexts[service]
	return C.lua_Integer(ctx.blockInfo.Ts / 1e9)
}

//export luaGetContractId
func luaGetContractId(L *LState, service C.int) *C.char {
	ctx := contexts[service]
	setInstMinusCount(ctx, L, 1000)
	return C.CString(types.EncodeAddress(ctx.curContract.contractId))
}

//export luaGetAmount
func luaGetAmount(L *LState, service C.int) *C.char {
	ctx := contexts[service]
	return C.CString(ctx.curContract.amount.String())
}

//export luaGetOrigin
func luaGetOrigin(L *LState, service C.int) *C.char {
	ctx := contexts[service]
	setInstMinusCount(ctx, L, 1000)
	return C.CString(types.EncodeAddress(ctx.origin))
}

//export luaGetPrevBlockHash
func luaGetPrevBlockHash(L *LState, service C.int) *C.char {
	ctx := contexts[service]
	return C.CString(base58.Encode(ctx.blockInfo.PrevBlockHash))
}

//export luaGetDbHandle
func luaGetDbHandle(service C.int) *C.sqlite3 {
	ctx := contexts[service]
	curContract := ctx.curContract
	cs := curContract.callState
	if cs.tx != nil {
		return cs.tx.getHandle()
	}
	var tx sqlTx
	var err error

	aid := types.ToAccountID(curContract.contractId)
	if ctx.isQuery == true {
		tx, err = beginReadOnly(aid.String(), curContract.rp)
	} else {
		tx, err = beginTx(aid.String(), curContract.rp)
	}
	if err != nil {
		sqlLgr.Error().Err(err).Msg("Begin SQL Transaction")
		return nil
	}
	if ctx.isQuery == false {
		err = tx.savepoint()
		if err != nil {
			sqlLgr.Error().Err(err).Msg("Begin SQL Transaction")
			return nil
		}
	}
	cs.tx = tx
	return cs.tx.getHandle()
}

func checkHexString(data string) bool {
	if len(data) >= 2 && data[0] == '0' && (data[1] == 'x' || data[1] == 'X') {
		return true
	}
	return false
}

//export luaCryptoSha256
func luaCryptoSha256(L *LState, arg unsafe.Pointer, argLen C.int) (*C.char, *C.char) {
	data := C.GoBytes(arg, argLen)
	if checkHexString(string(data)) {
		dataStr := data[2:]
		var err error
		data, err = hex.Decode(string(dataStr))
		if err != nil {
			return nil, C.CString("[Contract.LuaCryptoSha256] hex decoding error: " + err.Error())
		}
	}
	h := sha256.New()
	h.Write(data)
	resultHash := h.Sum(nil)

	return C.CString("0x" + hex.Encode(resultHash)), nil
}

func decodeHex(hexStr string) ([]byte, error) {
	if checkHexString(hexStr) {
		hexStr = hexStr[2:]
	}
	return hex.Decode(hexStr)
}

//export luaECVerify
func luaECVerify(L *LState, service C.int, msg *C.char, sig *C.char, addr *C.char) (C.int, *C.char) {
	bMsg, err := decodeHex(C.GoString(msg))
	if err != nil {
		return -1, C.CString("[Contract.LuaEcVerify] invalid message format: " + err.Error())
	}
	bSig, err := decodeHex(C.GoString(sig))
	if err != nil {
		return -1, C.CString("[Contract.LuaEcVerify] invalid signature format: " + err.Error())
	}
	ctx := contexts[service]
	if ctx == nil {
		return -1, C.CString("[Contract.LuaEcVerify]not found contract state")
	}
	setInstMinusCount(ctx, L, 10000)

	var pubKey *btcec.PublicKey
	var verifyResult bool
	address := C.GoString(addr)
	isAergo := len(address) == types.EncodedAddressLength

	/*Aergo Address*/
	if isAergo {
		bAddress, err := types.DecodeAddress(address)
		if err != nil {
			return -1, C.CString("[Contract.LuaEcVerify] invalid aergo address: " + err.Error())
		}
		pubKey, err = btcec.ParsePubKey(bAddress, btcec.S256())
		if err != nil {
			return -1, C.CString("[Contract.LuaEcVerify] error parsing pubKey: " + err.Error())
		}
	}

	// CompactSign
	if len(bSig) == 65 {
		// ethereum
		if !isAergo {
			btcsig := make([]byte, 65)
			btcsig[0] = bSig[64] + 27
			copy(btcsig[1:], bSig)
			bSig = btcsig
		}
		pub, _, err := btcec.RecoverCompact(btcec.S256(), bSig, bMsg)
		if err != nil {
			return -1, C.CString("[Contract.LuaEcVerify] error recoverCompact: " + err.Error())
		}
		if pubKey != nil {
			verifyResult = pubKey.IsEqual(pub)
		} else {
			bAddress, err := decodeHex(address)
			if err != nil {
				return -1, C.CString("[Contract.LuaEcVerify] invalid Ethereum address: " + err.Error())
			}
			bPub := pub.SerializeUncompressed()
			h := sha256.New()
			h.Write(bPub[1:])
			signAddress := h.Sum(nil)[12:]
			verifyResult = bytes.Equal(bAddress, signAddress)
		}
	} else {
		sign, err := btcec.ParseSignature(bSig, btcec.S256())
		if err != nil {
			return -1, C.CString("[Contract.LuaEcVerify] error parsing signature: " + err.Error())
		}
		if pubKey == nil {
			return -1, C.CString("[Contract.LuaEcVerify] error recovering pubKey")
		}
		verifyResult = sign.Verify(bMsg, pubKey)
	}
	if verifyResult {
		return C.int(1), nil
	}
	return C.int(0), nil
}

func luaCryptoToBytes(data unsafe.Pointer, dataLen C.int) ([]byte, bool) {
	var d []byte
	b := C.GoBytes(data, dataLen)
	isHex := checkHexString(string(b))
	if isHex {
		var err error
		d, err = hex.Decode(string(b[2:]))
		if err != nil {
			isHex = false
		}
	}
	if !isHex {
		d = b
	}
	return d, isHex
}

func luaCryptoRlpToBytes(data unsafe.Pointer) rlpObject {
	x := (*C.struct_rlp_obj)(data)
	if x.rlp_obj_type == C.RLP_TSTRING {
		b, _ := luaCryptoToBytes(x.data, C.int(x.size))
		return rlpString(b)
	}
	var l rlpList
	elems := (*[1 << 30]C.struct_rlp_obj)(unsafe.Pointer(x.data))[:C.int(x.size):C.int(x.size)]
	for _, elem := range elems {
		b, _ := luaCryptoToBytes(elem.data, C.int(elem.size))
		l = append(l, rlpString(b))
	}
	return l
}

//export luaCryptoVerifyProof
func luaCryptoVerifyProof(
	key unsafe.Pointer, keyLen C.int,
	value unsafe.Pointer,
	hash unsafe.Pointer, hashLen C.int,
	proof unsafe.Pointer, nProof C.int,
) C.int {
	k, _ := luaCryptoToBytes(key, keyLen)
	v := luaCryptoRlpToBytes(value)
	h, _ := luaCryptoToBytes(hash, hashLen)
	cProof := (*[1 << 30]C.struct_proof)(proof)[:nProof:nProof]
	bProof := make([][]byte, int(nProof))
	for i, p := range cProof {
		bProof[i], _ = luaCryptoToBytes(p.data, C.int(p.len))
	}
	if verifyEthStorageProof(k, v, h, bProof) {
		return C.int(1)
	}
	return C.int(0)
}

//export luaCryptoKeccak256
func luaCryptoKeccak256(data unsafe.Pointer, dataLen C.int) (unsafe.Pointer, int) {
	d, isHex := luaCryptoToBytes(data, dataLen)
	h := keccak256(d)
	if isHex {
		hexb := []byte("0x" + hex.Encode(h))
		return C.CBytes(hexb), len(hexb)
	} else {
		return C.CBytes(h), len(h)
	}
}

// transformAmount processes the input string to calculate the total amount,
// taking into account the different units ("aergo", "gaer", "aer")
func transformAmount(amountStr string) (*big.Int, error) {
	if len(amountStr) == 0 {
		return zeroBig, nil
	}

	totalAmount := new(big.Int)
	remainingStr := amountStr

	// Define the units and corresponding multipliers
	for _, data := range []struct {
		unit       string
		multiplier *big.Int
	}{
		{"aergo", mulAergo},
		{"gaer", mulGaer},
		{"aer", zeroBig},
	} {
		idx := strings.Index(strings.ToLower(remainingStr), data.unit)
		if idx != -1 {
			// Extract the part before the unit
			subStr := remainingStr[:idx]

			// Parse and convert the amount
			partialAmount, err := parseAndConvert(subStr, data.unit, data.multiplier, amountStr)
			if err != nil {
				return nil, err
			}

			// Add to the total amount
			totalAmount.Add(totalAmount, partialAmount)

			// Adjust the remaining string to process
			remainingStr = remainingStr[idx+len(data.unit):]
		}
	}

	// Process the rest of the string, if there is some
	if len(remainingStr) > 0 {
		partialAmount, err := parseAndConvert(remainingStr, "", zeroBig, amountStr)
		if err != nil {
			return nil, err
		}

		// Add to the total amount
		totalAmount.Add(totalAmount, partialAmount)
	}

	return totalAmount, nil
}

// parseAndConvert is a helper function to parse the substring as a big integer
// and apply the necessary multiplier based on the unit.
func parseAndConvert(subStr, unit string, mulUnit *big.Int, amountStr string) (*big.Int, error) {
	trimmedStr := strings.TrimSpace(subStr)

	// Convert the trimmed string to a big integer
	amountBig, valid := new(big.Int).SetString(trimmedStr, 10)
	if !valid {
		// Emits a backwards compatible error message
		// the same as: dataType := len(unit) > 0 ? "BigNum" : "Integer"
		dataType := map[bool]string{true: "BigNum", false: "Integer"}[len(unit) > 0]
		return nil, errors.New("converting error for " + dataType + ": " + strings.TrimSpace(amountStr))
	}

	// Check for negative amounts
	if amountBig.Cmp(zeroBig) < 0 {
		return nil, errors.New("negative amount not allowed")
	}

	// Apply multiplier based on unit
	if mulUnit != zeroBig {
		amountBig.Mul(amountBig, mulUnit)
	}

	return amountBig, nil
}

//export luaDeployContract
func luaDeployContract(
	L *LState,
	service C.int,
	contract *C.char,
	args *C.char,
	amount *C.char,
) (C.int, *C.char) {

	argsStr := C.GoString(args)
	contractStr := C.GoString(contract)

	ctx := contexts[service]
	if ctx == nil {
		return -1, C.CString("[Contract.LuaDeployContract]not found contract state")
	}
	if ctx.isQuery == true || ctx.nestedView > 0 {
		return -1, C.CString("[Contract.LuaDeployContract]send not permitted in query")
	}
	bs := ctx.bs

	// contract code
	var code []byte

	// check if contract name or address is given
	cid, err := getAddressNameResolved(contractStr, bs)
	if err == nil {
		// check if contract exists
		contractState, err := getOnlyContractState(ctx, cid)
		if err != nil {
			return -1, C.CString("[Contract.LuaDeployContract]" + err.Error())
		}
		// read the contract code
		code, err = contractState.GetCode()
		if err != nil {
			return -1, C.CString("[Contract.LuaDeployContract]" + err.Error())
		} else if len(code) == 0 {
			return -1, C.CString("[Contract.LuaDeployContract]: not found code")
		}
	}

	// compile contract code if not found
	if len(code) == 0 {
		if ctx.blockInfo.ForkVersion >= 2 {
			code, err = Compile(contractStr, L)
		} else {
			code, err = Compile(contractStr, nil)
		}
		if err != nil {
			if C.luaL_hasuncatchablerror(L) != C.int(0) &&
				C.ERR_BF_TIMEOUT == err.Error() {
				return -1, C.CString(C.ERR_BF_TIMEOUT)
			} else if err == ErrVmStart {
				return -1, C.CString("[Contract.LuaDeployContract] get luaState error")
			}

			return -1, C.CString("[Contract.LuaDeployContract]compile error:" + err.Error())
		}
	}

	err = ctx.addUpdateSize(int64(len(code)))
	if err != nil {
		return -1, C.CString("[Contract.LuaDeployContract]:" + err.Error())
	}

	// create account for the contract
	prevContractInfo := ctx.curContract
	creator := prevContractInfo.callState.accState
	newContract, err := state.CreateAccountState(CreateContractID(prevContractInfo.contractId, creator.Nonce()), bs.StateDB)
	if err != nil {
		return -1, C.CString("[Contract.LuaDeployContract]:" + err.Error())
	}
	contractState, err := statedb.OpenContractState(newContract.ID(), newContract.State(), bs.StateDB)
	if err != nil {
		return -1, C.CString("[Contract.LuaDeployContract]:" + err.Error())
	}

	cs := &callState{isCallback: true, isDeploy: true, ctrState: contractState, accState: newContract}
	ctx.callState[newContract.AccountID()] = cs

	// read the amount transferred to the contract
	amountBig, err := transformAmount(C.GoString(amount))
	if err != nil {
		return -1, C.CString("[Contract.LuaDeployContract]value not proper format:" + err.Error())
	}

	// read the arguments for the constructor call
	var ci types.CallInfo
	err = getCallInfo(&ci.Args, []byte(argsStr), newContract.ID())
	if err != nil {
		return -1, C.CString("[Contract.LuaDeployContract] invalid args:" + err.Error())
	}

	// send the amount to the contract
	senderState := prevContractInfo.callState.accState
	receiverState := cs.accState
	if amountBig.Cmp(zeroBig) > 0 {
		if rv := sendBalance(senderState, receiverState, amountBig); rv != nil {
			return -1, rv
		}
	}

	// create a recovery point
	seq, err := setRecoveryPoint(newContract.AccountID(), ctx, senderState, cs, amountBig, false, true)
	if err != nil {
		return -1, C.CString("[System.LuaDeployContract] DB err:" + err.Error())
	}

	// log some info
	if ctx.traceFile != nil {
		_, _ = ctx.traceFile.WriteString(fmt.Sprintf("[DEPLOY] %s(%s)\n",
			types.EncodeAddress(newContract.ID()), newContract.AccountID().String()))
		_, _ = ctx.traceFile.WriteString(fmt.Sprintf("deploy snapshot set %d\n", seq))
		_, _ = ctx.traceFile.WriteString(fmt.Sprintf("SendBalance : %s\n", amountBig.String()))
		_, _ = ctx.traceFile.WriteString(fmt.Sprintf("After sender: %s receiver: %s\n",
			senderState.Balance().String(), receiverState.Balance().String()))
	}

	// set the contract info
	ctx.curContract = newContractInfo(cs, prevContractInfo.contractId, newContract.ID(),
		receiverState.RP(), amountBig)
	defer func() {
		ctx.curContract = prevContractInfo
	}()

	runCode := util.LuaCode(code).ByteCode()

	// save the contract code
	err = contractState.SetCode(code)
	if err != nil {
		return -1, C.CString("[Contract.LuaDeployContract]:" + err.Error())
	}

	// save the contract creator
	err = contractState.SetData(dbkey.CreatorMeta(), []byte(types.EncodeAddress(prevContractInfo.contractId)))
	if err != nil {
		return -1, C.CString("[Contract.LuaDeployContract]:" + err.Error())
	}

	// get the remaining gas from the parent LState
	ctx.refreshRemainingGas(L)
	// create a new executor with the remaining gas on the child LState
	ce := newExecutor(runCode, newContract.ID(), ctx, &ci, amountBig, true, false, contractState)
	defer func() {
		// close the executor, which will close the child LState
		ce.close()
		// set the remaining gas on the parent LState
		ctx.setRemainingGas(L)
	}()

	if ce.err != nil {
		return -1, C.CString("[Contract.LuaDeployContract]newExecutor Error :" + ce.err.Error())
	}

	if ctx.blockInfo.ForkVersion < 2 {
		// create a sql database for the contract
		if db := luaGetDbHandle(ctx.service); db == nil {
			return -1, C.CString("[System.LuaDeployContract] DB err: cannot open a database")
		}
	}

	// increment the nonce of the creator
	senderState.SetNonce(senderState.Nonce() + 1)

	addr := C.CString(types.EncodeAddress(newContract.ID()))
	ret := C.int(1)

	if ce != nil {
		// run the constructor
		defer setInstCount(ce.ctx, L, ce.L)
		ret += ce.call(minusCallCount(ctx, C.vm_instcount(L), luaCallCountDeduc), L)

		// check if the execution was successful
		if ce.err != nil {
			// rollback the recovery point
			err := clearRecovery(L, ctx, seq, true)
			if err != nil {
				return -1, C.CString("[Contract.LuaDeployContract] recovery error: " + err.Error())
			}
			// log some info
			if ctx.traceFile != nil {
				_, _ = ctx.traceFile.WriteString(fmt.Sprintf("recovery snapshot: %d\n", seq))
			}
			// return the error message
			return -1, C.CString("[Contract.LuaDeployContract] call err:" + ce.err.Error())
		}
	}

	if seq == 1 {
		err := clearRecovery(L, ctx, seq, false)
		if err != nil {
			return -1, C.CString("[Contract.LuaDeployContract] recovery error: " + err.Error())
		}
	}

	return ret, addr
}

//export isPublic
func isPublic() C.int {
	if PubNet {
		return C.int(1)
	} else {
		return C.int(0)
	}
}

//export luaRandomInt
func luaRandomInt(min, max, service C.int) C.int {
	ctx := contexts[service]
	if ctx.seed == nil {
		setRandomSeed(ctx)
	}
	return C.int(ctx.seed.Intn(int(max+C.int(1)-min)) + int(min))
}

//export luaEvent
func luaEvent(L *LState, service C.int, eventName *C.char, args *C.char) *C.char {
	ctx := contexts[service]
	if ctx.isQuery == true || ctx.nestedView > 0 {
		return C.CString("[Contract.Event] event not permitted in query")
	}
	if ctx.eventCount >= maxEventCnt {
		return C.CString(fmt.Sprintf("[Contract.Event] exceeded the maximum number of events(%d)", maxEventCnt))
	}
	if len(C.GoString(eventName)) > maxEventNameSize {
		return C.CString(fmt.Sprintf("[Contract.Event] exceeded the maximum length of event name(%d)", maxEventNameSize))
	}
	if len(C.GoString(args)) > maxEventArgSize {
		return C.CString(fmt.Sprintf("[Contract.Event] exceeded the maximum length of event args(%d)", maxEventArgSize))
	}
	ctx.events = append(
		ctx.events,
		&types.Event{
			ContractAddress: ctx.curContract.contractId,
			EventIdx:        ctx.eventCount,
			EventName:       C.GoString(eventName),
			JsonArgs:        C.GoString(args),
		},
	)
	ctx.eventCount++
	return nil
}

<<<<<<< HEAD
//export luaToPubkey
func luaToPubkey(L *LState, address *C.char) *C.char {
	// check the length of address
	if len(C.GoString(address)) != types.EncodedAddressLength {
		return C.CString("[Contract.LuaToPubkey] invalid address length")
	}
	// decode the address in string format to bytes (public key)
	pubkey, err := types.DecodeAddress(C.GoString(address))
	if err != nil {
		return C.CString("[Contract.LuaToPubkey] invalid address")
	}
	// return the public key in hex format
	return C.CString("0x" + hex.Encode(pubkey))
}

//export luaToAddress
func luaToAddress(L *LState, pubkey *C.char) *C.char {
	// decode the pubkey in hex format to bytes
	pubkeyBytes, err := decodeHex(C.GoString(pubkey))
	if err != nil {
		return C.CString("[Contract.LuaToAddress] invalid public key")
	}
	// check the length of pubkey
	if len(pubkeyBytes) != types.AddressLength {
		return C.CString("[Contract.LuaToAddress] invalid public key length")
		// or convert the pubkey to compact format - SerializeCompressed()
	}
	// encode the pubkey in bytes to an address in string format
	address := types.EncodeAddress(pubkeyBytes)
	// return the address
	return C.CString(address)
=======
//export luaGetEventCount
func luaGetEventCount(L *LState, service C.int) C.int {
	eventCount := contexts[service].eventCount
	if ctrLgr.IsDebugEnabled() {
		ctrLgr.Debug().Int32("eventCount", eventCount).Msg("get event count")
	}
	return C.int(eventCount)
}

//export luaDropEvent
func luaDropEvent(L *LState, service C.int, from C.int) {
	// Drop all the events after the given index.
	ctx := contexts[service]
	if ctrLgr.IsDebugEnabled() {
		ctrLgr.Debug().Int32("from", int32(from)).Int("len", len(ctx.events)).Msg("drop events")
	}
	if from >= 0 {
		ctx.events = ctx.events[:from]
		ctx.eventCount = int32(len(ctx.events))
	}
>>>>>>> f201a476
}

//export luaIsContract
func luaIsContract(L *LState, service C.int, contractId *C.char) (C.int, *C.char) {

	ctx := contexts[service]
	if ctx == nil {
		return -1, C.CString("[Contract.LuaIsContract] contract state not found")
	}

	cid, err := getAddressNameResolved(C.GoString(contractId), ctx.bs)
	if err != nil {
		return -1, C.CString("[Contract.LuaIsContract] invalid contractId: " + err.Error())
	}

	cs, err := getCallState(ctx, cid)
	if err != nil {
		return -1, C.CString("[Contract.LuaIsContract] getAccount error: " + err.Error())
	}

	return C.int(len(cs.accState.CodeHash())), nil
}

//export luaGovernance
func luaGovernance(L *LState, service C.int, gType C.char, arg *C.char) *C.char {

	ctx := contexts[service]
	if ctx == nil {
		return C.CString("[Contract.LuaGovernance] contract state not found")
	}

	if ctx.isQuery == true || ctx.nestedView > 0 {
		return C.CString("[Contract.LuaGovernance] governance not permitted in query")
	}

	var amountBig *big.Int
	var payload []byte

	switch gType {
	case 'S', 'U':
		var err error
		amountBig, err = transformAmount(C.GoString(arg))
		if err != nil {
			return C.CString("[Contract.LuaGovernance] invalid amount: " + err.Error())
		}
		if gType == 'S' {
			payload = []byte(fmt.Sprintf(`{"Name":"%s"}`, types.Opstake.Cmd()))
		} else {
			payload = []byte(fmt.Sprintf(`{"Name":"%s"}`, types.Opunstake.Cmd()))
		}
	case 'V':
		amountBig = zeroBig
		payload = []byte(fmt.Sprintf(`{"Name":"%s","Args":%s}`, types.OpvoteBP.Cmd(), C.GoString(arg)))
	case 'D':
		amountBig = zeroBig
		payload = []byte(fmt.Sprintf(`{"Name":"%s","Args":%s}`, types.OpvoteDAO.Cmd(), C.GoString(arg)))
	}

	cid := []byte(types.AergoSystem)
	aid := types.ToAccountID(cid)
	scsState, err := getContractState(ctx, cid)
	if err != nil {
		return C.CString("[Contract.LuaGovernance] getAccount error: " + err.Error())
	}

	curContract := ctx.curContract

	senderState := curContract.callState.accState
	receiverState := scsState.accState

	txBody := types.TxBody{
		Amount:  amountBig.Bytes(),
		Payload: payload,
	}
	if ctx.blockInfo.ForkVersion >= 2 {
		txBody.Account = curContract.contractId
	}

	err = types.ValidateSystemTx(&txBody)
	if err != nil {
		return C.CString("[Contract.LuaGovernance] error: " + err.Error())
	}

	seq, err := setRecoveryPoint(aid, ctx, senderState, scsState, zeroBig, false, false)
	if err != nil {
		return C.CString("[Contract.LuaGovernance] database error: " + err.Error())
	}

	events, err := system.ExecuteSystemTx(scsState.ctrState, &txBody, senderState, receiverState, ctx.blockInfo)
	if err != nil {
		rErr := clearRecovery(L, ctx, seq, true)
		if rErr != nil {
			return C.CString("[Contract.LuaGovernance] recovery error: " + rErr.Error())
		}
		return C.CString("[Contract.LuaGovernance] error: " + err.Error())
	}

	if seq == 1 {
		err := clearRecovery(L, ctx, seq, false)
		if err != nil {
			return C.CString("[Contract.LuaGovernance] recovery error: " + err.Error())
		}
	}

	ctx.eventCount += int32(len(events))
	ctx.events = append(ctx.events, events...)

	if ctx.lastRecoveryEntry != nil {
		if gType == 'S' {
			seq, _ = setRecoveryPoint(aid, ctx, senderState, scsState, amountBig, true, false)
			if ctx.traceFile != nil {
				_, _ = ctx.traceFile.WriteString(fmt.Sprintf("[GOVERNANCE]aid(%s)\n", aid.String()))
				_, _ = ctx.traceFile.WriteString(fmt.Sprintf("snapshot set %d\n", seq))
				_, _ = ctx.traceFile.WriteString(fmt.Sprintf("staking : %s\n", amountBig.String()))
				_, _ = ctx.traceFile.WriteString(fmt.Sprintf("After sender: %s receiver: %s\n",
					senderState.Balance().String(), receiverState.Balance().String()))
			}
		} else if gType == 'U' {
			seq, _ = setRecoveryPoint(aid, ctx, receiverState, ctx.curContract.callState, amountBig, true, false)
			if ctx.traceFile != nil {
				_, _ = ctx.traceFile.WriteString(fmt.Sprintf("[GOVERNANCE]aid(%s)\n", aid.String()))
				_, _ = ctx.traceFile.WriteString(fmt.Sprintf("snapshot set %d\n", seq))
				_, _ = ctx.traceFile.WriteString(fmt.Sprintf("unstaking : %s\n", amountBig.String()))
				_, _ = ctx.traceFile.WriteString(fmt.Sprintf("After sender: %s receiver: %s\n",
					senderState.Balance().String(), receiverState.Balance().String()))
			}
		}
	}

	return nil
}

//export luaViewStart
func luaViewStart(service C.int) {
	ctx := contexts[service]
	ctx.nestedView++
}

//export luaViewEnd
func luaViewEnd(service C.int) {
	ctx := contexts[service]
	ctx.nestedView--
}

//export luaCheckView
func luaCheckView(service C.int) C.int {
	ctx := contexts[service]
	return C.int(ctx.nestedView)
}

// luaCheckTimeout checks whether the block creation timeout occurred.
//
//export luaCheckTimeout
func luaCheckTimeout(service C.int) C.int {

	if service < BlockFactory {
		// Originally, MaxVmService was used instead of maxContext. service
		// value can be 2 and decremented by MaxVmService(=2) during VM loading.
		// That means the value of service becomes zero after the latter
		// adjustment.
		//
		// This make the VM check block timeout in a unwanted situation. If that
		// happens during the chain service is connecting block, the block chain
		// becomes out of sync.
		service = service + C.int(maxContext)
	}

	if service != BlockFactory {
		return 0
	}

	ctx := contexts[service]
	select {
	case <-ctx.execCtx.Done():
		return 1
	default:
		return 0
	}
}

//export luaIsFeeDelegation
func luaIsFeeDelegation(L *LState, service C.int) (C.int, *C.char) {
	ctx := contexts[service]
	if ctx == nil {
		return -1, C.CString("[Contract.LuaIsContract] contract state not found")
	}
	if ctx.isFeeDelegation {
		return 1, nil
	}
	return 0, nil
}

//export LuaGetDbHandleSnap
func LuaGetDbHandleSnap(service C.int, snap *C.char) *C.char {

	stateSet := contexts[service]
	curContract := stateSet.curContract
	callState := curContract.callState

	if stateSet.isQuery != true {
		return C.CString("[Contract.LuaSetDbSnap] not permitted in transaction")
	}

	if callState.tx != nil {
		return C.CString("[Contract.LuaSetDbSnap] transaction already started")
	}

	rp, err := strconv.ParseUint(C.GoString(snap), 10, 64)
	if err != nil {
		return C.CString("[Contract.LuaSetDbSnap] snapshot is not valid" + C.GoString(snap))
	}

	aid := types.ToAccountID(curContract.contractId)
	tx, err := beginReadOnly(aid.String(), rp)
	if err != nil {
		return C.CString("Error Begin SQL Transaction")
	}

	callState.tx = tx
	return nil
}

//export LuaGetDbSnapshot
func LuaGetDbSnapshot(service C.int) *C.char {
	stateSet := contexts[service]
	curContract := stateSet.curContract

	return C.CString(strconv.FormatUint(curContract.rp, 10))
}

//export luaGetStaking
func luaGetStaking(service C.int, addr *C.char) (*C.char, C.lua_Integer, *C.char) {

	var (
		ctx          *vmContext
		scs, namescs *statedb.ContractState
		err          error
		staking      *types.Staking
	)

	ctx = contexts[service]
	scs, err = statedb.GetSystemAccountState(ctx.bs.StateDB)
	if err != nil {
		return nil, 0, C.CString(err.Error())
	}

	namescs, err = statedb.GetNameAccountState(ctx.bs.StateDB)
	if err != nil {
		return nil, 0, C.CString(err.Error())
	}

	staking, err = system.GetStaking(scs, name.GetAddress(namescs, types.ToAddress(C.GoString(addr))))
	if err != nil {
		return nil, 0, C.CString(err.Error())
	}

	return C.CString(staking.GetAmountBigInt().String()), C.lua_Integer(staking.When), nil
}

func sendBalance(sender *state.AccountState, receiver *state.AccountState, amount *big.Int) *C.char {
	if err := state.SendBalance(sender, receiver, amount); err != nil {
		return C.CString("[Contract.sendBalance] insufficient balance: " +
			sender.Balance().String() + " : " + amount.String())
	}
	return nil
}<|MERGE_RESOLUTION|>--- conflicted
+++ resolved
@@ -1261,7 +1261,28 @@
 	return nil
 }
 
-<<<<<<< HEAD
+//export luaGetEventCount
+func luaGetEventCount(L *LState, service C.int) C.int {
+	eventCount := contexts[service].eventCount
+	if ctrLgr.IsDebugEnabled() {
+		ctrLgr.Debug().Int32("eventCount", eventCount).Msg("get event count")
+	}
+	return C.int(eventCount)
+}
+
+//export luaDropEvent
+func luaDropEvent(L *LState, service C.int, from C.int) {
+	// Drop all the events after the given index.
+	ctx := contexts[service]
+	if ctrLgr.IsDebugEnabled() {
+		ctrLgr.Debug().Int32("from", int32(from)).Int("len", len(ctx.events)).Msg("drop events")
+	}
+	if from >= 0 {
+		ctx.events = ctx.events[:from]
+		ctx.eventCount = int32(len(ctx.events))
+	}
+}
+
 //export luaToPubkey
 func luaToPubkey(L *LState, address *C.char) *C.char {
 	// check the length of address
@@ -1293,28 +1314,6 @@
 	address := types.EncodeAddress(pubkeyBytes)
 	// return the address
 	return C.CString(address)
-=======
-//export luaGetEventCount
-func luaGetEventCount(L *LState, service C.int) C.int {
-	eventCount := contexts[service].eventCount
-	if ctrLgr.IsDebugEnabled() {
-		ctrLgr.Debug().Int32("eventCount", eventCount).Msg("get event count")
-	}
-	return C.int(eventCount)
-}
-
-//export luaDropEvent
-func luaDropEvent(L *LState, service C.int, from C.int) {
-	// Drop all the events after the given index.
-	ctx := contexts[service]
-	if ctrLgr.IsDebugEnabled() {
-		ctrLgr.Debug().Int32("from", int32(from)).Int("len", len(ctx.events)).Msg("drop events")
-	}
-	if from >= 0 {
-		ctx.events = ctx.events[:from]
-		ctx.eventCount = int32(len(ctx.events))
-	}
->>>>>>> f201a476
 }
 
 //export luaIsContract
