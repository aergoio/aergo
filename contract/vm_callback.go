package contract

/*
#cgo CFLAGS: -I${SRCDIR}/../libtool/include/luajit-2.1
#cgo LDFLAGS: ${SRCDIR}/../libtool/lib/libluajit-5.1.a -lm

#include <stdlib.h>
#include <string.h>
#include "vm.h"
#include "bignum_module.h"

struct proof {
	void *data;
	size_t len;
};

#define RLP_TSTRING 0
#define RLP_TLIST 1

struct rlp_obj {
	int rlp_obj_type;
	void *data;
	size_t size;
};
*/
import "C"
import (
	"bytes"
	"errors"
	"fmt"
	"math/big"
	"strconv"
	"strings"
	"unsafe"

	"github.com/aergoio/aergo-lib/log"
	"github.com/aergoio/aergo/v2/cmd/aergoluac/util"
	"github.com/aergoio/aergo/v2/contract/name"
	"github.com/aergoio/aergo/v2/contract/system"
	"github.com/aergoio/aergo/v2/internal/common"
	"github.com/aergoio/aergo/v2/internal/enc/base58"
	"github.com/aergoio/aergo/v2/internal/enc/hex"
	"github.com/aergoio/aergo/v2/state"
	"github.com/aergoio/aergo/v2/state/statedb"
	"github.com/aergoio/aergo/v2/types"
	"github.com/aergoio/aergo/v2/types/dbkey"
	"github.com/btcsuite/btcd/btcec"
	"github.com/minio/sha256-simd"
)

var (
	mulAergo, mulGaer, zeroBig *big.Int
	vmLogger                   = log.NewLogger("contract.vm")
)

const (
	maxEventCnt       = 50
	maxEventNameSize  = 64
	maxEventArgSize   = 4096
	luaCallCountDeduc = 1000
)

func init() {
	mulAergo = types.NewAmount(1, types.Aergo)
	mulGaer = types.NewAmount(1, types.Gaer)
	zeroBig = types.NewZeroAmount()
}

//export luaSetDB
func luaSetDB(L *LState, service C.int, key unsafe.Pointer, keyLen C.int, value *C.char) *C.char {
	ctx := contexts[service]
	if ctx == nil {
		return C.CString("[System.LuaSetDB] contract state not found")
	}
	if ctx.isQuery == true || ctx.nestedView > 0 {
		return C.CString("[System.LuaSetDB] set not permitted in query")
	}
	val := []byte(C.GoString(value))
	if err := ctx.curContract.callState.ctrState.SetData(C.GoBytes(key, keyLen), val); err != nil {
		return C.CString(err.Error())
	}
	if err := ctx.addUpdateSize(int64(types.HashIDLength + len(val))); err != nil {
		C.luaL_setuncatchablerror(L)
		return C.CString(err.Error())
	}
	if ctx.traceFile != nil {
		_, _ = ctx.traceFile.WriteString("[Set]\n")
		_, _ = ctx.traceFile.WriteString(fmt.Sprintf("Key=%s Len=%v byte=%v\n",
			string(C.GoBytes(key, keyLen)), keyLen, C.GoBytes(key, keyLen)))
		_, _ = ctx.traceFile.WriteString(fmt.Sprintf("Data=%s Len=%d byte=%v\n",
			string(val), len(val), val))
	}
	return nil
}

//export luaGetDB
func luaGetDB(L *LState, service C.int, key unsafe.Pointer, keyLen C.int, blkno *C.char) (*C.char, *C.char) {
	ctx := contexts[service]
	if ctx == nil {
		return nil, C.CString("[System.LuaGetDB] contract state not found")
	}
	if blkno != nil {
		bigNo, _ := new(big.Int).SetString(strings.TrimSpace(C.GoString(blkno)), 10)
		if bigNo == nil || bigNo.Sign() < 0 {
			return nil, C.CString("[System.LuaGetDB] invalid blockheight value :" + C.GoString(blkno))
		}
		blkNo := bigNo.Uint64()

		chainBlockHeight := ctx.blockInfo.No
		if chainBlockHeight == 0 {
			bestBlock, err := ctx.cdb.GetBestBlock()
			if err != nil {
				return nil, C.CString("[System.LuaGetDB] get best block error")
			}
			chainBlockHeight = bestBlock.GetHeader().GetBlockNo()
		}
		if blkNo < chainBlockHeight {
			blk, err := ctx.cdb.GetBlockByNo(blkNo)
			if err != nil {
				return nil, C.CString(err.Error())
			}
			accountId := types.ToAccountID(ctx.curContract.contractId)
			contractProof, err := ctx.bs.LuaStateDB.GetAccountAndProof(accountId[:], blk.GetHeader().GetBlocksRootHash(), false)
			if err != nil {
				return nil, C.CString("[System.LuaGetDB] failed to get snapshot state for account")
			} else if contractProof.Inclusion {
				trieKey := common.Hasher(C.GoBytes(key, keyLen))
				varProof, err := ctx.bs.LuaStateDB.GetVarAndProof(trieKey, contractProof.GetState().GetStorageRoot(), false)
				if err != nil {
					return nil, C.CString("[System.LuaGetDB] failed to get snapshot state variable in contract")
				}
				if varProof.Inclusion {
					if len(varProof.GetValue()) == 0 {
						return nil, nil
					}
					return C.CString(string(varProof.GetValue())), nil
				}
			}
			return nil, nil
		}
	}

	data, err := ctx.curContract.callState.ctrState.GetData(C.GoBytes(key, keyLen))
	if err != nil {
		return nil, C.CString(err.Error())
	}
	if data == nil {
		return nil, nil
	}
	return C.CString(string(data)), nil
}

//export luaDelDB
func luaDelDB(L *LState, service C.int, key unsafe.Pointer, keyLen C.int) *C.char {
	ctx := contexts[service]
	if ctx == nil {
		return C.CString("[System.LuaDelDB] contract state not found")
	}
	if ctx.isQuery == true || ctx.nestedView > 0 {
		return C.CString("[System.LuaDelDB] delete not permitted in query")
	}
	if err := ctx.curContract.callState.ctrState.DeleteData(C.GoBytes(key, keyLen)); err != nil {
		return C.CString(err.Error())
	}
	if err := ctx.addUpdateSize(int64(32)); err != nil {
		C.luaL_setuncatchablerror(L)
		return C.CString(err.Error())
	}
	if ctx.traceFile != nil {
		_, _ = ctx.traceFile.WriteString("[Del]\n")
		_, _ = ctx.traceFile.WriteString(fmt.Sprintf("Key=%s Len=%v byte=%v\n",
			string(C.GoBytes(key, keyLen)), keyLen, C.GoBytes(key, keyLen)))
	}
	return nil
}

<<<<<<< HEAD
func getCallState(ctx *vmContext, aid types.AccountID) (*callState, error) {
	cs := ctx.callState[aid]
	if cs == nil {
		bs := ctx.bs

		prevState, err := bs.LuaStateDB.GetAccountState(aid)
		if err != nil {
			return nil, err
		}

		curState := prevState.Clone()
		cs = &callState{prevState: prevState, curState: curState}
		ctx.callState[aid] = cs
	}
	return cs, nil
}

func getCtrState(ctx *vmContext, aid types.AccountID) (*callState, error) {
	cs, err := getCallState(ctx, aid)
	if err != nil {
		return nil, err
	}
	if cs.ctrState == nil {
		cs.ctrState, err = statedb.OpenContractState(aid, cs.curState, ctx.bs.LuaStateDB)
	}
	return cs, err
}

=======
>>>>>>> b4997709
func setInstCount(ctx *vmContext, parent *LState, child *LState) {
	if !ctx.IsGasSystem() {
		C.vm_setinstcount(parent, C.vm_instcount(child))
	}
}

func setInstMinusCount(ctx *vmContext, L *LState, deduc C.int) {
	if !ctx.IsGasSystem() {
		C.vm_setinstcount(L, minusCallCount(ctx, C.vm_instcount(L), deduc))
	}
}

func minusCallCount(ctx *vmContext, curCount, deduc C.int) C.int {
	if ctx.IsGasSystem() {
		return 0
	}
	remain := curCount - deduc
	if remain <= 0 {
		remain = 1
	}
	return remain
}

//export luaCallContract
func luaCallContract(L *LState, service C.int, contractId *C.char, fname *C.char, args *C.char,
	amount *C.char, gas uint64) (C.int, *C.char) {
	fnameStr := C.GoString(fname)
	argsStr := C.GoString(args)

	ctx := contexts[service]
	if ctx == nil {
		return -1, C.CString("[Contract.LuaCallContract] contract state not found")
	}

	// get the contract address
	contractAddress := C.GoString(contractId)
	cid, err := getAddressNameResolved(contractAddress, ctx.bs)
	if err != nil {
		return -1, C.CString("[Contract.LuaCallContract] invalid contractId: " + err.Error())
	}
	aid := types.ToAccountID(cid)

	// read the amount for the contract call
	amountBig, err := transformAmount(C.GoString(amount))
	if err != nil {
		return -1, C.CString("[Contract.LuaCallContract] invalid amount: " + err.Error())
	}

	// get the contract state
	cs, err := getCtrState(ctx, cid)
	if err != nil {
		return -1, C.CString("[Contract.LuaCallContract] getAccount error: " + err.Error())
	}

	// check if the contract exists
	callee := getContract(cs.ctrState, ctx.bs)
	if callee == nil {
		return -1, C.CString("[Contract.LuaCallContract] cannot find contract " + C.GoString(contractId))
	}

	prevContractInfo := ctx.curContract

	// read the arguments for the contract call
	var ci types.CallInfo
	ci.Name = fnameStr
	err = getCallInfo(&ci.Args, []byte(argsStr), cid)
	if err != nil {
		return -1, C.CString("[Contract.LuaCallContract] invalid arguments: " + err.Error())
	}

	// get the remaining gas from the parent LState
	ctx.refreshRemainingGas(L)
	// create a new executor with the remaining gas on the child LState
	ce := newExecutor(callee, cid, ctx, &ci, amountBig, false, false, cs.ctrState)
	defer func() {
		// close the executor, closes also the child LState
		ce.close()
		// set the remaining gas on the parent LState
		ctx.setRemainingGas(L)
	}()

	if ce.err != nil {
		return -1, C.CString("[Contract.LuaCallContract] newExecutor error: " + ce.err.Error())
	}

	// send the amount to the contract
	senderState := prevContractInfo.callState.accState
	receiverState := cs.accState
	if amountBig.Cmp(zeroBig) > 0 {
		if ctx.isQuery == true || ctx.nestedView > 0 {
			return -1, C.CString("[Contract.LuaCallContract] send not permitted in query")
		}
		if err := state.SendBalance(senderState, receiverState, amountBig); err != nil {
			return -1, C.CString("[Contract.sendBalance] insufficient balance: " + senderState.Balance().String() + " : " + amountBig.String())
		}
	}

	seq, err := setRecoveryPoint(aid, ctx, senderState, cs, amountBig, false, false)
	if ctx.traceFile != nil {
		_, _ = ctx.traceFile.WriteString(fmt.Sprintf("[CALL Contract %v(%v) %v]\n",
			contractAddress, aid.String(), fnameStr))
		_, _ = ctx.traceFile.WriteString(fmt.Sprintf("snapshot set %d\n", seq))
		_, _ = ctx.traceFile.WriteString(fmt.Sprintf("SendBalance: %s\n", amountBig.String()))
		_, _ = ctx.traceFile.WriteString(fmt.Sprintf("After sender: %s receiver: %s\n",
			senderState.Balance().String(), receiverState.Balance().String()))
	}
	if err != nil {
		return -1, C.CString("[System.LuaCallContract] database error: " + err.Error())
	}

	// set the current contract info
	ctx.curContract = newContractInfo(cs, prevContractInfo.contractId, cid,
		receiverState.RP(), amountBig)
	defer func() {
		ctx.curContract = prevContractInfo
	}()

	// execute the contract call
	defer setInstCount(ctx, L, ce.L)
	ret := ce.call(minusCallCount(ctx, C.vm_instcount(L), luaCallCountDeduc), L)

	// check if the contract call failed
	if ce.err != nil {
		err := clearRecovery(L, ctx, seq, true)
		if err != nil {
			return -1, C.CString("[Contract.LuaCallContract] recovery err: " + err.Error())
		}
		if ctx.traceFile != nil {
			_, _ = ctx.traceFile.WriteString(fmt.Sprintf("recovery snapshot: %d\n", seq))
		}
		switch ceErr := ce.err.(type) {
		case *VmTimeoutError:
			return -1, C.CString(ceErr.Error())
		default:
			return -1, C.CString("[Contract.LuaCallContract] call err: " + ceErr.Error())

		}
	}

	if seq == 1 {
		err := clearRecovery(L, ctx, seq, false)
		if err != nil {
			return -1, C.CString("[Contract.LuaCallContract] recovery err: " + err.Error())
		}
	}

	return ret, nil
}

<<<<<<< HEAD
func getOnlyContractState(ctx *vmContext, aid types.AccountID) (*statedb.ContractState, error) {
	cs := ctx.callState[aid]
	if cs == nil || cs.ctrState == nil {
		return statedb.OpenContractStateAccount(aid, ctx.bs.LuaStateDB)
	}
	return cs.ctrState, nil
}

=======
>>>>>>> b4997709
//export luaDelegateCallContract
func luaDelegateCallContract(L *LState, service C.int, contractId *C.char,
	fname *C.char, args *C.char, gas uint64) (C.int, *C.char) {
	contractIdStr := C.GoString(contractId)
	fnameStr := C.GoString(fname)
	argsStr := C.GoString(args)

	ctx := contexts[service]
	if ctx == nil {
		return -1, C.CString("[Contract.LuaDelegateCallContract] contract state not found")
	}

	// get the contract address
	cid, err := getAddressNameResolved(contractIdStr, ctx.bs)
	if err != nil {
		return -1, C.CString("[Contract.LuaDelegateCallContract] invalid contractId: " + err.Error())
	}
	aid := types.ToAccountID(cid)

	// get the contract state
	contractState, err := getOnlyContractState(ctx, cid)
	if err != nil {
		return -1, C.CString("[Contract.LuaDelegateCallContract]getContractState error" + err.Error())
	}

	// check if the contract exists
	contract := getContract(contractState, ctx.bs)
	if contract == nil {
		return -1, C.CString("[Contract.LuaDelegateCallContract] cannot find contract " + contractIdStr)
	}

	// read the arguments for the contract call
	var ci types.CallInfo
	ci.Name = fnameStr
	err = getCallInfo(&ci.Args, []byte(argsStr), cid)
	if err != nil {
		return -1, C.CString("[Contract.LuaDelegateCallContract] invalid arguments: " + err.Error())
	}

	// get the remaining gas from the parent LState
	ctx.refreshRemainingGas(L)
	// create a new executor with the remaining gas on the child LState
	ce := newExecutor(contract, cid, ctx, &ci, zeroBig, false, false, contractState)
	defer func() {
		// close the executor, closes also the child LState
		ce.close()
		// set the remaining gas on the parent LState
		ctx.setRemainingGas(L)
	}()

	if ce.err != nil {
		return -1, C.CString("[Contract.LuaDelegateCallContract] newExecutor error: " + ce.err.Error())
	}

	seq, err := setRecoveryPoint(aid, ctx, nil, ctx.curContract.callState, zeroBig, false, false)
	if err != nil {
		return -1, C.CString("[System.LuaDelegateCallContract] database error: " + err.Error())
	}
	if ctx.traceFile != nil {
		_, _ = ctx.traceFile.WriteString(fmt.Sprintf("[DELEGATECALL Contract %v %v]\n", contractIdStr, fnameStr))
		_, _ = ctx.traceFile.WriteString(fmt.Sprintf("snapshot set %d\n", seq))
	}

	// execute the contract call
	defer setInstCount(ctx, L, ce.L)
	ret := ce.call(minusCallCount(ctx, C.vm_instcount(L), luaCallCountDeduc), L)

	// check if the contract call failed
	if ce.err != nil {
		err := clearRecovery(L, ctx, seq, true)
		if err != nil {
			return -1, C.CString("[Contract.LuaDelegateCallContract] recovery error: " + err.Error())
		}
		if ctx.traceFile != nil {
			_, _ = ctx.traceFile.WriteString(fmt.Sprintf("recovery snapshot: %d\n", seq))
		}
		return -1, C.CString("[Contract.LuaDelegateCallContract] call error: " + ce.err.Error())
	}

	if seq == 1 {
		err := clearRecovery(L, ctx, seq, false)
		if err != nil {
			return -1, C.CString("[Contract.LuaDelegateCallContract] recovery error: " + err.Error())
		}
	}

	return ret, nil
}

func getAddressNameResolved(account string, bs *state.BlockState) ([]byte, error) {
	accountLen := len(account)
	if accountLen == types.EncodedAddressLength {
		return types.DecodeAddress(account)
	} else if accountLen == types.NameLength {
		cid, err := name.Resolve(bs, []byte(account), false)
		if err != nil {
			return nil, err
		}
		if cid == nil {
			return nil, errors.New("name not founded :" + account)
		}
		return cid, nil
	}
	return nil, errors.New("invalid account length:" + account)
}

//export luaSendAmount
func luaSendAmount(L *LState, service C.int, contractId *C.char, amount *C.char) *C.char {

	ctx := contexts[service]
	if ctx == nil {
		return C.CString("[Contract.LuaSendAmount] contract state not found")
	}

	// read the amount to be sent
	amountBig, err := transformAmount(C.GoString(amount))
	if err != nil {
		return C.CString("[Contract.LuaSendAmount] invalid amount: " + err.Error())
	}

	// cannot send amount in query
	if (ctx.isQuery == true || ctx.nestedView > 0) && amountBig.Cmp(zeroBig) > 0 {
		return C.CString("[Contract.LuaSendAmount] send not permitted in query")
	}

	// get the receiver account
	cid, err := getAddressNameResolved(C.GoString(contractId), ctx.bs)
	if err != nil {
		return C.CString("[Contract.LuaSendAmount] invalid contractId: " + err.Error())
	}

	// get the receiver state
	aid := types.ToAccountID(cid)
	cs, err := getCallState(ctx, cid)
	if err != nil {
		return C.CString("[Contract.LuaSendAmount] getAccount error: " + err.Error())
	}

	// get the sender state
	senderState := ctx.curContract.callState.accState
	receiverState := cs.accState

	// check if the receiver is a contract
	if len(receiverState.CodeHash()) > 0 {

		// get the contract state
		if cs.ctrState == nil {
<<<<<<< HEAD
			cs.ctrState, err = statedb.OpenContractState(aid, cs.curState, ctx.bs.LuaStateDB)
=======
			cs.ctrState, err = statedb.OpenContractState(cid, receiverState.State(), ctx.bs.StateDB)
>>>>>>> b4997709
			if err != nil {
				return C.CString("[Contract.LuaSendAmount] getContractState error: " + err.Error())
			}
		}

		// set the function to be called
		var ci types.CallInfo
		ci.Name = "default"

		// get the contract code
		code := getContract(cs.ctrState, ctx.bs)
		if code == nil {
			return C.CString("[Contract.LuaSendAmount] cannot find contract:" + C.GoString(contractId))
		}

		// get the remaining gas from the parent LState
		ctx.refreshRemainingGas(L)
		// create a new executor with the remaining gas on the child LState
		ce := newExecutor(code, cid, ctx, &ci, amountBig, false, false, cs.ctrState)
		defer func() {
			// close the executor, closes also the child LState
			ce.close()
			// set the remaining gas on the parent LState
			ctx.setRemainingGas(L)
		}()

		if ce.err != nil {
			return C.CString("[Contract.LuaSendAmount] newExecutor error: " + ce.err.Error())
		}

		// send the amount to the contract
		if amountBig.Cmp(zeroBig) > 0 {
			if err := state.SendBalance(senderState, receiverState, amountBig); err != nil {
				return C.CString("[Contract.sendBalance] insufficient balance: " + senderState.Balance().String() + " : " + amountBig.String())
			}
		}

		// create a recovery point
		seq, err := setRecoveryPoint(aid, ctx, senderState, cs, amountBig, false, false)
		if err != nil {
			return C.CString("[System.LuaSendAmount] database error: " + err.Error())
		}

		// log some info
		if ctx.traceFile != nil {
			_, _ = ctx.traceFile.WriteString(
				fmt.Sprintf("[Send Call default] %s(%s) : %s\n", types.EncodeAddress(cid), aid.String(), amountBig.String()))
			_, _ = ctx.traceFile.WriteString(fmt.Sprintf("After sender: %s receiver: %s\n",
				senderState.Balance().String(), receiverState.Balance().String()))
			_, _ = ctx.traceFile.WriteString(fmt.Sprintf("snapshot set %d\n", seq))
		}

		// set the current contract info
		prevContractInfo := ctx.curContract
		ctx.curContract = newContractInfo(cs, prevContractInfo.contractId, cid,
			receiverState.RP(), amountBig)
		defer func() {
			ctx.curContract = prevContractInfo
		}()

		// execute the contract call
		defer setInstCount(ctx, L, ce.L)
		ce.call(minusCallCount(ctx, C.vm_instcount(L), luaCallCountDeduc), L)

		// check if the contract call failed
		if ce.err != nil {
			// recover to the previous state
			err := clearRecovery(L, ctx, seq, true)
			if err != nil {
				return C.CString("[Contract.LuaSendAmount] recovery err: " + err.Error())
			}
			// log some info
			if ctx.traceFile != nil {
				_, _ = ctx.traceFile.WriteString(fmt.Sprintf("recovery snapshot: %d\n", seq))
			}
			// return the error message
			return C.CString("[Contract.LuaSendAmount] call err: " + ce.err.Error())
		}

		if seq == 1 {
			err := clearRecovery(L, ctx, seq, false)
			if err != nil {
				return C.CString("[Contract.LuaSendAmount] recovery err: " + err.Error())
			}
		}

		// the transfer and contract call succeeded
		return nil
	}

	// the receiver is not a contract, just send the amount

	// if amount is zero, do nothing
	if amountBig.Cmp(zeroBig) == 0 {
		return nil
	}

	// send the amount to the receiver
	if err := state.SendBalance(senderState, receiverState, amountBig); err != nil {
		return C.CString("[Contract.sendBalance] insufficient balance: " + senderState.Balance().String() + " : " + amountBig.String())
	}

	// update the recovery point
	if ctx.lastRecoveryEntry != nil {
		_, _ = setRecoveryPoint(aid, ctx, senderState, cs, amountBig, true, false)
	}

	// log some info
	if ctx.traceFile != nil {
		_, _ = ctx.traceFile.WriteString(fmt.Sprintf("[Send] %s(%s) : %s\n",
			types.EncodeAddress(cid), aid.String(), amountBig.String()))
		_, _ = ctx.traceFile.WriteString(fmt.Sprintf("After sender: %s receiver: %s\n",
			senderState.Balance().String(), receiverState.Balance().String()))
	}

	return nil
}

//export luaPrint
func luaPrint(L *LState, service C.int, args *C.char) {
	ctx := contexts[service]
	setInstMinusCount(ctx, L, 1000)
	ctrLgr.Info().Str("Contract SystemPrint", types.EncodeAddress(ctx.curContract.contractId)).Msg(C.GoString(args))
}

//export luaSetRecoveryPoint
func luaSetRecoveryPoint(L *LState, service C.int) (C.int, *C.char) {
	ctx := contexts[service]
	if ctx == nil {
		return -1, C.CString("[Contract.pcall] contract state not found")
	}
	if ctx.isQuery == true || ctx.nestedView > 0 {
		return 0, nil
	}
	curContract := ctx.curContract
	seq, err := setRecoveryPoint(types.ToAccountID(curContract.contractId), ctx, nil,
		curContract.callState, zeroBig, false, false)
	if err != nil {
		return -1, C.CString("[Contract.pcall] database error: " + err.Error())
	}
	if ctx.traceFile != nil {
		_, _ = ctx.traceFile.WriteString(fmt.Sprintf("[Pcall] snapshot set %d\n", seq))
	}
	return C.int(seq), nil
}

func clearRecovery(L *LState, ctx *vmContext, start int, error bool) error {
	item := ctx.lastRecoveryEntry
	for {
		if error {
			if item.recovery(ctx.bs) != nil {
				return errors.New("database error")
			}
		}
		if item.seq == start {
			if error || item.prev == nil {
				ctx.lastRecoveryEntry = item.prev
			}
			return nil
		}
		item = item.prev
		if item == nil {
			return errors.New("internal error")
		}
	}
}

//export luaClearRecovery
func luaClearRecovery(L *LState, service C.int, start int, error bool) *C.char {
	ctx := contexts[service]
	if ctx == nil {
		return C.CString("[Contract.pcall] contract state not found")
	}
	err := clearRecovery(L, ctx, start, error)
	if err != nil {
		return C.CString(err.Error())
	}
	if ctx.traceFile != nil && error == true {
		_, _ = ctx.traceFile.WriteString(fmt.Sprintf("pcall recovery snapshot : %d\n", start))
	}
	return nil
}

//export luaGetBalance
func luaGetBalance(L *LState, service C.int, contractId *C.char) (*C.char, *C.char) {
	ctx := contexts[service]
	if contractId == nil {
		return C.CString(ctx.curContract.callState.ctrState.GetBalanceBigInt().String()), nil
	}
	cid, err := getAddressNameResolved(C.GoString(contractId), ctx.bs)
	if err != nil {
		return nil, C.CString("[Contract.LuaGetBalance] invalid contractId: " + err.Error())
	}
	aid := types.ToAccountID(cid)
	cs := ctx.callState[aid]
	if cs == nil {
		bs := ctx.bs

		as, err := bs.LuaStateDB.GetAccountState(aid)
		if err != nil {
			return nil, C.CString("[Contract.LuaGetBalance] getAccount error: " + err.Error())
		}
		return C.CString(as.GetBalanceBigInt().String()), nil
	}
	return C.CString(cs.accState.Balance().String()), nil
}

//export luaGetSender
func luaGetSender(L *LState, service C.int) *C.char {
	ctx := contexts[service]
	setInstMinusCount(ctx, L, 1000)
	return C.CString(types.EncodeAddress(ctx.curContract.sender))
}

//export luaGetHash
func luaGetHash(L *LState, service C.int) *C.char {
	ctx := contexts[service]
	return C.CString(base58.Encode(ctx.txHash))
}

//export luaGetBlockNo
func luaGetBlockNo(L *LState, service C.int) C.lua_Integer {
	ctx := contexts[service]
	return C.lua_Integer(ctx.blockInfo.No)
}

//export luaGetTimeStamp
func luaGetTimeStamp(L *LState, service C.int) C.lua_Integer {
	ctx := contexts[service]
	return C.lua_Integer(ctx.blockInfo.Ts / 1e9)
}

//export luaGetContractId
func luaGetContractId(L *LState, service C.int) *C.char {
	ctx := contexts[service]
	setInstMinusCount(ctx, L, 1000)
	return C.CString(types.EncodeAddress(ctx.curContract.contractId))
}

//export luaGetAmount
func luaGetAmount(L *LState, service C.int) *C.char {
	ctx := contexts[service]
	return C.CString(ctx.curContract.amount.String())
}

//export luaGetOrigin
func luaGetOrigin(L *LState, service C.int) *C.char {
	ctx := contexts[service]
	setInstMinusCount(ctx, L, 1000)
	return C.CString(types.EncodeAddress(ctx.origin))
}

//export luaGetPrevBlockHash
func luaGetPrevBlockHash(L *LState, service C.int) *C.char {
	ctx := contexts[service]
	return C.CString(base58.Encode(ctx.blockInfo.PrevBlockHash))
}

//export luaGetDbHandle
func luaGetDbHandle(service C.int) *C.sqlite3 {
	ctx := contexts[service]
	curContract := ctx.curContract
	cs := curContract.callState
	if cs.tx != nil {
		return cs.tx.getHandle()
	}
	var tx sqlTx
	var err error

	aid := types.ToAccountID(curContract.contractId)
	if ctx.isQuery == true {
		tx, err = beginReadOnly(aid.String(), curContract.rp)
	} else {
		tx, err = beginTx(aid.String(), curContract.rp)
	}
	if err != nil {
		sqlLgr.Error().Err(err).Msg("Begin SQL Transaction")
		return nil
	}
	if ctx.isQuery == false {
		err = tx.savepoint()
		if err != nil {
			sqlLgr.Error().Err(err).Msg("Begin SQL Transaction")
			return nil
		}
	}
	cs.tx = tx
	return cs.tx.getHandle()
}

func checkHexString(data string) bool {
	if len(data) >= 2 && data[0] == '0' && (data[1] == 'x' || data[1] == 'X') {
		return true
	}
	return false
}

//export luaCryptoSha256
func luaCryptoSha256(L *LState, arg unsafe.Pointer, argLen C.int) (*C.char, *C.char) {
	data := C.GoBytes(arg, argLen)
	if checkHexString(string(data)) {
		dataStr := data[2:]
		var err error
		data, err = hex.Decode(string(dataStr))
		if err != nil {
			return nil, C.CString("[Contract.LuaCryptoSha256] hex decoding error: " + err.Error())
		}
	}
	h := sha256.New()
	h.Write(data)
	resultHash := h.Sum(nil)

	return C.CString("0x" + hex.Encode(resultHash)), nil
}

func decodeHex(hexStr string) ([]byte, error) {
	if checkHexString(hexStr) {
		hexStr = hexStr[2:]
	}
	return hex.Decode(hexStr)
}

//export luaECVerify
func luaECVerify(L *LState, service C.int, msg *C.char, sig *C.char, addr *C.char) (C.int, *C.char) {
	bMsg, err := decodeHex(C.GoString(msg))
	if err != nil {
		return -1, C.CString("[Contract.LuaEcVerify] invalid message format: " + err.Error())
	}
	bSig, err := decodeHex(C.GoString(sig))
	if err != nil {
		return -1, C.CString("[Contract.LuaEcVerify] invalid signature format: " + err.Error())
	}
	ctx := contexts[service]
	if ctx == nil {
		return -1, C.CString("[Contract.LuaEcVerify]not found contract state")
	}
	setInstMinusCount(ctx, L, 10000)

	var pubKey *btcec.PublicKey
	var verifyResult bool
	address := C.GoString(addr)
	isAergo := len(address) == types.EncodedAddressLength

	/*Aergo Address*/
	if isAergo {
		bAddress, err := types.DecodeAddress(address)
		if err != nil {
			return -1, C.CString("[Contract.LuaEcVerify] invalid aergo address: " + err.Error())
		}
		pubKey, err = btcec.ParsePubKey(bAddress, btcec.S256())
		if err != nil {
			return -1, C.CString("[Contract.LuaEcVerify] error parsing pubKey: " + err.Error())
		}
	}

	// CompactSign
	if len(bSig) == 65 {
		// ethereum
		if !isAergo {
			btcsig := make([]byte, 65)
			btcsig[0] = bSig[64] + 27
			copy(btcsig[1:], bSig)
			bSig = btcsig
		}
		pub, _, err := btcec.RecoverCompact(btcec.S256(), bSig, bMsg)
		if err != nil {
			return -1, C.CString("[Contract.LuaEcVerify] error recoverCompact: " + err.Error())
		}
		if pubKey != nil {
			verifyResult = pubKey.IsEqual(pub)
		} else {
			bAddress, err := decodeHex(address)
			if err != nil {
				return -1, C.CString("[Contract.LuaEcVerify] invalid Ethereum address: " + err.Error())
			}
			bPub := pub.SerializeUncompressed()
			h := sha256.New()
			h.Write(bPub[1:])
			signAddress := h.Sum(nil)[12:]
			verifyResult = bytes.Equal(bAddress, signAddress)
		}
	} else {
		sign, err := btcec.ParseSignature(bSig, btcec.S256())
		if err != nil {
			return -1, C.CString("[Contract.LuaEcVerify] error parsing signature: " + err.Error())
		}
		if pubKey == nil {
			return -1, C.CString("[Contract.LuaEcVerify] error recovering pubKey")
		}
		verifyResult = sign.Verify(bMsg, pubKey)
	}
	if verifyResult {
		return C.int(1), nil
	}
	return C.int(0), nil
}

func luaCryptoToBytes(data unsafe.Pointer, dataLen C.int) ([]byte, bool) {
	var d []byte
	b := C.GoBytes(data, dataLen)
	isHex := checkHexString(string(b))
	if isHex {
		var err error
		d, err = hex.Decode(string(b[2:]))
		if err != nil {
			isHex = false
		}
	}
	if !isHex {
		d = b
	}
	return d, isHex
}

func luaCryptoRlpToBytes(data unsafe.Pointer) rlpObject {
	x := (*C.struct_rlp_obj)(data)
	if x.rlp_obj_type == C.RLP_TSTRING {
		b, _ := luaCryptoToBytes(x.data, C.int(x.size))
		return rlpString(b)
	}
	var l rlpList
	elems := (*[1 << 30]C.struct_rlp_obj)(unsafe.Pointer(x.data))[:C.int(x.size):C.int(x.size)]
	for _, elem := range elems {
		b, _ := luaCryptoToBytes(elem.data, C.int(elem.size))
		l = append(l, rlpString(b))
	}
	return l
}

//export luaCryptoVerifyProof
func luaCryptoVerifyProof(
	key unsafe.Pointer, keyLen C.int,
	value unsafe.Pointer,
	hash unsafe.Pointer, hashLen C.int,
	proof unsafe.Pointer, nProof C.int,
) C.int {
	k, _ := luaCryptoToBytes(key, keyLen)
	v := luaCryptoRlpToBytes(value)
	h, _ := luaCryptoToBytes(hash, hashLen)
	cProof := (*[1 << 30]C.struct_proof)(proof)[:nProof:nProof]
	bProof := make([][]byte, int(nProof))
	for i, p := range cProof {
		bProof[i], _ = luaCryptoToBytes(p.data, C.int(p.len))
	}
	if verifyEthStorageProof(k, v, h, bProof) {
		return C.int(1)
	}
	return C.int(0)
}

//export luaCryptoKeccak256
func luaCryptoKeccak256(data unsafe.Pointer, dataLen C.int) (unsafe.Pointer, int) {
	d, isHex := luaCryptoToBytes(data, dataLen)
	h := keccak256(d)
	if isHex {
		hexb := []byte("0x" + hex.Encode(h))
		return C.CBytes(hexb), len(hexb)
	} else {
		return C.CBytes(h), len(h)
	}
}

// transformAmount processes the input string to calculate the total amount,
// taking into account the different units ("aergo", "gaer", "aer")
func transformAmount(amountStr string) (*big.Int, error) {
	if len(amountStr) == 0 {
		return zeroBig, nil
	}

	totalAmount := new(big.Int)
	remainingStr := amountStr

	// Define the units and corresponding multipliers
	for _, data := range []struct {
		unit       string
		multiplier *big.Int
	}{
		{"aergo", mulAergo},
		{"gaer", mulGaer},
		{"aer", zeroBig},
	} {
		idx := strings.Index(strings.ToLower(remainingStr), data.unit)
		if idx != -1 {
			// Extract the part before the unit
			subStr := remainingStr[:idx]

			// Parse and convert the amount
			partialAmount, err := parseAndConvert(subStr, data.unit, data.multiplier, amountStr)
			if err != nil {
				return nil, err
			}

			// Add to the total amount
			totalAmount.Add(totalAmount, partialAmount)

			// Adjust the remaining string to process
			remainingStr = remainingStr[idx+len(data.unit):]
		}
	}

	// Process the rest of the string, if there is some
	if len(remainingStr) > 0 {
		partialAmount, err := parseAndConvert(remainingStr, "", zeroBig, amountStr)
		if err != nil {
			return nil, err
		}

		// Add to the total amount
		totalAmount.Add(totalAmount, partialAmount)
	}

	return totalAmount, nil
}

// parseAndConvert is a helper function to parse the substring as a big integer
// and apply the necessary multiplier based on the unit.
func parseAndConvert(subStr, unit string, mulUnit *big.Int, amountStr string) (*big.Int, error) {
	trimmedStr := strings.TrimSpace(subStr)

	// Convert the trimmed string to a big integer
	amountBig, valid := new(big.Int).SetString(trimmedStr, 10)
	if !valid {
		// Emits a backwards compatible error message
		// the same as: dataType := len(unit) > 0 ? "BigNum" : "Integer"
		dataType := map[bool]string{true: "BigNum", false: "Integer"}[len(unit) > 0]
		return nil, errors.New("converting error for " + dataType + ": " + strings.TrimSpace(amountStr))
	}

	// Check for negative amounts
	if amountBig.Cmp(zeroBig) < 0 {
		return nil, errors.New("negative amount not allowed")
	}

	// Apply multiplier based on unit
	if mulUnit != zeroBig {
		amountBig.Mul(amountBig, mulUnit)
	}

	return amountBig, nil
}

//export luaDeployContract
func luaDeployContract(
	L *LState,
	service C.int,
	contract *C.char,
	args *C.char,
	amount *C.char,
) (C.int, *C.char) {

	argsStr := C.GoString(args)
	contractStr := C.GoString(contract)

	ctx := contexts[service]
	if ctx == nil {
		return -1, C.CString("[Contract.LuaDeployContract]not found contract state")
	}
	if ctx.isQuery == true || ctx.nestedView > 0 {
		return -1, C.CString("[Contract.LuaDeployContract]send not permitted in query")
	}
	bs := ctx.bs

	// contract code
	var code []byte

	// check if contract name or address is given
	cid, err := getAddressNameResolved(contractStr, bs)
	if err == nil {
		// check if contract exists
		contractState, err := getOnlyContractState(ctx, cid)
		if err != nil {
			return -1, C.CString("[Contract.LuaDeployContract]" + err.Error())
		}
		// read the contract code
		code, err = contractState.GetCode()
		if err != nil {
			return -1, C.CString("[Contract.LuaDeployContract]" + err.Error())
		} else if len(code) == 0 {
			return -1, C.CString("[Contract.LuaDeployContract]: not found code")
		}
	}

	// compile contract code if not found
	if len(code) == 0 {
		if ctx.blockInfo.ForkVersion >= 2 {
			code, err = Compile(contractStr, L)
		} else {
			code, err = Compile(contractStr, nil)
		}
		if err != nil {
			if C.luaL_hasuncatchablerror(L) != C.int(0) &&
				C.ERR_BF_TIMEOUT == err.Error() {
				return -1, C.CString(C.ERR_BF_TIMEOUT)
			} else if err == ErrVmStart {
				return -1, C.CString("[Contract.LuaDeployContract] get luaState error")
			}

			return -1, C.CString("[Contract.LuaDeployContract]compile error:" + err.Error())
		}
	}

	err = ctx.addUpdateSize(int64(len(code)))
	if err != nil {
		return -1, C.CString("[Contract.LuaDeployContract]:" + err.Error())
	}

	// create account for the contract
	prevContractInfo := ctx.curContract
<<<<<<< HEAD
	creator := prevContractInfo.callState.curState
	newContract, err := state.CreateAccountState(CreateContractID(prevContractInfo.contractId, creator.GetNonce()), bs.LuaStateDB, bs.EvmStateDB)
	if err != nil {
		return -1, C.CString("[Contract.LuaDeployContract]:" + err.Error())
	}
	contractState, err := statedb.OpenContractState(newContract.AccountID(), newContract.State(), bs.LuaStateDB)
=======
	creator := prevContractInfo.callState.accState
	newContract, err := state.CreateAccountState(CreateContractID(prevContractInfo.contractId, creator.Nonce()), bs.StateDB)
	if err != nil {
		return -1, C.CString("[Contract.LuaDeployContract]:" + err.Error())
	}
	contractState, err := statedb.OpenContractState(newContract.ID(), newContract.State(), bs.StateDB)
>>>>>>> b4997709
	if err != nil {
		return -1, C.CString("[Contract.LuaDeployContract]:" + err.Error())
	}

	cs := &callState{ctrState: contractState, accState: newContract}
	ctx.callState[newContract.AccountID()] = cs

	// read the amount transferred to the contract
	amountBig, err := transformAmount(C.GoString(amount))
	if err != nil {
		return -1, C.CString("[Contract.LuaDeployContract]value not proper format:" + err.Error())
	}

	// read the arguments for the constructor call
	var ci types.CallInfo
	err = getCallInfo(&ci.Args, []byte(argsStr), newContract.ID())
	if err != nil {
		return -1, C.CString("[Contract.LuaDeployContract] invalid args:" + err.Error())
	}

	// send the amount to the contract
	senderState := prevContractInfo.callState.accState
	receiverState := cs.accState
	if amountBig.Cmp(zeroBig) > 0 {
		if err := state.SendBalance(senderState, receiverState, amountBig); err != nil {
			return -1, C.CString("[Contract.sendBalance] insufficient balance: " + senderState.Balance().String() + " : " + amountBig.String())
		}

	}

	// create a recovery point
	seq, err := setRecoveryPoint(newContract.AccountID(), ctx, senderState, cs, amountBig, false, true)
	if err != nil {
		return -1, C.CString("[System.LuaDeployContract] DB err:" + err.Error())
	}

	// log some info
	if ctx.traceFile != nil {
		_, _ = ctx.traceFile.WriteString(fmt.Sprintf("[DEPLOY] %s(%s)\n",
			types.EncodeAddress(newContract.ID()), newContract.AccountID().String()))
		_, _ = ctx.traceFile.WriteString(fmt.Sprintf("deploy snapshot set %d\n", seq))
		_, _ = ctx.traceFile.WriteString(fmt.Sprintf("SendBalance : %s\n", amountBig.String()))
		_, _ = ctx.traceFile.WriteString(fmt.Sprintf("After sender: %s receiver: %s\n",
			senderState.Balance().String(), receiverState.Balance().String()))
	}

	// set the contract info
	ctx.curContract = newContractInfo(cs, prevContractInfo.contractId, newContract.ID(),
		receiverState.RP(), amountBig)
	defer func() {
		ctx.curContract = prevContractInfo
	}()

	runCode := util.LuaCode(code).ByteCode()

	// save the contract code
	err = contractState.SetCode(code)
	if err != nil {
		return -1, C.CString("[Contract.LuaDeployContract]:" + err.Error())
	}

	// save the contract creator
	err = contractState.SetData(dbkey.CreatorMeta(), []byte(types.EncodeAddress(prevContractInfo.contractId)))
	if err != nil {
		return -1, C.CString("[Contract.LuaDeployContract]:" + err.Error())
	}

	// get the remaining gas from the parent LState
	ctx.refreshRemainingGas(L)
	// create a new executor with the remaining gas on the child LState
	ce := newExecutor(runCode, newContract.ID(), ctx, &ci, amountBig, true, false, contractState)
	defer func() {
		// close the executor, which will close the child LState
		ce.close()
		// set the remaining gas on the parent LState
		ctx.setRemainingGas(L)
	}()

	if ce.err != nil {
		return -1, C.CString("[Contract.LuaDeployContract]newExecutor Error :" + ce.err.Error())
	}

	if ctx.blockInfo.ForkVersion < 2 {
		// create a sql database for the contract
		if db := luaGetDbHandle(ctx.service); db == nil {
			return -1, C.CString("[System.LuaDeployContract] DB err: cannot open a database")
		}
	}

	// increment the nonce of the creator
	senderState.SetNonce(senderState.Nonce() + 1)

	addr := C.CString(types.EncodeAddress(newContract.ID()))
	ret := C.int(1)

	if ce != nil {
		// run the constructor
		defer setInstCount(ce.ctx, L, ce.L)
		ret += ce.call(minusCallCount(ctx, C.vm_instcount(L), luaCallCountDeduc), L)

		// check if the execution was successful
		if ce.err != nil {
			// rollback the recovery point
			err := clearRecovery(L, ctx, seq, true)
			if err != nil {
				return -1, C.CString("[Contract.LuaDeployContract] recovery error: " + err.Error())
			}
			// log some info
			if ctx.traceFile != nil {
				_, _ = ctx.traceFile.WriteString(fmt.Sprintf("recovery snapshot: %d\n", seq))
			}
			// return the error message
			return -1, C.CString("[Contract.LuaDeployContract] call err:" + ce.err.Error())
		}
	}

	if seq == 1 {
		err := clearRecovery(L, ctx, seq, false)
		if err != nil {
			return -1, C.CString("[Contract.LuaDeployContract] recovery error: " + err.Error())
		}
	}

	return ret, addr
}

//export isPublic
func isPublic() C.int {
	if PubNet {
		return C.int(1)
	} else {
		return C.int(0)
	}
}

//export luaRandomInt
func luaRandomInt(min, max, service C.int) C.int {
	ctx := contexts[service]
	if ctx.seed == nil {
		setRandomSeed(ctx)
	}
	return C.int(ctx.seed.Intn(int(max+C.int(1)-min)) + int(min))
}

//export luaEvent
func luaEvent(L *LState, service C.int, eventName *C.char, args *C.char) *C.char {
	ctx := contexts[service]
	if ctx.isQuery == true || ctx.nestedView > 0 {
		return C.CString("[Contract.Event] event not permitted in query")
	}
	if ctx.eventCount >= maxEventCnt {
		return C.CString(fmt.Sprintf("[Contract.Event] exceeded the maximum number of events(%d)", maxEventCnt))
	}
	if len(C.GoString(eventName)) > maxEventNameSize {
		return C.CString(fmt.Sprintf("[Contract.Event] exceeded the maximum length of event name(%d)", maxEventNameSize))
	}
	if len(C.GoString(args)) > maxEventArgSize {
		return C.CString(fmt.Sprintf("[Contract.Event] exceeded the maximum length of event args(%d)", maxEventArgSize))
	}
	ctx.events = append(
		ctx.events,
		&types.Event{
			ContractAddress: ctx.curContract.contractId,
			EventIdx:        ctx.eventCount,
			EventName:       C.GoString(eventName),
			JsonArgs:        C.GoString(args),
		},
	)
	ctx.eventCount++
	return nil
}

//export luaIsContract
func luaIsContract(L *LState, service C.int, contractId *C.char) (C.int, *C.char) {

	ctx := contexts[service]
	if ctx == nil {
		return -1, C.CString("[Contract.LuaIsContract] contract state not found")
	}

	cid, err := getAddressNameResolved(C.GoString(contractId), ctx.bs)
	if err != nil {
		return -1, C.CString("[Contract.LuaIsContract] invalid contractId: " + err.Error())
	}

	cs, err := getCallState(ctx, cid)
	if err != nil {
		return -1, C.CString("[Contract.LuaIsContract] getAccount error: " + err.Error())
	}

	return C.int(len(cs.accState.CodeHash())), nil
}

//export luaGovernance
func luaGovernance(L *LState, service C.int, gType C.char, arg *C.char) *C.char {

	ctx := contexts[service]
	if ctx == nil {
		return C.CString("[Contract.LuaGovernance] contract state not found")
	}

	if ctx.isQuery == true || ctx.nestedView > 0 {
		return C.CString("[Contract.LuaGovernance] governance not permitted in query")
	}

	var amountBig *big.Int
	var payload []byte

	switch gType {
	case 'S', 'U':
		var err error
		amountBig, err = transformAmount(C.GoString(arg))
		if err != nil {
			return C.CString("[Contract.LuaGovernance] invalid amount: " + err.Error())
		}
		if gType == 'S' {
			payload = []byte(fmt.Sprintf(`{"Name":"%s"}`, types.Opstake.Cmd()))
		} else {
			payload = []byte(fmt.Sprintf(`{"Name":"%s"}`, types.Opunstake.Cmd()))
		}
	case 'V':
		amountBig = zeroBig
		payload = []byte(fmt.Sprintf(`{"Name":"%s","Args":%s}`, types.OpvoteBP.Cmd(), C.GoString(arg)))
	case 'D':
		amountBig = zeroBig
		payload = []byte(fmt.Sprintf(`{"Name":"%s","Args":%s}`, types.OpvoteDAO.Cmd(), C.GoString(arg)))
	}

	cid := []byte(types.AergoSystem)
	aid := types.ToAccountID(cid)
	scsState, err := getCtrState(ctx, cid)
	if err != nil {
		return C.CString("[Contract.LuaGovernance] getAccount error: " + err.Error())
	}

	curContract := ctx.curContract

<<<<<<< HEAD
	senderState := curContract.callState.curState
	sender := state.InitAccountState(curContract.contractId, ctx.bs.LuaStateDB, ctx.bs.EvmStateDB,
		curContract.callState.prevState, curContract.callState.curState)
	receiver := state.InitAccountState([]byte(types.AergoSystem), ctx.bs.LuaStateDB, ctx.bs.EvmStateDB,
		scsState.prevState, scsState.curState)
=======
	senderState := curContract.callState.accState
	receiverState := scsState.accState
>>>>>>> b4997709

	if senderState.AccountID().String() == "A9zXKkooeGYAZC5ReCcgeg4ddsvMHAy2ivUafXhrnzpj" {
		senderState.ClearAid()
	}

	txBody := types.TxBody{
		Amount:  amountBig.Bytes(),
		Payload: payload,
	}
	if ctx.blockInfo.ForkVersion >= 2 {
		txBody.Account = curContract.contractId
	}

	err = types.ValidateSystemTx(&txBody)
	if err != nil {
		return C.CString("[Contract.LuaGovernance] error: " + err.Error())
	}

	seq, err := setRecoveryPoint(aid, ctx, senderState, scsState, zeroBig, false, false)
	if err != nil {
		return C.CString("[Contract.LuaGovernance] database error: " + err.Error())
	}

	events, err := system.ExecuteSystemTx(scsState.ctrState, &txBody, senderState, receiverState, ctx.blockInfo)
	if err != nil {
		rErr := clearRecovery(L, ctx, seq, true)
		if rErr != nil {
			return C.CString("[Contract.LuaGovernance] recovery error: " + rErr.Error())
		}
		return C.CString("[Contract.LuaGovernance] error: " + err.Error())
	}

	if seq == 1 {
		err := clearRecovery(L, ctx, seq, false)
		if err != nil {
			return C.CString("[Contract.LuaGovernance] recovery error: " + err.Error())
		}
	}

	ctx.eventCount += int32(len(events))
	ctx.events = append(ctx.events, events...)

	if ctx.lastRecoveryEntry != nil {
		if gType == 'S' {
			seq, _ = setRecoveryPoint(aid, ctx, senderState, scsState, amountBig, true, false)
			if ctx.traceFile != nil {
				_, _ = ctx.traceFile.WriteString(fmt.Sprintf("[GOVERNANCE]aid(%s)\n", aid.String()))
				_, _ = ctx.traceFile.WriteString(fmt.Sprintf("snapshot set %d\n", seq))
				_, _ = ctx.traceFile.WriteString(fmt.Sprintf("staking : %s\n", amountBig.String()))
				_, _ = ctx.traceFile.WriteString(fmt.Sprintf("After sender: %s receiver: %s\n",
					senderState.Balance().String(), receiverState.Balance().String()))
			}
		} else if gType == 'U' {
			seq, _ = setRecoveryPoint(aid, ctx, receiverState, ctx.curContract.callState, amountBig, true, false)
			if ctx.traceFile != nil {
				_, _ = ctx.traceFile.WriteString(fmt.Sprintf("[GOVERNANCE]aid(%s)\n", aid.String()))
				_, _ = ctx.traceFile.WriteString(fmt.Sprintf("snapshot set %d\n", seq))
				_, _ = ctx.traceFile.WriteString(fmt.Sprintf("unstaking : %s\n", amountBig.String()))
				_, _ = ctx.traceFile.WriteString(fmt.Sprintf("After sender: %s receiver: %s\n",
					senderState.Balance().String(), receiverState.Balance().String()))
			}
		}
	}

	return nil
}

//export luaViewStart
func luaViewStart(service C.int) {
	ctx := contexts[service]
	ctx.nestedView++
}

//export luaViewEnd
func luaViewEnd(service C.int) {
	ctx := contexts[service]
	ctx.nestedView--
}

//export luaCheckView
func luaCheckView(service C.int) C.int {
	ctx := contexts[service]
	return C.int(ctx.nestedView)
}

// luaCheckTimeout checks whether the block creation timeout occurred.
//
//export luaCheckTimeout
func luaCheckTimeout(service C.int) C.int {

	if service < BlockFactory {
		// Originally, MaxVmService was used instead of maxContext. service
		// value can be 2 and decremented by MaxVmService(=2) during VM loading.
		// That means the value of service becomes zero after the latter
		// adjustment.
		//
		// This make the VM check block timeout in a unwanted situation. If that
		// happens during the chain service is connecting block, the block chain
		// becomes out of sync.
		service = service + C.int(maxContext)
	}

	if service != BlockFactory {
		return 0
	}

	ctx := contexts[service]
	select {
	case <-ctx.execCtx.Done():
		return 1
	default:
		return 0
	}
}

//export luaIsFeeDelegation
func luaIsFeeDelegation(L *LState, service C.int) (C.int, *C.char) {
	ctx := contexts[service]
	if ctx == nil {
		return -1, C.CString("[Contract.LuaIsContract] contract state not found")
	}
	if ctx.isFeeDelegation {
		return 1, nil
	}
	return 0, nil
}

//export LuaGetDbHandleSnap
func LuaGetDbHandleSnap(service C.int, snap *C.char) *C.char {

	stateSet := contexts[service]
	curContract := stateSet.curContract
	callState := curContract.callState

	if stateSet.isQuery != true {
		return C.CString("[Contract.LuaSetDbSnap] not permitted in transaction")
	}

	if callState.tx != nil {
		return C.CString("[Contract.LuaSetDbSnap] transaction already started")
	}

	rp, err := strconv.ParseUint(C.GoString(snap), 10, 64)
	if err != nil {
		return C.CString("[Contract.LuaSetDbSnap] snapshot is not valid" + C.GoString(snap))
	}

	aid := types.ToAccountID(curContract.contractId)
	tx, err := beginReadOnly(aid.String(), rp)
	if err != nil {
		return C.CString("Error Begin SQL Transaction")
	}

	callState.tx = tx
	return nil
}

//export LuaGetDbSnapshot
func LuaGetDbSnapshot(service C.int) *C.char {
	stateSet := contexts[service]
	curContract := stateSet.curContract

	return C.CString(strconv.FormatUint(curContract.rp, 10))
}

//export luaGetStaking
func luaGetStaking(service C.int, addr *C.char) (*C.char, C.lua_Integer, *C.char) {

	var (
		ctx          *vmContext
		scs, namescs *statedb.ContractState
		err          error
		staking      *types.Staking
	)

	ctx = contexts[service]
<<<<<<< HEAD
	scs, err = statedb.GetSystemAccountState(ctx.bs.LuaStateDB)
=======
	scs, err = statedb.GetSystemAccountState(ctx.bs.StateDB)
>>>>>>> b4997709
	if err != nil {
		return nil, 0, C.CString(err.Error())
	}

<<<<<<< HEAD
	namescs, err = statedb.GetNameAccountState(ctx.bs.LuaStateDB)
=======
	namescs, err = statedb.GetNameAccountState(ctx.bs.StateDB)
>>>>>>> b4997709
	if err != nil {
		return nil, 0, C.CString(err.Error())
	}

	staking, err = system.GetStaking(scs, name.GetAddress(namescs, types.ToAddress(C.GoString(addr))))
	if err != nil {
		return nil, 0, C.CString(err.Error())
	}

	return C.CString(staking.GetAmountBigInt().String()), C.lua_Integer(staking.When), nil
}<|MERGE_RESOLUTION|>--- conflicted
+++ resolved
@@ -174,37 +174,6 @@
 	return nil
 }
 
-<<<<<<< HEAD
-func getCallState(ctx *vmContext, aid types.AccountID) (*callState, error) {
-	cs := ctx.callState[aid]
-	if cs == nil {
-		bs := ctx.bs
-
-		prevState, err := bs.LuaStateDB.GetAccountState(aid)
-		if err != nil {
-			return nil, err
-		}
-
-		curState := prevState.Clone()
-		cs = &callState{prevState: prevState, curState: curState}
-		ctx.callState[aid] = cs
-	}
-	return cs, nil
-}
-
-func getCtrState(ctx *vmContext, aid types.AccountID) (*callState, error) {
-	cs, err := getCallState(ctx, aid)
-	if err != nil {
-		return nil, err
-	}
-	if cs.ctrState == nil {
-		cs.ctrState, err = statedb.OpenContractState(aid, cs.curState, ctx.bs.LuaStateDB)
-	}
-	return cs, err
-}
-
-=======
->>>>>>> b4997709
 func setInstCount(ctx *vmContext, parent *LState, child *LState) {
 	if !ctx.IsGasSystem() {
 		C.vm_setinstcount(parent, C.vm_instcount(child))
@@ -354,17 +323,6 @@
 	return ret, nil
 }
 
-<<<<<<< HEAD
-func getOnlyContractState(ctx *vmContext, aid types.AccountID) (*statedb.ContractState, error) {
-	cs := ctx.callState[aid]
-	if cs == nil || cs.ctrState == nil {
-		return statedb.OpenContractStateAccount(aid, ctx.bs.LuaStateDB)
-	}
-	return cs.ctrState, nil
-}
-
-=======
->>>>>>> b4997709
 //export luaDelegateCallContract
 func luaDelegateCallContract(L *LState, service C.int, contractId *C.char,
 	fname *C.char, args *C.char, gas uint64) (C.int, *C.char) {
@@ -512,11 +470,7 @@
 
 		// get the contract state
 		if cs.ctrState == nil {
-<<<<<<< HEAD
-			cs.ctrState, err = statedb.OpenContractState(aid, cs.curState, ctx.bs.LuaStateDB)
-=======
 			cs.ctrState, err = statedb.OpenContractState(cid, receiverState.State(), ctx.bs.StateDB)
->>>>>>> b4997709
 			if err != nil {
 				return C.CString("[Contract.LuaSendAmount] getContractState error: " + err.Error())
 			}
@@ -1125,21 +1079,12 @@
 
 	// create account for the contract
 	prevContractInfo := ctx.curContract
-<<<<<<< HEAD
-	creator := prevContractInfo.callState.curState
-	newContract, err := state.CreateAccountState(CreateContractID(prevContractInfo.contractId, creator.GetNonce()), bs.LuaStateDB, bs.EvmStateDB)
-	if err != nil {
-		return -1, C.CString("[Contract.LuaDeployContract]:" + err.Error())
-	}
-	contractState, err := statedb.OpenContractState(newContract.AccountID(), newContract.State(), bs.LuaStateDB)
-=======
 	creator := prevContractInfo.callState.accState
 	newContract, err := state.CreateAccountState(CreateContractID(prevContractInfo.contractId, creator.Nonce()), bs.StateDB)
 	if err != nil {
 		return -1, C.CString("[Contract.LuaDeployContract]:" + err.Error())
 	}
 	contractState, err := statedb.OpenContractState(newContract.ID(), newContract.State(), bs.StateDB)
->>>>>>> b4997709
 	if err != nil {
 		return -1, C.CString("[Contract.LuaDeployContract]:" + err.Error())
 	}
@@ -1377,16 +1322,8 @@
 
 	curContract := ctx.curContract
 
-<<<<<<< HEAD
-	senderState := curContract.callState.curState
-	sender := state.InitAccountState(curContract.contractId, ctx.bs.LuaStateDB, ctx.bs.EvmStateDB,
-		curContract.callState.prevState, curContract.callState.curState)
-	receiver := state.InitAccountState([]byte(types.AergoSystem), ctx.bs.LuaStateDB, ctx.bs.EvmStateDB,
-		scsState.prevState, scsState.curState)
-=======
 	senderState := curContract.callState.accState
 	receiverState := scsState.accState
->>>>>>> b4997709
 
 	if senderState.AccountID().String() == "A9zXKkooeGYAZC5ReCcgeg4ddsvMHAy2ivUafXhrnzpj" {
 		senderState.ClearAid()
@@ -1563,20 +1500,12 @@
 	)
 
 	ctx = contexts[service]
-<<<<<<< HEAD
-	scs, err = statedb.GetSystemAccountState(ctx.bs.LuaStateDB)
-=======
 	scs, err = statedb.GetSystemAccountState(ctx.bs.StateDB)
->>>>>>> b4997709
 	if err != nil {
 		return nil, 0, C.CString(err.Error())
 	}
 
-<<<<<<< HEAD
-	namescs, err = statedb.GetNameAccountState(ctx.bs.LuaStateDB)
-=======
 	namescs, err = statedb.GetNameAccountState(ctx.bs.StateDB)
->>>>>>> b4997709
 	if err != nil {
 		return nil, 0, C.CString(err.Error())
 	}
