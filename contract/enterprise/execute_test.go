package enterprise

import (
	"encoding/pem"
	"strings"
	"testing"

	"github.com/aergoio/aergo/consensus"
<<<<<<< HEAD

=======
	"github.com/aergoio/aergo/state"
>>>>>>> 9a1654aa
	"github.com/aergoio/aergo/types"
	"github.com/stretchr/testify/assert"
)

type MockCCC struct {
	consensus.ChainConsensusCluster
}

func (ccc *MockCCC) MakeConfChangeProposal(req *types.MembershipChange) (*consensus.ConfChangePropose, error) {
	return &consensus.ConfChangePropose{}, nil
}

var (
	ccc = &MockCCC{}
)

func TestBasicFailEnterprise(t *testing.T) {
	scs, sender, receiver := initTest(t)
	defer deinitTest()

	tx := &types.TxBody{}
	testBlockNo := types.BlockNo(1)

	_, err := ExecuteEnterpriseTx(nil, ccc, scs, tx, sender, receiver, testBlockNo)
	assert.Error(t, err, "empty body")
	tx.Payload = []byte("invalid")
	_, err = ExecuteEnterpriseTx(nil, ccc, scs, tx, sender, receiver, testBlockNo)
	assert.Error(t, err, "invalid body")
	tx.Payload = []byte("{}")
	_, err = ExecuteEnterpriseTx(nil, ccc, scs, tx, sender, receiver, testBlockNo)
	assert.Error(t, err, "empty json")
	tx.Payload = []byte(`{"name":"enableConf"}`)
	_, err = ExecuteEnterpriseTx(nil, ccc, scs, tx, sender, receiver, testBlockNo)
	assert.Error(t, err, "empty arg in enable conf")
	tx.Payload = []byte(`{"name":"setConf"}`)
	_, err = ExecuteEnterpriseTx(nil, ccc, scs, tx, sender, receiver, testBlockNo)
	assert.Error(t, err, "empty arg in set conf")
	tx.Payload = []byte(`{"name":"enableConf", "args":["raft",true]}`)
	_, err = ExecuteEnterpriseTx(nil, ccc, scs, tx, sender, receiver, testBlockNo)
	assert.Error(t, err, "admin is not set when enble conf")
	tx.Payload = []byte(`{"name":"setConf", "args":["raft","thisisraftid1", "thisisraftid2"]}`)
	_, err = ExecuteEnterpriseTx(nil, ccc, scs, tx, sender, receiver, testBlockNo)
	assert.Error(t, err, "admin is not set when set conf")
	tx.Payload = []byte(`{"name":"setAdmin", "args":["AmPNYHyzyh9zweLwDyuoiUuTVCdrdksxkRWDjVJS76WQLExa2Jr"]}`)
	_, err = ExecuteEnterpriseTx(nil, ccc, scs, tx, sender, receiver, testBlockNo)
	assert.Error(t, err, "invalid arg in set admin")
	tx.Payload = []byte(`{"name":"setAdmin", "args":[]}`)
	_, err = ExecuteEnterpriseTx(nil, ccc, scs, tx, sender, receiver, testBlockNo)
	assert.Error(t, err, "invalid arg in set admin")

	tx.Payload = []byte(`{"name":"appendAdmin", "args":["AmPNYHyzyh9zweLwDyuoiUuTVCdrdksxkRWDjVJS76WQLExa2Jr4"]}`)
	_, err = ExecuteEnterpriseTx(nil, ccc, scs, tx, sender, receiver, testBlockNo)
	assert.NoError(t, err, "set admin")
	tx.Payload = []byte(`{"name":"appendAdmin", "args":["AmLqZFnwMLqLg5fMshgzmfvwBP8uiYGgfV3tBZAm36Tv7jFYcs4f"]}`)
	_, err = ExecuteEnterpriseTx(nil, ccc, scs, tx, sender, receiver, testBlockNo)
	assert.NoError(t, err, "set admin")
	tx.Payload = []byte(`{"name":"appendAdmin", "args":["AmLqZFnwMLqLg5fMshgzmfvwBP8uiYGgfV3tBZAm36Tv7jFYcs4f"]}`)
	_, err = ExecuteEnterpriseTx(nil, ccc, scs, tx, sender, receiver, testBlockNo)
	assert.Error(t, err, "set same admin permission")

	tx.Payload = []byte(`{"name":"appendConf", "args":["admins", "AmLqZFnwMLqLg5fMshgzmfvwBP8uiYGgfV3tBZAm36Tv7jFYcs4f"]}`)
	_, err = ExecuteEnterpriseTx(nil, ccc, scs, tx, sender, receiver, testBlockNo)
	assert.Error(t, err, "not allowed key")

	tx.Payload = []byte(`{"name":"appendConf", "args":["abc", "AmLqZ\FnwMLqLg5fMshgzmfvwBP8uiYGgfV3tBZAm36Tv7jFYcs4f"]}`)
	_, err = ExecuteEnterpriseTx(nil, ccc, scs, tx, sender, receiver, testBlockNo)
	assert.Error(t, err, "not allowed char")

	tx.Payload = []byte(`{"name":"setConf", "args":["p2pwhite","16Uiu2HAmAokYAtLbZxJAPRgp2jCc4bD35cJD921trqUANh59Rc4n", "16Uiu2HAmAokYAtLbZxJAPRgp2jCc4bD35cJD921trqUANh59Rc4n", "16Uiu2HAmGiJ2QgVAWHMUtzLKKNM5eFUJ3Ds3FN7nYJq1mHN5ZPj9"]}`)
	_, err = ExecuteEnterpriseTx(nil, ccc, scs, tx, sender, receiver, testBlockNo)
	assert.Error(t, err, "duplicate arguments")

	tx.Payload = []byte(`{"name":"setConf", "args":["p2pwhite","16Uiu2HAmAokYAtLbZxJAPRgp2jCc4bD35cJD921trqUANh59Rc4n", "16Uiu2HAm4xYtGsqk7WGKUxr8prfVpJ25hD23AQ3Be6anEL9Kxkgw", "16Uiu2HAmGiJ2QgVAWHMUtzLKKNM5eFUJ3Ds3FN7nYJq1mHN5ZPj9"]}`)
	_, err = ExecuteEnterpriseTx(nil, ccc, scs, tx, sender, receiver, testBlockNo)
	assert.NoError(t, err, "set conf")

	tx.Payload = []byte(`{"name":"appendConf", "args":["p2pwhite","16Uiu2HAmAokYAtLbZxJAPRgp2jCc4bD35cJD921trqUANh59Rc4n"]}`)
	_, err = ExecuteEnterpriseTx(nil, ccc, scs, tx, sender, receiver, testBlockNo)
	assert.Error(t, err, "duplicated set conf")

	tx.Payload = []byte(`{"name":"setConf", "args":["rpcpermissions","abc:R", "bcd:S", "cde:C"]}`)
	_, err = ExecuteEnterpriseTx(nil, ccc, scs, tx, sender, receiver, testBlockNo)
	assert.NoError(t, err, "set conf")

	tx.Payload = []byte(`{"name":"enableConf", "args":["rpcpermissions",true]}`)
	_, err = ExecuteEnterpriseTx(nil, ccc, scs, tx, sender, receiver, testBlockNo)
	assert.Error(t, err, "enable conf")

	tx.Payload = []byte(`{"name":"appendConf", "args":["rpcpermissions","abc:WR"]}`)
	_, err = ExecuteEnterpriseTx(nil, ccc, scs, tx, sender, receiver, testBlockNo)
	assert.NoError(t, err, "append conf")

	tx.Payload = []byte(`{"name":"enableConf", "args":["rpcpermissions",true]}`)
	_, err = ExecuteEnterpriseTx(nil, ccc, scs, tx, sender, receiver, testBlockNo)
	assert.NoError(t, err, "enable conf")

	tx.Payload = []byte(`{"name":"removeConf", "args":["rpcpermissions","abc:WR"]}`)
	_, err = ExecuteEnterpriseTx(nil, ccc, scs, tx, sender, receiver, testBlockNo)
	assert.Error(t, err, "remove conf")
}

func TestBasicEnterprise(t *testing.T) {
	scs, sender, receiver := initTest(t)
	defer deinitTest()

	tx := &types.TxBody{}
	testBlockNo := types.BlockNo(1)

	tx.Payload = []byte(`{"name":"appendAdmin", "args":["AmPNYHyzyh9zweLwDyuoiUuTVCdrdksxkRWDjVJS76WQLExa2Jr4"]}`)
	event, err := ExecuteEnterpriseTx(nil, ccc, scs, tx, sender, receiver, testBlockNo)
	assert.NoError(t, err, "add admin")
	tx.Payload = []byte(`{"name":"appendAdmin", "args":["AmLt7Z3y2XTu7YS8KHNuyKM2QAszpFHSX77FLKEt7FAuRW7GEhj7"]}`)
	_, err = ExecuteEnterpriseTx(nil, ccc, scs, tx, sender, receiver, testBlockNo)
	assert.NoError(t, err, "add admin")
	admins, err := getAdmins(scs)
	assert.NoError(t, err, "remove admin")
	assert.Equal(t, 2, len(admins), "check admin")
	assert.Equal(t, "AmPNYHyzyh9zweLwDyuoiUuTVCdrdksxkRWDjVJS76WQLExa2Jr4", types.EncodeAddress(admins[0]), "check admin")
	assert.Equal(t, "AmLt7Z3y2XTu7YS8KHNuyKM2QAszpFHSX77FLKEt7FAuRW7GEhj7", types.EncodeAddress(admins[1]), "check admin")
	tx.Payload = []byte(`{"name":"removeAdmin", "args":["AmLt7Z3y2XTu7YS8KHNuyKM2QAszpFHSX77FLKEt7FAuRW7GEhj7"]}`)
	_, err = ExecuteEnterpriseTx(nil, ccc, scs, tx, sender, receiver, testBlockNo)
	assert.NoError(t, err, "remove admin")
	admins, err = getAdmins(scs)
	assert.NoError(t, err, "remove admin")
	assert.Equal(t, 1, len(admins), "check admin")
	assert.Equal(t, "AmPNYHyzyh9zweLwDyuoiUuTVCdrdksxkRWDjVJS76WQLExa2Jr4", types.EncodeAddress(admins[0]), "check admin")

	tx.Payload = []byte(`{"name":"setConf", "args":["p2pwhite","16Uiu2HAmAokYAtLbZxJAPRgp2jCc4bD35cJD921trqUANh59Rc4n", "16Uiu2HAm4xYtGsqk7WGKUxr8prfVpJ25hD23AQ3Be6anEL9Kxkgw", "16Uiu2HAmGiJ2QgVAWHMUtzLKKNM5eFUJ3Ds3FN7nYJq1mHN5ZPj9"]}`)
	_, err = ExecuteEnterpriseTx(nil, ccc, scs, tx, sender, receiver, testBlockNo)
	assert.NoError(t, err, "set conf")
	conf, err := getConf(scs, []byte("P2PWhite")) //key is ignore case
	assert.Equal(t, false, conf.On, "conf on")
	assert.Equal(t, 3, len(conf.Values), "conf values length")
	assert.Equal(t, "16Uiu2HAmAokYAtLbZxJAPRgp2jCc4bD35cJD921trqUANh59Rc4n", conf.Values[0], "conf value 0")
	assert.Equal(t, "16Uiu2HAm4xYtGsqk7WGKUxr8prfVpJ25hD23AQ3Be6anEL9Kxkgw", conf.Values[1], "conf value 1")
	assert.Equal(t, "16Uiu2HAmGiJ2QgVAWHMUtzLKKNM5eFUJ3Ds3FN7nYJq1mHN5ZPj9", conf.Values[2], "conf value 2")

	tx.Payload = []byte(`{"name":"appendConf", "args":["p2pwhite","16Uiu2HAmAAtqye6QQbeG9EZnrWJbGK8Xw74cZxpnGGEAZAB3zJ8B"]}`)
<<<<<<< HEAD
	event, err = ExecuteEnterpriseTx(ccc, scs, tx, sender)
	t.Log(event)
=======
	_, err = ExecuteEnterpriseTx(nil, ccc, scs, tx, sender, receiver, testBlockNo)
>>>>>>> 9a1654aa
	assert.NoError(t, err, "set conf")
	conf, err = getConf(scs, []byte("p2pwhite"))
	assert.Equal(t, false, conf.On, "conf on")
	assert.Equal(t, 4, len(conf.Values), "conf values length")
	assert.Equal(t, "16Uiu2HAmAAtqye6QQbeG9EZnrWJbGK8Xw74cZxpnGGEAZAB3zJ8B", conf.Values[3], "conf value 3")

	tx.Payload = []byte(`{"name":"enableConf", "args":["p2pwhite",true]}`)
<<<<<<< HEAD
	event, err = ExecuteEnterpriseTx(ccc, scs, tx, sender)
	t.Log(event)
=======
	event, err = ExecuteEnterpriseTx(nil, ccc, scs, tx, sender, receiver, testBlockNo)
	//t.Log(event)
>>>>>>> 9a1654aa
	assert.NoError(t, err, "enable conf")
	conf, err = getConf(scs, []byte("p2pwhite"))
	assert.Equal(t, true, conf.On, "conf on")

	block, _ := pem.Decode([]byte(testCert))
	assert.NotNil(t, block, "parse value 0")
	cert := types.EncodeB64(block.Bytes)
	tx.Payload = []byte(`{"name":"appendConf", "args":["rpcpermissions","` + cert + `:RWCS"]}`)
	event, err = ExecuteEnterpriseTx(nil, ccc, scs, tx, sender, receiver, testBlockNo)
	assert.NoError(t, err, "add conf")
	conf, err = getConf(scs, []byte("rpcpermissions"))
	assert.Equal(t, false, conf.On, "conf on")
	assert.Equal(t, 1, len(conf.Values), "conf values length")
	assert.Equal(t, cert, strings.Split(conf.Values[0], ":")[0], "conf value 0")
	assert.Equal(t, "RWCS", strings.Split(conf.Values[0], ":")[1], "conf value 1")

	tx.Payload = []byte(`{"name":"appendConf", "args":["rpcpermissions","` + strings.Split(conf.Values[0], ":")[0] + `:RWCS"]}`)
	event, err = ExecuteEnterpriseTx(nil, ccc, scs, tx, sender, receiver, testBlockNo)
	assert.Error(t, err, "dup add conf")
	t.Log(event)

	tx.Payload = []byte(`{"name":"enableConf", "args":["p2pwhite",false]}`)
	_, err = ExecuteEnterpriseTx(nil, ccc, scs, tx, sender, receiver, testBlockNo)
	assert.NoError(t, err, "enable conf")
	conf, err = getConf(scs, []byte("p2pwhite"))
	assert.Equal(t, false, conf.On, "conf on")

	bs := state.NewBlockState(&state.StateDB{})
	tx.Payload = []byte(`{"name":"changeCluster", "args":[{"command" : "add", "name": "aergonew", "address": "http://127.0.0.1:13000", "peerid":"16Uiu2HAmAAtqye6QQbeG9EZnrWJbGK8Xw74cZxpnGGEAZAB3zJ8B"}]}`)
	_, err = ExecuteEnterpriseTx(bs, ccc, scs, tx, sender, receiver, testBlockNo)
	assert.NoError(t, err)
	assert.NotNil(t, bs.CCProposal)

	bs = state.NewBlockState(&state.StateDB{})
	tx.Payload = []byte(`{"name":"changeCluster", "args":[{"command" : "remove", "id": "1234"}]}`)
	_, err = ExecuteEnterpriseTx(bs, ccc, scs, tx, sender, receiver, testBlockNo)
	assert.NoError(t, err)
	assert.NotNil(t, bs.CCProposal)

	bs = state.NewBlockState(&state.StateDB{})
	tx.Payload = []byte(`{"name":"changeCluster", "args":[{"command" : "nocmd", "name": "aergonew", "address": "http://127.0.0.1:13000", "peerID":"16Uiu2HAmAAtqye6QQbeG9EZnrWJbGK8Xw74cZxpnGGEAZAB3zJ8B"}]}`)
	_, err = ExecuteEnterpriseTx(bs, ccc, scs, tx, sender, receiver, testBlockNo)
	assert.Error(t, err)
	assert.Nil(t, bs.CCProposal)
}<|MERGE_RESOLUTION|>--- conflicted
+++ resolved
@@ -6,11 +6,7 @@
 	"testing"
 
 	"github.com/aergoio/aergo/consensus"
-<<<<<<< HEAD
-
-=======
 	"github.com/aergoio/aergo/state"
->>>>>>> 9a1654aa
 	"github.com/aergoio/aergo/types"
 	"github.com/stretchr/testify/assert"
 )
@@ -149,12 +145,8 @@
 	assert.Equal(t, "16Uiu2HAmGiJ2QgVAWHMUtzLKKNM5eFUJ3Ds3FN7nYJq1mHN5ZPj9", conf.Values[2], "conf value 2")
 
 	tx.Payload = []byte(`{"name":"appendConf", "args":["p2pwhite","16Uiu2HAmAAtqye6QQbeG9EZnrWJbGK8Xw74cZxpnGGEAZAB3zJ8B"]}`)
-<<<<<<< HEAD
-	event, err = ExecuteEnterpriseTx(ccc, scs, tx, sender)
+	event, err = ExecuteEnterpriseTx(nil, ccc, scs, tx, sender, receiver, testBlockNo)
 	t.Log(event)
-=======
-	_, err = ExecuteEnterpriseTx(nil, ccc, scs, tx, sender, receiver, testBlockNo)
->>>>>>> 9a1654aa
 	assert.NoError(t, err, "set conf")
 	conf, err = getConf(scs, []byte("p2pwhite"))
 	assert.Equal(t, false, conf.On, "conf on")
@@ -162,13 +154,8 @@
 	assert.Equal(t, "16Uiu2HAmAAtqye6QQbeG9EZnrWJbGK8Xw74cZxpnGGEAZAB3zJ8B", conf.Values[3], "conf value 3")
 
 	tx.Payload = []byte(`{"name":"enableConf", "args":["p2pwhite",true]}`)
-<<<<<<< HEAD
-	event, err = ExecuteEnterpriseTx(ccc, scs, tx, sender)
+	event, err = ExecuteEnterpriseTx(nil, ccc, scs, tx, sender, receiver, testBlockNo)
 	t.Log(event)
-=======
-	event, err = ExecuteEnterpriseTx(nil, ccc, scs, tx, sender, receiver, testBlockNo)
-	//t.Log(event)
->>>>>>> 9a1654aa
 	assert.NoError(t, err, "enable conf")
 	conf, err = getConf(scs, []byte("p2pwhite"))
 	assert.Equal(t, true, conf.On, "conf on")
