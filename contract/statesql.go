package contract

/*
#include "sqlite3-binding.h"
*/
import "C"
import (
	"context"
	"database/sql"
	"encoding/json"
	"errors"
	"fmt"
	"os"
	"path/filepath"
	"sync"

	"github.com/aergoio/aergo-lib/log"
	"github.com/aergoio/aergo/v2/internal/enc/base58"
	"github.com/aergoio/aergo/v2/state"
	"github.com/aergoio/aergo/v2/types"
)

var (
	ErrDBOpen = errors.New("failed to open the sql database")
	ErrUndo   = errors.New("failed to undo the sql database")
	ErrFindRp = errors.New("cannot find a recovery point")

	database = &sqlDatabase{}
	load     sync.Once

	sqlLgr = log.NewLogger("statesql")

	queryConn     *SQLiteConn
	queryConnLock sync.Mutex
)

const (
	statesqlDriver = "statesql"
	queryDriver    = "query"
)

type sqlDatabase struct {
	DBs        map[string]*litetree
	OpenDbName string
	DataDir    string
}

func init() {
	sql.Register(statesqlDriver, &SQLiteDriver{
		ConnectHook: func(conn *SQLiteConn) error {
			if _, ok := database.DBs[database.OpenDbName]; !ok {
				b, err := base58.Decode(database.OpenDbName)
				if err != nil {
					sqlLgr.Error().Err(err).Msg("Open SQL Connection")
					return nil
				}
				database.DBs[database.OpenDbName] = &litetree{
					Conn:      nil,
					db:        nil,
					tx:        nil,
					conn:      conn,
					name:      database.OpenDbName,
					accountID: types.AccountID(types.ToHashID(b)),
				}
			} else {
				sqlLgr.Warn().Err(errors.New("duplicated connection")).Msg("Open SQL Connection")
			}
			return nil
		},
	})
	sql.Register(queryDriver, &SQLiteDriver{
		ConnectHook: func(conn *SQLiteConn) error {
			queryConn = conn
			return nil
		},
	})
}

func checkPath(path string) error {
	_, err := os.Stat(path)
	if os.IsNotExist(err) {
		err = os.Mkdir(path, 0755)
	}
	return err
}

func LoadDatabase(dataDir string) error {
	var err error
	load.Do(func() {
		path := filepath.Join(dataDir, statesqlDriver)
		sqlLgr.Debug().Str("path", path).Msg("loading statesql")
		if err = checkPath(path); err == nil {
			database.DBs = make(map[string]*litetree)
			database.DataDir = path
		}
	})
	return err
}

func LoadTestDatabase(dataDir string) error {
	var err error
	path := filepath.Join(dataDir, statesqlDriver)
	sqlLgr.Debug().Str("path", path).Msg("loading statesql")
	if err = checkPath(path); err == nil {
		database.DBs = make(map[string]*litetree)
		database.DataDir = path
	}
	return err
}

func CloseDatabase() {
	var err error
	for name, db := range database.DBs {
		if db.tx != nil {
			err = db.tx.rollback()
			if err != nil {
				sqlLgr.Warn().Err(err).Str("db_name", name).Msg("SQL TX close")
			}
			db.tx = nil
		}
		err = db.close()
		if err != nil {
			sqlLgr.Warn().Err(err).Str("db_name", name).Msg("SQL DB close")
		}
		delete(database.DBs, name)
	}
}

func SaveRecoveryPoint(bs *state.BlockState) error {
	defer CloseDatabase()

	for id, db := range database.DBs {
		if db.tx != nil {
			err := db.tx.commit()
			db.tx = nil
			if err != nil {
				sqlLgr.Warn().Err(err).Str("db_name", id).Msg("SQL TX commit")
				continue
			}
			rp := db.recoveryPoint()
			if rp == 0 {
				return ErrFindRp
			}
			if rp > 0 {
				if sqlLgr.IsDebugEnabled() {
					sqlLgr.Debug().Str("db_name", id).Uint64("commit_id", rp).Msg("save recovery point")
				}
				receiverState, err := bs.LuaStateDB.GetAccountState(db.accountID)
				if err != nil {
					return err
				}
				receiverChange := receiverState.Clone()
				receiverChange.SqlRecoveryPoint = uint64(rp)
<<<<<<< HEAD
				err = bs.LuaStateDB.PutState(db.accountID, &receiverChange)
=======
				err = bs.PutState(db.accountID, receiverChange)
>>>>>>> 8f4e472c
				if err != nil {
					return err
				}
			}
		}
	}
	return nil
}

func beginTx(dbName string, rp uint64) (sqlTx, error) {
	db, err := conn(dbName)
	defer func() {
		if err != nil {
			delete(database.DBs, dbName)
		}
	}()
	if err != nil {
		return nil, err
	}
	if rp == 1 {
		tx, err := db.BeginTx(context.Background(), nil)
		if err != nil {
			goto failed
		}
		_, err = tx.ExecContext(context.Background(), "create table if not exists _dummy(_dummy)")
		if err != nil {
			goto failed
		}
		err = tx.Commit()
		if err != nil {
			goto failed
		}
	}
failed:
	if err != nil {
		sqlLgr.Fatal().Err(err)
		_ = db.close()
		return nil, ErrDBOpen
	}
	return db.beginTx(rp)
}

func beginReadOnly(dbName string, rp uint64) (sqlTx, error) {
	db, err := readOnlyConn(dbName)
	if err != nil {
		return nil, err
	}
	return newReadOnlySqlTx(db, rp)
}

func conn(dbName string) (*litetree, error) {
	if db, ok := database.DBs[dbName]; ok {
		return db, nil
	}
	return openDB(dbName)
}

func dataSrc(dbName string) string {
	return fmt.Sprintf(
		"file:%s/%s.db?branches=on&max_db_size=%d",
		database.DataDir,
		dbName,
		maxSQLDBSize*1024*1024)
}

func readOnlyConn(dbName string) (*litetree, error) {
	queryConnLock.Lock()
	defer queryConnLock.Unlock()

	db, err := sql.Open(queryDriver, dataSrc(dbName)+"&_query_only=true")
	if err != nil {
		sqlLgr.Fatal().Err(err)
		return nil, ErrDBOpen
	}
	var c *sql.Conn
	err = db.Ping()
	if err == nil {
		c, err = db.Conn(context.Background())
	}
	if err != nil {
		sqlLgr.Fatal().Err(err)
		_ = db.Close()
		return nil, ErrDBOpen
	}
	return &litetree{
		Conn: c,
		db:   db,
		tx:   nil,
		conn: queryConn,
		name: dbName,
	}, nil
}

func openDB(dbName string) (*litetree, error) {
	database.OpenDbName = dbName
	db, err := sql.Open(statesqlDriver, dataSrc(dbName))
	if err != nil {
		sqlLgr.Fatal().Err(err)
		return nil, ErrDBOpen
	}
	c, err := db.Conn(context.Background())
	if err != nil {
		sqlLgr.Fatal().Err(err)
		_ = db.Close()
		return nil, ErrDBOpen
	}
	err = c.PingContext(context.Background())
	if err != nil {
		sqlLgr.Fatal().Err(err)
		_ = c.Close()
		_ = db.Close()
		return nil, ErrDBOpen
	}
	database.DBs[dbName].Conn = c
	database.DBs[dbName].db = db
	return database.DBs[dbName], nil
}

type litetree struct {
	*sql.Conn
	db        *sql.DB
	tx        sqlTx
	conn      *SQLiteConn
	name      string
	accountID types.AccountID
}

func (db *litetree) beginTx(rp uint64) (sqlTx, error) {
	if db.tx == nil {
		err := db.restoreRecoveryPoint(rp)
		if err != nil {
			return nil, err
		}
		if sqlLgr.IsDebugEnabled() {
			sqlLgr.Debug().Str("db_name", db.name).Msg("begin transaction")
		}
		tx, err := db.BeginTx(context.Background(), nil)
		if err != nil {
			return nil, err
		}
		db.tx = &writableSqlTx{
			sqlTxCommon: sqlTxCommon{litetree: db},
			Tx:          tx,
		}
	}
	return db.tx, nil
}

type branchInfo struct {
	TotalCommits uint64 `json:"total_commits"`
}

func (db *litetree) recoveryPoint() uint64 {
	row := db.QueryRowContext(context.Background(), "pragma branch_info(master)")
	var rv string
	err := row.Scan(&rv)
	if err != nil {
		return uint64(0)
	}
	var bi branchInfo
	err = json.Unmarshal([]byte(rv), &bi)
	if err != nil {
		return uint64(0)
	}
	return bi.TotalCommits
}

func (db *litetree) restoreRecoveryPoint(stateRp uint64) error {
	lastRp := db.recoveryPoint()
	if sqlLgr.IsDebugEnabled() {
		sqlLgr.Debug().Str("db_name", db.name).
			Uint64("state_rp", stateRp).
			Uint64("last_rp", lastRp).Msgf("restore recovery point")
	}
	if lastRp == 0 {
		return ErrFindRp
	}
	if stateRp == lastRp {
		return nil
	}
	if stateRp > lastRp {
		return ErrUndo
	}
	if err := db.rollbackToRecoveryPoint(stateRp); err != nil {
		return err
	}
	if sqlLgr.IsDebugEnabled() {
		sqlLgr.Debug().Str("db_name", db.name).Uint64("commit_id", stateRp).
			Msg("restore recovery point")
	}
	return nil
}

func (db *litetree) rollbackToRecoveryPoint(rp uint64) error {
	_, err := db.ExecContext(
		context.Background(),
		fmt.Sprintf("pragma branch_truncate(master.%d)", rp),
	)
	return err
}

func (db *litetree) snapshotView(rp uint64) error {
	if sqlLgr.IsDebugEnabled() {
		sqlLgr.Debug().Uint64("rp", rp).Msgf("snapshot view, %p", db.Conn)
	}
	_, err := db.ExecContext(
		context.Background(),
		fmt.Sprintf("pragma branch=master.%d", rp),
	)
	if err != nil && rp == 1 {
		return nil
	}
	return err
}

func (db *litetree) close() error {
	err := db.Conn.Close()
	if err != nil {
		_ = db.db.Close()
		return err
	}
	return db.db.Close()
}

type sqlTx interface {
	commit() error
	rollback() error
	savepoint() error
	release() error
	rollbackToSavepoint() error
	subSavepoint(string) error
	subRelease(string) error
	rollbackToSubSavepoint(string) error
	getHandle() *C.sqlite3
	close() error
	begin() error
}

type sqlTxCommon struct {
	*litetree
}

func (tx *sqlTxCommon) getHandle() *C.sqlite3 {
	return tx.litetree.conn.db
}

type writableSqlTx struct {
	sqlTxCommon
	*sql.Tx
}

var _ sqlTx = (*writableSqlTx)(nil)

func (tx *writableSqlTx) commit() error {
	if sqlLgr.IsDebugEnabled() {
		sqlLgr.Debug().Str("db_name", tx.litetree.name).Msg("commit")
	}
	return tx.Tx.Commit()
}

func (tx *writableSqlTx) rollback() error {
	if sqlLgr.IsDebugEnabled() {
		sqlLgr.Debug().Str("db_name", tx.litetree.name).Msg("rollback")
	}
	return tx.Tx.Rollback()
}

func (tx *writableSqlTx) savepoint() error {
	if sqlLgr.IsDebugEnabled() {
		sqlLgr.Debug().Str("db_name", tx.litetree.name).Msg("savepoint")
	}
	_, err := tx.Tx.Exec("SAVEPOINT \"" + tx.litetree.name + "\"")
	return err
}

func (tx *writableSqlTx) subSavepoint(name string) error {
	if sqlLgr.IsDebugEnabled() {
		sqlLgr.Debug().Str("db_name", name).Msg("savepoint")
	}
	_, err := tx.Tx.Exec("SAVEPOINT \"" + name + "\"")
	return err
}

func (tx *writableSqlTx) release() error {
	if sqlLgr.IsDebugEnabled() {
		sqlLgr.Debug().Str("db_name", tx.litetree.name).Msg("release")
	}
	err := tx.litetree.conn.DBCacheFlush()
	if err != nil {
		return err
	}
	_, err = tx.Tx.Exec("RELEASE SAVEPOINT \"" + tx.litetree.name + "\"")
	return err
}

func (tx *writableSqlTx) subRelease(name string) error {
	if sqlLgr.IsDebugEnabled() {
		sqlLgr.Debug().Str("name", name).Msg("release")
	}
	_, err := tx.Tx.Exec("RELEASE SAVEPOINT \"" + name + "\"")
	return err
}

func (tx *writableSqlTx) rollbackToSavepoint() error {
	if sqlLgr.IsDebugEnabled() {
		sqlLgr.Debug().Str("db_name", tx.litetree.name).Msg("rollback to savepoint")
	}
	_, err := tx.Tx.Exec("ROLLBACK TO SAVEPOINT \"" + tx.litetree.name + "\"")
	return err
}

func (tx *writableSqlTx) rollbackToSubSavepoint(name string) error {
	if sqlLgr.IsDebugEnabled() {
		sqlLgr.Debug().Str("db_name", name).Msg("rollback to savepoint")
	}
	_, err := tx.Tx.Exec("ROLLBACK TO SAVEPOINT \"" + name + "\"")
	return err
}

func (tx *writableSqlTx) close() error {
	return errors.New("assert(only read-tx allowed)")
}

func (tx *writableSqlTx) begin() error {
	_, err := tx.Tx.Exec("BEGIN")
	return err
}

type readOnlySqlTx struct {
	sqlTxCommon
}

var _ sqlTx = (*readOnlySqlTx)(nil)

func newReadOnlySqlTx(db *litetree, rp uint64) (sqlTx, error) {
	if err := db.snapshotView(rp); err != nil {
		return nil, err
	}
	tx := &readOnlySqlTx{
		sqlTxCommon: sqlTxCommon{litetree: db},
	}
	return tx, nil
}

func (tx *readOnlySqlTx) commit() error {
	return errors.New("only select queries allowed")
}

func (tx *readOnlySqlTx) rollback() error {
	if sqlLgr.IsDebugEnabled() {
		sqlLgr.Debug().Str("db_name", tx.litetree.name).Msg("read-only tx is closed")
	}
	return tx.litetree.close()
}

func (tx *readOnlySqlTx) savepoint() error {
	return errors.New("only select queries allowed")
}

func (tx *readOnlySqlTx) release() error {
	return errors.New("only select queries allowed")
}

func (tx *readOnlySqlTx) rollbackToSavepoint() error {
	return tx.rollback()
}

func (tx *readOnlySqlTx) subSavepoint(name string) error {
	return nil
}

func (tx *readOnlySqlTx) subRelease(name string) error {
	return nil
}

func (tx *readOnlySqlTx) rollbackToSubSavepoint(name string) error {
	return nil
}

func (tx *readOnlySqlTx) close() error {
	return tx.sqlTxCommon.close()
}

func (tx *readOnlySqlTx) begin() error {
	return errors.New("assert(only writable-tx allowed)")
}<|MERGE_RESOLUTION|>--- conflicted
+++ resolved
@@ -151,11 +151,7 @@
 				}
 				receiverChange := receiverState.Clone()
 				receiverChange.SqlRecoveryPoint = uint64(rp)
-<<<<<<< HEAD
-				err = bs.LuaStateDB.PutState(db.accountID, &receiverChange)
-=======
 				err = bs.PutState(db.accountID, receiverChange)
->>>>>>> 8f4e472c
 				if err != nil {
 					return err
 				}
