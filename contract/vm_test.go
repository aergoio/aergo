--- conflicted
+++ resolved
@@ -2714,7 +2714,6 @@
     return rt
 end
 
-<<<<<<< HEAD
 function queryGroupByBlockheight1()
     local rt = {}
     local rs = db.query("select blockheight1, count(*), sum(int1), avg(float1) from datatype_table group by blockheight1")
@@ -2729,48 +2728,6 @@
         table.insert(rt, item)
     end
     return rt
-=======
-function checkBignum()
-	a = 1
-	b = bignum.number(1)
-	
-	return bignum.isbignum(a), bignum.isbignum(b), bignum.isbignum("2333")
-end
-function calcBignum()
-	bg1 = bignum.number("999999999999999999999999999999")
-	bg2 = bignum.number("999999999999999999999999999999")
-	bg3 = bg1 + bg2
-	bg4 = bg1 * 2
-	bg5 = 2 * bg1
-	n1 = 999999999999999
-	system.print(n1)
-	bg6 = bignum.number(n1)
-	assert (bg3 == bg4 and bg4 == bg5)
-	bg5 = bg1 - bg3
-	-- ispositive() and isnegative()
-	assert (bignum.isnegative(bg5) and bg5 == bignum.neg(bg1))
-	assert (bignum.ispositive(bg1) and bignum.ispositive(bg3))
-	assert (not bignum.ispositive(bg5) and not bignum.iszero(bg5))
-	assert (not bignum.isnegative(bg1) and not bignum.iszero(bg1))
-	-- ispositive() and isneg()
-	assert (bignum.isneg(bg5) and bg5 == bignum.neg(bg1))
-	assert (bignum.ispositive(bg1) and bignum.ispositive(bg3))
-	assert (not bignum.ispositive(bg5) and not bignum.iszero(bg5))
-	assert (not bignum.isneg(bg1) and not bignum.iszero(bg1))
-	system.print(bg3, bg5, bg6)
-	bg6 = bignum.number(1)
-	assert (bg6 > bg5)
-	a = bignum.number(2)
-	b = bignum.number(8)
-	pow = a ^ b
-	system.print(pow, a, b)
-	assert(pow == bignum.number(256) and a == bignum.number(2) and b == bignum.number(8))
-	assert(bignum.compare(bg6, 1) == 0)
-	system.print((bg6 == 1), bignum.isbignum(pow))
-	div1 = bignum.number(3)/2
-	assert(bignum.compare(div1, 1) == 0)
-	div = bg6 / 0
->>>>>>> dbba3491
 end
 
 abi.register(createDataTypeTable, dropDataTypeTable, insertDataTypeTable, queryOrderByDesc, queryGroupByBlockheight1)`
@@ -4632,8 +4589,17 @@
 	system.print(n1)
 	bg6 = bignum.number(n1)
 	assert (bg3 == bg4 and bg4 == bg5)
-	bg5 = bg1 - bg3 
+	bg5 = bg1 - bg3
+	-- ispositive() and isnegative()
+	assert (bignum.isnegative(bg5) and bg5 == bignum.neg(bg1))
+	assert (bignum.ispositive(bg1) and bignum.ispositive(bg3))
+	assert (not bignum.ispositive(bg5) and not bignum.iszero(bg5))
+	assert (not bignum.isnegative(bg1) and not bignum.iszero(bg1))
+	-- ispositive() and isneg()
 	assert (bignum.isneg(bg5) and bg5 == bignum.neg(bg1))
+	assert (bignum.ispositive(bg1) and bignum.ispositive(bg3))
+	assert (not bignum.ispositive(bg5) and not bignum.iszero(bg5))
+	assert (not bignum.isneg(bg1) and not bignum.iszero(bg1))
 	system.print(bg3, bg5, bg6)
 	bg6 = bignum.number(1)
 	assert (bg6 > bg5)
