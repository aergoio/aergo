--- conflicted
+++ resolved
@@ -3945,7 +3945,118 @@
 	}
 }
 
-<<<<<<< HEAD
+func TestInvalidKey(t *testing.T) {
+	src := `
+state.var {
+	h = state.map(),
+	arr = state.array(10),
+	v = state.value()
+}
+
+t = {}
+
+function key_table()
+	local k = {}
+	t[k] = "table"
+end
+
+function key_func()
+	t[key_table] = "function"
+end
+
+function key_statemap(key)
+	t[h] = "state.map"
+end
+
+function key_statearray(key)
+	t[arr] = "state.array"
+end
+
+function key_statevalue(key)
+	t[v] = "state.value"
+end
+
+function key_upval(key)
+	local k = {}
+	local f = function()
+		t[k] = "upval"
+	end
+	f()
+end
+
+function key_nil(key)
+	h[nil] = "nil"
+end
+
+abi.register(key_table, key_func, key_statemap, key_statearray, key_statevalue, key_upval, key_nil)
+`
+	bc, _ := LoadDummyChain()
+	err := bc.ConnectBlock(
+		NewLuaTxAccount("ktlee", 100),
+		NewLuaTxDef("ktlee", "invalidkey", 0, src),
+	)
+	if err != nil {
+		t.Error(err)
+	}
+
+	err = bc.ConnectBlock(
+		NewLuaTxCall("ktlee", "invalidkey", 0, `{"Name":"key_table"}`).Fail(
+			"cannot use 'table' as a key",
+		),
+	)
+	if err != nil {
+		t.Error(err)
+	}
+	err = bc.ConnectBlock(
+		NewLuaTxCall("ktlee", "invalidkey", 0, `{"Name":"key_func"}`).Fail(
+		"cannot use 'function' as a key",
+		),
+	)
+	if err != nil {
+		t.Error(err)
+	}
+	err = bc.ConnectBlock(
+		NewLuaTxCall("ktlee", "invalidkey", 0, `{"Name":"key_statemap"}`).Fail(
+			"cannot use 'table' as a key",
+		),
+	)
+	if err != nil {
+		t.Error(err)
+	}
+	err = bc.ConnectBlock(
+		NewLuaTxCall("ktlee", "invalidkey", 0, `{"Name":"key_statearray"}`).Fail(
+			"cannot use 'userdata' as a key",
+		),
+	)
+	if err != nil {
+		t.Error(err)
+	}
+	err = bc.ConnectBlock(
+		NewLuaTxCall("ktlee", "invalidkey", 0, `{"Name":"key_statevalue"}`).Fail(
+			"cannot use 'table' as a key",
+		),
+	)
+	if err != nil {
+		t.Error(err)
+	}
+	err = bc.ConnectBlock(
+		NewLuaTxCall("ktlee", "invalidkey", 0, `{"Name":"key_upval"}`).Fail(
+			"cannot use 'table' as a key",
+		),
+	)
+	if err != nil {
+		t.Error(err)
+	}
+	err = bc.ConnectBlock(
+		NewLuaTxCall("ktlee", "invalidkey", 0, `{"Name":"key_nil"}`).Fail(
+			"bad argument #2 to '__newindex' (number or string expected)",
+		),
+	)
+	if err != nil {
+		t.Error(err)
+	}
+}
+
 func TestSnapshot(t *testing.T) {
 	bc, err := LoadDummyChain()
 	if err != nil {
@@ -3981,100 +4092,28 @@
 	err = bc.ConnectBlock(
 		NewLuaTxAccount("ktlee", 100),
 		NewLuaTxDef("ktlee", "snap", 0, definition),
-=======
-func TestInvalidKey(t *testing.T) {
-	src := `
-state.var {
-	h = state.map(),
-	arr = state.array(10),
-	v = state.value()
-}
-
-t = {}
-
-function key_table()
-	local k = {}
-	t[k] = "table"
-end
-
-function key_func()
-	t[key_table] = "function"
-end
-
-function key_statemap(key)
-	t[h] = "state.map"
-end
-
-function key_statearray(key)
-	t[arr] = "state.array"
-end
-
-function key_statevalue(key)
-	t[v] = "state.value"
-end
-
-function key_upval(key)
-	local k = {}
-	local f = function()
-		t[k] = "upval"
-	end
-	f()
-end
-
-function key_nil(key)
-	h[nil] = "nil"
-end
-
-abi.register(key_table, key_func, key_statemap, key_statearray, key_statevalue, key_upval, key_nil)
-`
-	bc, _ := LoadDummyChain()
-	err := bc.ConnectBlock(
-		NewLuaTxAccount("ktlee", 100),
-		NewLuaTxDef("ktlee", "invalidkey", 0, src),
->>>>>>> 620ccac0
-	)
-	if err != nil {
-		t.Error(err)
-	}
-<<<<<<< HEAD
+	)
+	if err != nil {
+		t.Error(err)
+	}
 	err = bc.ConnectBlock(
 		NewLuaTxCall("ktlee", "snap", 0, `{"Name": "inc", "Args":[]}`),
-=======
-
-	err = bc.ConnectBlock(
-		NewLuaTxCall("ktlee", "invalidkey", 0, `{"Name":"key_table"}`).Fail(
-			"cannot use 'table' as a key",
-		),
->>>>>>> 620ccac0
-	)
-	if err != nil {
-		t.Error(err)
-	}
-	err = bc.ConnectBlock(
-<<<<<<< HEAD
+	)
+	if err != nil {
+		t.Error(err)
+	}
+	err = bc.ConnectBlock(
 		NewLuaTxCall("ktlee", "snap", 0, `{"Name": "inc", "Args":[]}`),
-=======
-		NewLuaTxCall("ktlee", "invalidkey", 0, `{"Name":"key_func"}`).Fail(
-		"cannot use 'function' as a key",
-		),
->>>>>>> 620ccac0
-	)
-	if err != nil {
-		t.Error(err)
-	}
-	err = bc.ConnectBlock(
-<<<<<<< HEAD
+	)
+	if err != nil {
+		t.Error(err)
+	}
+	err = bc.ConnectBlock(
 		NewLuaTxCall("ktlee", "snap", 0, `{"Name": "inc", "Args":[]}`),
-=======
-		NewLuaTxCall("ktlee", "invalidkey", 0, `{"Name":"key_statemap"}`).Fail(
-			"cannot use 'table' as a key",
-		),
->>>>>>> 620ccac0
-	)
-	if err != nil {
-		t.Error(err)
-	}
-<<<<<<< HEAD
+	)
+	if err != nil {
+		t.Error(err)
+	}
 	err = bc.Query("snap", `{"Name":"query"}`, "", "[3,3,3,3]")
 	if err != nil {
 		t.Error(err)
@@ -4089,43 +4128,8 @@
 	}
 	err = bc.Query("snap", `{"Name":"query2", "Args":[]}`,
 		"invalid argument at getsnap, need (state.array, index, blockheight)", "")
-=======
-	err = bc.ConnectBlock(
-		NewLuaTxCall("ktlee", "invalidkey", 0, `{"Name":"key_statearray"}`).Fail(
-			"cannot use 'userdata' as a key",
-		),
-	)
-	if err != nil {
-		t.Error(err)
-	}
-	err = bc.ConnectBlock(
-		NewLuaTxCall("ktlee", "invalidkey", 0, `{"Name":"key_statevalue"}`).Fail(
-			"cannot use 'table' as a key",
-		),
-	)
-	if err != nil {
-		t.Error(err)
-	}
-	err = bc.ConnectBlock(
-		NewLuaTxCall("ktlee", "invalidkey", 0, `{"Name":"key_upval"}`).Fail(
-			"cannot use 'table' as a key",
-		),
-	)
-	if err != nil {
-		t.Error(err)
-	}
-	err = bc.ConnectBlock(
-		NewLuaTxCall("ktlee", "invalidkey", 0, `{"Name":"key_nil"}`).Fail(
-			"bad argument #2 to '__newindex' (number or string expected)",
-		),
-	)
->>>>>>> 620ccac0
-	if err != nil {
-		t.Error(err)
-	}
-}
-<<<<<<< HEAD
-=======
-
->>>>>>> 620ccac0
+	if err != nil {
+		t.Error(err)
+	}
+}
 // end of test-cases