package contract

import (
	"bytes"
	"encoding/json"
	"errors"
	"fmt"
	"math/big"
	"strconv"
	"strings"
	"testing"

	"github.com/aergoio/aergo/types"
)

const (
	helloCode = `function hello(say) return "Hello " .. say end abi.register(hello)`

	systemCode = `function testState()
		system.setItem("key1", 999)
		return system.getSender(), system.getTxhash(),system.getContractID(), system.getTimestamp(), system.getBlockheight(), system.getItem("key1")
	  end 
abi.register(testState)`

	queryCode = `function inc()
		a = system.getItem("key1")
		if (a == nil) then
			system.setItem("key1", 1)
			return
		end
		system.setItem("key1", a + 1)
	end
	function query(a)
			return system.getItem(a)
	end
	abi.register(query)
	abi.payable(inc)`
)

func TestReturn(t *testing.T) {
	bc, err := LoadDummyChain()
	if err != nil {
		t.Errorf("failed to create test database: %v", err)
	}

	err = bc.ConnectBlock(
		NewLuaTxAccount("ktlee", 100),
		NewLuaTxDef("ktlee", "return_num", 0, "function return_num() return 10 end abi.register(return_num)"),
		NewLuaTxCall("ktlee", "return_num", 0, `{"Name":"return_num", "Args":[]}`),
	)
	if err != nil {
		t.Error(err)
	}

	err = bc.Query("return_num", `{"Name":"return_num", "Args":[]}`, "", "10")
	if err != nil {
		t.Error(err)
	}

	foo := `function foo()
	return {1,2,3}
end
function foo2(bar)
	return bar
	end
abi.register(foo,foo2)`

	err = bc.ConnectBlock(
		NewLuaTxDef("ktlee", "foo", 0, foo),
	)
	if err != nil {
		t.Error(err)
	}

	err = bc.Query("foo", `{"Name":"foo", "Args":[]}`, "", "[1,2,3]")
	if err != nil {
		t.Error(err)
	}
	err = bc.Query("foo", `{"Name":"foo2", "Args":["foo314"]}`, "", `"foo314"`)
	if err != nil {
		t.Error(err)
	}
}

func TestContractHello(t *testing.T) {
	bc, err := LoadDummyChain()
	if err != nil {
		t.Errorf("failed to create test database: %v", err)
	}

	_ = bc.ConnectBlock(
		NewLuaTxAccount("ktlee", 100),
	)
	_ = bc.ConnectBlock(
		NewLuaTxDef("ktlee", "hello", 0, helloCode),
	)
	tx := NewLuaTxCall("ktlee", "hello", 0, `{"Name":"hello", "Args":["World"]}`)
	_ = bc.ConnectBlock(tx)
	receipt := bc.getReceipt(tx.hash())
	if receipt.GetRet() != `"Hello World"` {
		t.Errorf("contract Call ret error :%s", receipt.GetRet())
	}
}

func TestContractSystem(t *testing.T) {
	bc, err := LoadDummyChain()
	if err != nil {
		t.Errorf("failed to create test database: %v", err)
	}

	_ = bc.ConnectBlock(
		NewLuaTxAccount("ktlee", 100),
	)
	_ = bc.ConnectBlock(
		NewLuaTxDef("ktlee", "system", 0, systemCode),
	)
	tx := NewLuaTxCall("ktlee", "system", 0, `{"Name":"testState", "Args":[]}`)
	_ = bc.ConnectBlock(tx)
	receipt := bc.getReceipt(tx.hash())
	exRv := fmt.Sprintf(`["Amg6nZWXKB6YpNgBPv9atcjdm6hnFvs5wMdRgb2e9DmaF5g9muF2","99NTyZ796bpvwLLhMmsfwo8J3Wu3rUioUQsHE9CSYQKz","AmhNNBNY7XFk4p5ym4CJf8nTcRTEHjWzAeXJfhP71244CjBCAQU3",%d,3,999]`, bc.cBlock.Header.Timestamp/1e9)
	if receipt.GetRet() != exRv {
		t.Errorf("expected: %s, but got: %s", exRv, receipt.GetRet())
	}
}

func TestGetABI(t *testing.T) {
	bc, err := LoadDummyChain()
	if err != nil {
		t.Errorf("failed to create test database: %v", err)
	}

	_ = bc.ConnectBlock(
		NewLuaTxAccount("ktlee", 100),
		NewLuaTxDef("ktlee", "hello", 0,
			`state.var {
	Say = state.value()
}

function hello(say) 
  return "Hello " .. say 
end 

abi.register(hello)`),
	)
	abi, err := bc.GetABI("hello")
	if err != nil {
		t.Error(err)
	}
	b, err := json.Marshal(abi)
	if err != nil {
		t.Error(err)
	}
	if string(b) != `{"version":"0.2","language":"lua","functions":[{"name":"hello","arguments":[{"name":"say"}]}],"state_variables":[{"name":"Say","type":"value"}]}` {
		t.Error(string(b))
	}
}

func TestContractQuery(t *testing.T) {
	bc, err := LoadDummyChain()
	if err != nil {
		t.Errorf("failed to create test database: %v", err)
	}

	_ = bc.ConnectBlock(
		NewLuaTxAccount("ktlee", 100),
	)
	_ = bc.ConnectBlock(
		NewLuaTxDef("ktlee", "query", 0, queryCode),
		NewLuaTxCall("ktlee", "query", 2, `{"Name":"inc", "Args":[]}`),
	)

	ktlee, err := bc.GetAccountState("ktlee")
	if err != nil {
		t.Error(err)
	}
	if ktlee.GetBalanceBigInt().Uint64() != uint64(98) {
		t.Error(ktlee.Balance)
	}
	query, err := bc.GetAccountState("query")
	if err != nil {
		t.Error(err)
	}
	if query.GetBalanceBigInt().Uint64() != uint64(2) {
		t.Error(query.Balance)
	}

	err = bc.Query("query", `{"Name":"inc", "Args":[]}`, "set not permitted in query", "")
	if err != nil {
		t.Error(err)
	}

	err = bc.Query("query", `{"Name":"query", "Args":["key1"]}`, "", "1")
	if err != nil {
		t.Error(err)
	}
}

func TestRollback(t *testing.T) {
	bc, err := LoadDummyChain()
	if err != nil {
		t.Errorf("failed to create test database: %v", err)
	}

	_ = bc.ConnectBlock(
		NewLuaTxAccount("ktlee", 100),
	)
	_ = bc.ConnectBlock(
		NewLuaTxDef("ktlee", "query", 0, queryCode),
		NewLuaTxCall("ktlee", "query", 0, `{"Name":"inc", "Args":[]}`),
	)
	_ = bc.ConnectBlock(
		NewLuaTxCall("ktlee", "query", 0, `{"Name":"inc", "Args":[]}`),
		NewLuaTxCall("ktlee", "query", 0, `{"Name":"inc", "Args":[]}`),
	)
	_ = bc.ConnectBlock(
		NewLuaTxCall("ktlee", "query", 0, `{"Name":"inc", "Args":[]}`),
		NewLuaTxCall("ktlee", "query", 0, `{"Name":"inc", "Args":[]}`),
	)

	err = bc.Query("query", `{"Name":"query", "Args":["key1"]}`, "", "5")
	if err != nil {
		t.Error(err)
	}

	err = bc.DisConnectBlock()
	if err != nil {
		t.Error(err)
	}
	err = bc.Query("query", `{"Name":"query", "Args":["key1"]}`, "", "3")
	if err != nil {
		t.Error(err)
	}

	err = bc.DisConnectBlock()
	if err != nil {
		t.Error(err)
	}

	err = bc.Query("query", `{"Name":"query", "Args":["key1"]}`, "", "1")
	if err != nil {
		t.Error(err)
	}

	_ = bc.ConnectBlock(
		NewLuaTxCall("ktlee", "query", 0, `{"Name":"inc", "Args":[]}`),
	)

	err = bc.Query("query", `{"Name":"query", "Args":["key1"]}`, "", "2")
	if err != nil {
		t.Error(err)
	}
}

func TestVote(t *testing.T) {
	bc, err := LoadDummyChain()
	if err != nil {
		t.Errorf("failed to create test database: %v", err)
	}

	definition := `
function constructor()
	system.setItem("owner", system.getSender())
end

function addCandidate(name)
	if system.getSender() ~= system.getItem("owner") then
		return
	end

	if (system.getItem(name) ~= nil) then
		return
	end
	
	local numCandidates;
	if (system.getItem("numCandidates") == nil) then
		numCandidates = 0;
	else
		numCandidates = tonumber(system.getItem("numCandidates"))
	end

	system.setItem("candidate_list_" .. numCandidates, name)

	numCandidates = numCandidates + 1;
	system.setItem("numCandidates", tostring(numCandidates));
	system.setItem(name, tostring(0));
end

function getCandidates()
	local numCandidates;
	if (system.getItem("numCandidates") == nil) then
		return {};
	else
		numCandidates = tonumber(system.getItem("numCandidates"))
	end

	local candidates = {};
	local i = 0;

	while true do
		if (numCandidates == i) then
			break;
		end
		local candidate = system.getItem("candidate_list_" .. i)
		local count = system.getItem(candidate)
		if count == nil then
			count = 0
		end
		table.insert(candidates, {id = i, name = candidate, count = count});
		i = i + 1;
	end
	return candidates;
end

function registerVoter(address)
	if system.getSender() ~= system.getItem("owner") then
		return
	end
	
	system.setItem("voter_" .. address, "0");
end

function vote(candidateID)
	local totalVoted
	local voter = system.getItem("voter_" .. system.getSender())
	if voter == nil then
		return
	end
	totalVoted = tonumber(system.getItem("voter_" .. system.getSender()))
	if totalVoted > 3 then
		return
	end
	if system.getItem(candidateID) == nil then
		return
	end
	local currentVotes;
	if (system.getItem(candidateID) == nil) then
		currentVotes = 0;
	else
		currentVotes = tonumber(system.getItem(candidateID))
	end
	currentVotes = currentVotes + 1

	system.setItem(candidateID, tostring(currentVotes))
	totalVoted = totalVoted + 1
	system.setItem("voter_" .. system.getSender(), tostring(totalVoted));
end

abi.register(addCandidate, getCandidates, registerVoter, vote)`

	_ = bc.ConnectBlock(
		NewLuaTxAccount("owner", 100),
		NewLuaTxDef("owner", "vote", 0, definition),
		NewLuaTxAccount("user1", 100),
	)

	err = bc.ConnectBlock(
		NewLuaTxCall(
			"owner",
			"vote",
			0,
			`{"Name":"addCandidate", "Args":["candidate1"]}`,
		),
		NewLuaTxCall(
			"owner",
			"vote",
			0,
			`{"Name":"addCandidate", "Args":["candidate2"]}`,
		),
		NewLuaTxCall(
			"owner",
			"vote",
			0,
			`{"Name":"addCandidate", "Args":["candidate3"]}`,
		),
	)
	if err != nil {
		t.Error(err)
	}

	err = bc.Query(
		"vote",
		`{"Name":"getCandidates"}`,
		"",
		`[{"count":"0","id":0,"name":"candidate1"},{"count":"0","id":1,"name":"candidate2"},{"count":"0","id":2,"name":"candidate3"}]`,
	)
	if err != nil {
		t.Error(err)
	}

	_ = bc.ConnectBlock(
		NewLuaTxCall(
			"user1",
			"vote",
			0,
			`{"Name":"addCandidate", "Args":["candidate4"]}`,
		),
	)
	err = bc.Query(
		"vote",
		`{"Name":"getCandidates"}`,
		"",
		`[{"count":"0","id":0,"name":"candidate1"},{"count":"0","id":1,"name":"candidate2"},{"count":"0","id":2,"name":"candidate3"}]`,
	)
	if err != nil {
		t.Error(err)
	}

	_ = bc.ConnectBlock(
		// register voter
		NewLuaTxCall(
			"owner",
			"vote",
			0,
			fmt.Sprintf(`{"Name":"registerVoter", "Args":["%s"]}`, types.EncodeAddress(strHash("user10"))),
		),
		NewLuaTxCall(
			"owner",
			"vote",
			0,
			fmt.Sprintf(`{"Name":"registerVoter", "Args":["%s"]}`, types.EncodeAddress(strHash("user10"))),
		),
		NewLuaTxCall(
			"owner",
			"vote",
			0,
			fmt.Sprintf(`{"Name":"registerVoter", "Args":["%s"]}`, types.EncodeAddress(strHash("user11"))),
		),
		NewLuaTxCall(
			"owner",
			"vote",
			0,
			fmt.Sprintf(`{"Name":"registerVoter", "Args":["%s"]}`, types.EncodeAddress(strHash("user1"))),
		),
		// vote
		NewLuaTxCall(
			"user1",
			"vote",
			0,
			`{"Name":"vote", "Args":["user1"]}`,
		),
		NewLuaTxCall(
			"user1",
			"vote",
			0,
			`{"Name":"vote", "Args":["user1"]}`,
		),
		NewLuaTxCall(
			"user1",
			"vote",
			0,
			`{"Name":"vote", "Args":["user2"]}`,
		),
		NewLuaTxCall(
			"user1",
			"vote",
			0,
			`{"Name":"vote", "Args":["user2"]}`,
		),
		NewLuaTxCall(
			"user1",
			"vote",
			0,
			`{"Name":"vote", "Args":["user3"]}`,
		),
	)

	err = bc.Query(
		"vote",
		`{"Name":"getCandidates"}`,
		"",
		`[{"count":"0","id":0,"name":"candidate1"},{"count":"0","id":1,"name":"candidate2"},{"count":"0","id":2,"name":"candidate3"}]`,
	)
	if err != nil {
		t.Error(err)
	}

	_ = bc.ConnectBlock(
		NewLuaTxCall(
			"user11",
			"vote",
			0,
			`{"Name":"vote", "Args":["candidate1"]}`,
		),
		NewLuaTxCall(
			"user10",
			"vote",
			0,
			`{"Name":"vote", "Args":["candidate1"]}`,
		),
	)

	err = bc.Query(
		"vote",
		`{"Name":"getCandidates"}`,
		"",
		`[{"count":"2","id":0,"name":"candidate1"},{"count":"0","id":1,"name":"candidate2"},{"count":"0","id":2,"name":"candidate3"}]`,
	)
	if err != nil {
		t.Error(err)
	}
}

func TestInfiniteLoop(t *testing.T) {
	bc, err := LoadDummyChain()
	if err != nil {
		t.Errorf("failed to create test database: %v", err)
	}

	definition := `
function infiniteLoop()
    local t = 0
	while true do
	    t = t + 1
	end
	return t
end
function infiniteCall()
	infiniteCall()
end
function catch()
	return pcall(infiniteLoop)
end
abi.register(infiniteLoop, infiniteCall, catch)`

	err = bc.ConnectBlock(
		NewLuaTxAccount("ktlee", 100),
		NewLuaTxDef("ktlee", "loop", 0, definition),
	)
	if err != nil {
		t.Error(err)
	}

	err = bc.ConnectBlock(
		NewLuaTxCall(
			"ktlee",
			"loop",
			0,
			`{"Name":"infiniteLoop"}`,
		),
	)
	errMsg := "exceeded the maximum instruction count"
	if err == nil {
		t.Errorf("expected: %s", errMsg)
	}
	if err != nil && !strings.Contains(err.Error(), errMsg) {
		t.Error(err)
	}

	err = bc.ConnectBlock(
		NewLuaTxCall(
			"ktlee",
			"loop",
			0,
			`{"Name":"catch"}`,
		),
	)
	if err == nil {
		t.Errorf("expected: %s", errMsg)
	}
	if err != nil && !strings.Contains(err.Error(), errMsg) {
		t.Error(err)
	}

	err = bc.ConnectBlock(
		NewLuaTxCall(
			"ktlee",
			"loop",
			0,
			`{"Name":"infiniteCall"}`,
		),
	)
	errMsg = "stack overflow"
	if err == nil {
		t.Errorf("expected: %s", errMsg)
	}
	if err != nil && !strings.Contains(err.Error(), errMsg) {
		t.Error(err)
	}

}

func TestUpdateSize(t *testing.T) {
	bc, err := LoadDummyChain()
	if err != nil {
		t.Errorf("failed to create test database: %v", err)
	}

	definition := `
function infiniteLoop()
	for i = 1, 100000000000000 do
		system.setItem("key_"..i, "value_"..i)
	end
end
abi.register(infiniteLoop)`

	err = bc.ConnectBlock(
		NewLuaTxAccount("ktlee", 100),
		NewLuaTxDef("ktlee", "loop", 0, definition),
		NewLuaTxCall(
			"ktlee",
			"loop",
			0,
			`{"Name":"infiniteLoop"}`,
		),
	)
	errMsg := "exceeded size of updates in the state database"
	if err == nil {
		t.Errorf("expected: %s", errMsg)
	}
	if err != nil && !strings.Contains(err.Error(), errMsg) {
		t.Error(err)
	}
}

func TestSqlVmSimple(t *testing.T) {
	bc, err := LoadDummyChain()
	if err != nil {
		t.Errorf("failed to create test database: %v", err)
	}

	definition := `
function createAndInsert()
    db.exec("create table if not exists dual(dummy char(1))")
	db.exec("insert into dual values ('X')")
    local insertYZ = db.prepare("insert into dual values (?),(?)")
    insertYZ:exec("Y", "Z")
end

function insertRollbackData()
	db.exec("insert into dual values ('A'),('B'),('C')")
end

function query()
    local rt = {}
    local stmt = db.prepare("select ?+1, round(?, 1), dummy || ? as col3 from dual order by col3")
    local rs = stmt:query(1, 3.14, " Hello Blockchain")
    while rs:next() do
        local col1, col2, col3 = rs:get()
        table.insert(rt, col1)
        table.insert(rt, col2)
        table.insert(rt, col3)
    end
    return rt
end

function count()
	local rs = db.query("select count(*) from dual")
	if rs:next() then
		local n = rs:get()
		--rs:next()
		return n
	else
		return "error in count()"
	end
end

function all()
    local rt = {}
    local rs = db.query("select dummy from dual order by 1")
    while rs:next() do
        local col = rs:get()
        table.insert(rt, col)
    end
    return rt
end

abi.register(createAndInsert, insertRollbackData, query, count, all)`

	_ = bc.ConnectBlock(
		NewLuaTxAccount("ktlee", 100),
		NewLuaTxDef("ktlee", "simple-query", 0, definition),
	)
	_ = bc.ConnectBlock(
		NewLuaTxCall("ktlee", "simple-query", 0, `{"Name": "createAndInsert", "Args":[]}`),
	)
	err = bc.Query(
		"simple-query",
		`{"Name": "query", "Args":[]}`,
		"",
		`[2,3.1,"X Hello Blockchain",2,3.1,"Y Hello Blockchain",2,3.1,"Z Hello Blockchain"]`,
	)
	if err != nil {
		t.Error(err)
	}
	err = bc.Query(
		"simple-query",
		`{"Name": "count", "Args":[]}`,
		"",
		`3`,
	)
	if err != nil {
		t.Error(err)
	}

	_ = bc.ConnectBlock(
		NewLuaTxCall("ktlee", "simple-query", 0, `{"Name": "createAndInsert", "Args":[]}`),
	)
	err = bc.Query(
		"simple-query",
		`{"Name": "count", "Args":[]}`,
		"",
		`6`,
	)
	if err != nil {
		t.Error(err)
	}

	_ = bc.DisConnectBlock()

	err = bc.Query(
		"simple-query",
		`{"Name": "count", "Args":[]}`,
		"",
		`3`,
	)
	if err != nil {
		t.Error(err)
	}

	err = bc.DisConnectBlock()
	if err != nil {
		t.Error(err)
	}
	err = bc.DisConnectBlock()
	if err != nil {
		t.Error(err)
	}

	// there is only a genesis block
	err = bc.Query(
		"simple-query",
		`{"Name": "count", "Args":[]}`,
		"not found contract",
		"",
	)
	if err != nil {
		t.Error(err)
	}
}

func TestSqlVmFail(t *testing.T) {
	bc, err := LoadDummyChain()
	if err != nil {
		t.Errorf("failed to create test database: %v", err)
	}

	definition := `
function init()
    db.exec("create table if not exists total(n int)")
	db.exec("insert into total values (0)")
end

function add(n)
	local stmt = db.prepare("update total set n = n + ?")
	stmt:exec(n)
end

function addFail(n)
	local stmt = db.prepare("update set n = n + ?")
	stmt:exec(n)
end

function get()
	local rs = db.query("select n from total")
	rs:next()
	n = rs:get()
	return n
end
abi.register(init, add, addFail, get)`

	_ = bc.ConnectBlock(
		NewLuaTxAccount("ktlee", 100),
		NewLuaTxDef("ktlee", "fail", 0, definition),
		NewLuaTxCall("ktlee", "fail", 0, `{"Name":"init"}`),
	)

	_ = bc.ConnectBlock(
		NewLuaTxCall("ktlee", "fail", 0, `{"Name":"add", "Args":[1]}`),
	)

	err = bc.ConnectBlock(
		NewLuaTxCall("ktlee", "fail", 0, `{"Name":"add", "Args":[2]}`),
		NewLuaTxCall("ktlee", "fail", 0, `{"Name":"addFail", "Args":[3]}`).
			Fail(`near "set": syntax error`),
		NewLuaTxCall("ktlee", "fail", 0, `{"Name":"add", "Args":[4]}`),
	)
	if err != nil {
		t.Error(err)
	}

	_ = bc.ConnectBlock(
		NewLuaTxCall("ktlee", "fail", 0, `{"Name":"add", "Args":[5]}`),
	)

	err = bc.Query("fail", `{"Name":"get"}`, "", "12")
	if err != nil {
		t.Error(err)
	}

	_ = bc.DisConnectBlock()

	err = bc.Query("fail", `{"Name":"get"}`, "", "7")
	if err != nil {
		t.Error(err)
	}
}

func TestSqlVmDateTime(t *testing.T) {
	bc, err := LoadDummyChain()
	if err != nil {
		t.Errorf("failed to create test database: %v", err)
	}
	definition := `
function init()
    db.exec("create table if not exists dt_test (n datetime, b bool)")
	local n = db.exec("insert into dt_test values (?, ?),(date('2004-10-24', '+1 month', '-1 day'), 0)", 10000, 1)
	assert(n == 2, "change count mismatch");
end

function nowNull()
	db.exec("insert into dt_test values (date('now'), 0)")
end

function localtimeNull()
	db.exec("insert into dt_test values (datetime('2018-05-25', ?), 1)", 'localtime')
end

function get()
	local rs = db.query("select n, b from dt_test order by 1, 2")
	local r = {}
	while rs:next() do
		local d, b = rs:get()
		table.insert(r, { date= d, bool= b })
	end
	return r
end
abi.register(init, nowNull, localtimeNull, get)`

	_ = bc.ConnectBlock(
		NewLuaTxAccount("ktlee", 100),
		NewLuaTxDef("ktlee", "datetime", 0, definition),
		NewLuaTxCall("ktlee", "datetime", 0, `{"Name":"init"}`),
	)

	_ = bc.ConnectBlock(
		NewLuaTxCall("ktlee", "datetime", 0, `{"Name":"nowNull"}`),
	)

	_ = bc.ConnectBlock(
		NewLuaTxCall("ktlee", "datetime", 0, `{"Name":"localtimeNull"}`),
	)

	err = bc.Query(
		"datetime",
		`{"Name":"get"}`,
		"",
		`[{"bool":0},{"bool":1},{"bool":1,"date":"1970-01-01 02:46:40"},{"bool":0,"date":"2004-11-23"}]`,
	)
	if err != nil {
		t.Error(err)
	}
}

func TestSqlConstrains(t *testing.T) {
	bc, err := LoadDummyChain()
	if err != nil {
		t.Errorf("failed to create test database: %v", err)
	}

	definition := `
function init()
    db.exec([[create table if not exists r (
  id integer primary key
, n integer check(n >= 10)
, nonull text not null
, only integer unique)
]])
    db.exec("insert into r values (1, 11, 'text', 1)")
	db.exec("create table if not exists s (rid integer references r(id))")
end

function pkFail()
	db.exec("insert into r values (1, 12, 'text', 2)")
end

function checkFail()
	db.exec("insert into r values (2, 9, 'text', 3)")
end

function fkFail()
	db.exec("insert into s values (2)")
end

function notNullFail()
	db.exec("insert into r values (2, 13, null, 2)")
end

function uniqueFail()
	db.exec("insert into r values (2, 13, 'text', 1)")
end

abi.register(init, pkFail, checkFail, fkFail, notNullFail, uniqueFail)`

	err = bc.ConnectBlock(
		NewLuaTxAccount(
			"ktlee",
			100,
		),
		NewLuaTxDef(
			"ktlee",
			"constraint",
			0,
			definition,
		),
		NewLuaTxCall(
			"ktlee",
			"constraint",
			0,
			`{"Name":"init"}`,
		),
		NewLuaTxCall(
			"ktlee",
			"constraint",
			0,
			`{"Name":"pkFail"}`,
		).Fail("UNIQUE constraint failed: r.id"),
		NewLuaTxCall(
			"ktlee",
			"constraint",
			0,
			`{"Name":"checkFail"}`,
		).Fail("CHECK constraint failed: r"),
		NewLuaTxCall(
			"ktlee",
			"constraint",
			0,
			`{"Name":"fkFail"}`,
		).Fail("FOREIGN KEY constraint failed"),
		NewLuaTxCall(
			"ktlee",
			"constraint",
			0,
			`{"Name":"notNullFail"}`,
		).Fail("NOT NULL constraint failed: r.nonull"),
		NewLuaTxCall(
			"ktlee",
			"constraint",
			0,
			`{"Name":"uniqueFail"}`,
		).Fail("UNIQUE constraint failed: r.only"),
	)
	if err != nil {
		t.Error(err)
	}
}

func TestSqlVmCustomer(t *testing.T) {
	bc, err := LoadDummyChain()
	if err != nil {
		t.Errorf("failed to create test database: %v", err)
	}

	definition := `
function createTable()
  db.exec([[create table if not exists customer(
        id varchar(10),
        passwd varchar(20),
        name varchar(30),
        birth char(8),
        mobile varchar(20)
    )]])
end

function query(id)
    local rt = {}
    local rs = db.query("select * from customer where id like '%' || ? || '%'", id)
    while rs:next() do
        local col1, col2, col3, col4, col5 = rs:get()
        local item = {
                    id = col1,
                    passwd = col2,
                    name = col3,
                    birth = col4,
                    mobile = col5
            }
        table.insert(rt, item)
    end
    return rt
end

function insert(id , passwd, name, birth, mobile)
    local n = db.exec("insert into customer values (?,?,?,?,?)", id, passwd, name, birth, mobile)
	assert(n == 1, "insert count mismatch")
end

function update(id , passwd)
    local n = db.exec("update customer set passwd =? where id =?", passwd, id)
	assert(n == 1, "update count mismatch")
end

function delete(id)
    local n = db.exec("delete from customer where id =?", id)
	assert(n == 1, "delete count mismatch")
end

function count()
	local rs = db.query("select count(*) from customer")
	if rs:next() then
		local n = rs:get()
		return n
	else
		return "error in count()"
	end
end

abi.register(createTable, query, insert, update, delete, count)`

	_ = bc.ConnectBlock(
		NewLuaTxAccount("ktlee", 100),
		NewLuaTxDef("ktlee", "customer", 0, definition),
		NewLuaTxCall(
			"ktlee",
			"customer",
			0,
			`{"Name":"createTable"}`,
		),
	)

	_ = bc.ConnectBlock(
		NewLuaTxCall(
			"ktlee",
			"customer",
			0,
			`{"Name":"insert", "Args":["id1","passwd1","name1","20180524","010-1234-5678"]}`,
		),
	)

	_ = bc.ConnectBlock(
		NewLuaTxCall(
			"ktlee",
			"customer",
			0,
			`{"Name":"insert", "Args":["id2","passwd2","name2","20180524","010-1234-5678"]}`,
		),
	)

	_ = bc.ConnectBlock(
		NewLuaTxCall(
			"ktlee",
			"customer",
			0,
			`{"Name":"update", "Args":["id2","passwd3"]}`,
		),
	)

	err = bc.Query("customer", `{"Name":"count"}`, "", "2")
	if err != nil {
		t.Error(err)
	}

	_ = bc.DisConnectBlock()

	err = bc.Query(
		"customer",
		`{"Name":"query", "Args":["id2"]}`,
		"",
		`[{"birth":"20180524","id":"id2","mobile":"010-1234-5678","name":"name2","passwd":"passwd2"}]`,
	)
	if err != nil {
		t.Error(err)
	}

	_ = bc.ConnectBlock(
		NewLuaTxCall(
			"ktlee",
			"customer",
			0,
			`{"Name":"delete", "Args":["id2"]}`,
		),
	)

	err = bc.Query(
		"customer",
		`{"Name":"query", "Args":["id2"]}`,
		"",
		`{}`,
	)
	if err != nil {
		t.Error(err)
	}
}

func TestSqlVmDataType(t *testing.T) {
	bc, err := LoadDummyChain()
	if err != nil {
		t.Errorf("failed to create test database: %v", err)
	}

	definition := `
function createDataTypeTable()
  db.exec([[create table if not exists datatype_table(
        var1 varchar(10),
        char1 char(10),
        int1 int(5),
        float1 float(6),
        blockheight1 long
    )]])
end

function dropDataTypeTable()
   db.exec("drop table datatype_table")
end

function insertDataTypeTable()
    local stmt = db.prepare("insert into datatype_table values ('ABCD','fgh',1,3.14,?)")
    stmt:exec(system.getBlockheight())
end
function queryOrderByDesc()
    local rt = {}
    local rs = db.query("select * from datatype_table order by blockheight1 desc")
    while rs:next() do
        local col1, col2, col3, col4, col5 = rs:get()
        item = {
                    var1 = col1,
                    char1 = col2,
                    int1 = col3,
                    float1 = col4,
                    blockheight1 = col5
            }
        table.insert(rt, item)
    end
    return rt
end

function queryGroupByBlockheight1()
    local rt = {}
    local rs = db.query("select blockheight1, count(*), sum(int1), avg(float1) from datatype_table group by blockheight1")
    while rs:next() do
        local col1, col2, col3, col4 = rs:get()
        item = {
                    blockheight1 = col1,
                    count1 = col2,
                    sum_int1 = col3,
                    avg_float1 =col4
            }
        table.insert(rt, item)
    end
    return rt
end

abi.register(createDataTypeTable, dropDataTypeTable, insertDataTypeTable, queryOrderByDesc, queryGroupByBlockheight1)`

	_ = bc.ConnectBlock(
		NewLuaTxAccount("ktlee", 100),
		NewLuaTxDef("ktlee", "datatype", 0, definition),
		NewLuaTxCall(
			"ktlee",
			"datatype",
			0,
			`{"Name":"createDataTypeTable"}`,
		),
	)

	_ = bc.ConnectBlock(
		NewLuaTxCall(
			"ktlee",
			"datatype",
			0,
			`{"Name":"insertDataTypeTable"}`,
		),
		NewLuaTxCall(
			"ktlee",
			"datatype",
			0,
			`{"Name":"insertDataTypeTable"}`,
		),
		NewLuaTxCall(
			"ktlee",
			"datatype",
			0,
			`{"Name":"insertDataTypeTable"}`,
		),
	)

	_ = bc.ConnectBlock(
		NewLuaTxCall(
			"ktlee",
			"datatype",
			0,
			`{"Name":"insertDataTypeTable"}`,
		),
	)

	err = bc.Query(
		"datatype",
		`{"Name":"queryOrderByDesc"}`,
		"",
		`[{"blockheight1":3,"char1":"fgh","float1":3.14,"int1":1,"var1":"ABCD"},{"blockheight1":2,"char1":"fgh","float1":3.14,"int1":1,"var1":"ABCD"},{"blockheight1":2,"char1":"fgh","float1":3.14,"int1":1,"var1":"ABCD"},{"blockheight1":2,"char1":"fgh","float1":3.14,"int1":1,"var1":"ABCD"}]`,
	)
	if err != nil {
		t.Error(err)
	}

	err = bc.Query(
		"datatype",
		`{"Name":"queryGroupByBlockheight1"}`,
		"",
		`[{"avg_float1":3.14,"blockheight1":2,"count1":3,"sum_int1":3},{"avg_float1":3.14,"blockheight1":3,"count1":1,"sum_int1":1}]`,
	)
	if err != nil {
		t.Error(err)
	}
}

func TestSqlVmFunction(t *testing.T) {
	bc, err := LoadDummyChain()
	if err != nil {
		t.Errorf("failed to create test database: %v", err)
	}

	definition := `
function sql_func()
    local rt = {}
    local rs = db.query("select round(3.14),min(1,2,3), max(4,5,6)")
	if rs:next() then
	    local col1, col2, col3 = rs:get()
        table.insert(rt, col1)
        table.insert(rt, col2)
        table.insert(rt, col3)
        return rt
	else
		return "error in func()"
	end
end

function abs_func()
    local rt = {}
    local rs = db.query("select abs(-1),abs(0), abs(1)")
	if rs:next() then
	    local col1, col2, col3 = rs:get()
        table.insert(rt, col1)
        table.insert(rt, col2)
        table.insert(rt, col3)
        return rt
	else
		return "error in abs()"
	end
end

function typeof_func()
    local rt = {}
    local rs = db.query("select typeof(-1), typeof('abc'), typeof(3.14), typeof(null)")
	if rs:next() then
	    local col1, col2, col3, col4 = rs:get()
        table.insert(rt, col1)
        table.insert(rt, col2)
        table.insert(rt, col3)
        table.insert(rt, col4)
        return rt
	else
		return "error in typeof()"
	end
end

abi.register(sql_func, abs_func, typeof_func)`

	err = bc.ConnectBlock(
		NewLuaTxAccount("name", 100),
		NewLuaTxDef("ktlee", "fns", 0, definition),
	)
	if err != nil {
		t.Error(err)
	}

	err = bc.Query("fns", `{"Name":"sql_func"}`, "", `[3,1,6]`)
	if err != nil {
		t.Error(err)
	}

	err = bc.Query("fns", `{"Name":"abs_func"}`, "", `[1,0,1]`)
	if err != nil {
		t.Error(err)
	}

	err = bc.Query("fns", `{"Name":"typeof_func"}`,
		"", `["integer","text","real","null"]`,
	)
	if err != nil {
		t.Error(err)
	}
}

func TestSqlVmBook(t *testing.T) {
	bc, err := LoadDummyChain()
	if err != nil {
		t.Errorf("failed to create test database: %v", err)
	}

	definition := `
function createTable()
  db.exec([[create table if not exists book (
        page number,
        contents text
    )]])

  db.exec([[create table if not exists copy_book (
        page number,
        contents text
    )]])
end

function makeBook()
   	local stmt = db.prepare("insert into book values (?,?)")
	for i = 1, 100 do    
   		stmt:exec(i, "value=" .. i*i)
    end
end

function copyBook()
    local rs = db.query("select page, contents from book order by page asc")
    while rs:next() do
        local col1, col2 = rs:get()
        local stmt_t = db.prepare("insert into copy_book values (?,?)")
        stmt_t:exec(col1, col2)
    end
end


function viewCopyBook()
    local rt = {}
    local rs = db.query("select max(page), min(contents) from copy_book")
    while rs:next() do
        local col1, col2 = rs:get()
        table.insert(rt, col1)
		table.insert(rt, col2)
    end
    return rt
end

function viewJoinBook()
    local rt = {}
    local rs = db.query([[select c.page, b.page, c.contents  
							from copy_book c, book b 
							where c.page = b.page and c.page = 10 ]])
    while rs:next() do
        local col1, col2, col3 = rs:get()
        table.insert(rt, col1)
		table.insert(rt, col2)
		table.insert(rt, col3)
    end
    return rt
end

abi.register(createTable, makeBook, copyBook, viewCopyBook, viewJoinBook)`

	err = bc.ConnectBlock(
		NewLuaTxAccount("ktlee", 100),
		NewLuaTxDef("ktlee", "book", 0, definition),
		NewLuaTxCall(
			"ktlee",
			"book",
			0,
			`{"Name":"createTable"}`,
		),
	)
	if err != nil {
		t.Error(err)
	}

	err = bc.ConnectBlock(
		NewLuaTxCall(
			"ktlee",
			"book",
			0,
			`{"Name":"makeBook"}`,
		),
	)
	if err != nil {
		t.Error(err)
	}

	err = bc.ConnectBlock(
		NewLuaTxCall(
			"ktlee",
			"book",
			0,
			`{"Name":"copyBook"}`,
		),
	)
	if err != nil {
		t.Error(err)
	}

	err = bc.Query(
		"book",
		`{"Name":"viewCopyBook"}`,
		"",
		`[100,"value=1"]`,
	)
	if err != nil {
		t.Error(err)
	}
}

func TestSqlVmDateformat(t *testing.T) {
	bc, err := LoadDummyChain()
	if err != nil {
		t.Errorf("failed to create test database: %v", err)
	}

	definition := `
function init()
	db.exec("drop table if exists dateformat_test")
	db.exec([[create table if not exists dateformat_test
	(
		col1 date ,
		col2 datetime ,
		col3 text
	)]])
	db.exec("insert into dateformat_test values (date('2004-10-24 11:11:11'), datetime('2004-10-24 11:11:11'),strftime('%Y%m%d%H%M%S','2004-10-24 11:11:11'))")
	db.exec("insert into dateformat_test values (date(1527504338,'unixepoch'), datetime(1527504338,'unixepoch'), strftime('%Y%m%d%H%M%S',1527504338,'unixepoch') )")
end

function get()
    local rt = {}
    local rs = db.query([[select col1, col2, col3
                            from dateformat_test ]])
    while rs:next() do
        local col1, col2, col3 = rs:get()
        table.insert(rt, {col1,col2,col3} )
    end
    return rt
end

abi.register(init, get)`

	err = bc.ConnectBlock(
		NewLuaTxAccount("ktlee", 100),
		NewLuaTxDef(
			"ktlee",
			"data_format",
			0,
			definition,
		),
		NewLuaTxCall("ktlee", "data_format", 0, `{"Name":"init"}`),
	)
	if err != nil {
		t.Error(err)
	}

	err = bc.Query(
		"data_format",
		`{"Name":"get"}`,
		"",
		`[["2004-10-24","2004-10-24 11:11:11","20041024111111"],["2018-05-28","2018-05-28 10:45:38","20180528104538"]]`,
	)
	if err != nil {
		t.Error(err)
	}
}

func TestSqlVmRecursiveData(t *testing.T) {
	bc, err := LoadDummyChain()
	if err != nil {
		t.Errorf("failed to create test database: %v", err)
	}

	definition := `
function r()
	local t = {}
	t["name"] = "ktlee"
	t["self"] = t
	return t
end
abi.register(r)`

	tx := NewLuaTxCall("ktlee", "r", 0, `{"Name":"r"}`)
	err = bc.ConnectBlock(
		NewLuaTxAccount("ktlee", 100),
		NewLuaTxDef("ktlee", "r", 0, definition),
		tx,
	)
	if err != nil {
		t.Error(err)
	}
	receipt := bc.getReceipt(tx.hash())
	if receipt.GetRet() != `nested table error` {
		t.Errorf("contract Call ret error :%s", receipt.GetRet())
	}
}

func TestContractCall(t *testing.T) {
	definition1 := `
	function constructor(init)
		system.setItem("count", init)
	end
	function inc()
		count = system.getItem("count")
		system.setItem("count", count + 1)
		return count
	end

	function get()
		return system.getItem("count")
	end

	function set(val)
		system.setItem("count", val)
	end
	abi.register(inc,get,set)
	`

	bc, err := LoadDummyChain()
	if err != nil {
		t.Errorf("failed to create test database: %v", err)
	}

	err = bc.ConnectBlock(
		NewLuaTxAccount("ktlee", 100),
		NewLuaTxDef("ktlee", "counter", 0, definition1).Constructor("[1]"),
		NewLuaTxCall("ktlee", "counter", 0, `{"Name":"inc", "Args":[]}`),
	)
	if err != nil {
		t.Error(err)
	}

	err = bc.Query("counter", `{"Name":"get", "Args":[]}`, "", "2")
	if err != nil {
		t.Error(err)
	}

	definition2 := `
	function constructor(addr)
		system.setItem("count", 99)
		system.setItem("addr", addr)
	end
	function add(amount)
		return contract.call.value(amount)(system.getItem("addr"), "inc")
	end
	function dadd()
		return contract.delegatecall(system.getItem("addr"), "inc")
	end
	function get()
		addr = system.getItem("addr")
		a = contract.call(addr, "get")
		return a
	end
	function dget()
		addr = system.getItem("addr")
		a = contract.delegatecall(addr, "get")
		return a
	end
	function set(val)
		contract.call(system.getItem("addr"), "set", val)
	end
	function dset(val)
		contract.delegatecall(system.getItem("addr"), "set", val)
	end
	abi.register(add,dadd, get, dget, set, dset)
	`
	err = bc.ConnectBlock(
		NewLuaTxDef("ktlee", "caller", 0, definition2).
			Constructor(fmt.Sprintf(`["%s"]`, types.EncodeAddress(strHash("counter")))),
		NewLuaTxCall("ktlee", "caller", 0, `{"Name":"add", "Args":[]}`),
	)
	if err != nil {
		t.Error(err)
	}
	err = bc.Query("caller", `{"Name":"get", "Args":[]}`, "", "3")
	if err != nil {
		t.Error(err)
	}
	err = bc.Query("caller", `{"Name":"dget", "Args":[]}`, "", "99")
	if err != nil {
		t.Error(err)
	}
	tx := NewLuaTxCall("ktlee", "caller", 0, `{"Name":"dadd", "Args":[]}`)
	_ = bc.ConnectBlock(tx)
	receipt := bc.getReceipt(tx.hash())
	if receipt.GetRet() != `99` {
		t.Errorf("contract Call ret error :%s", receipt.GetRet())
	}
	tx = NewLuaTxCall("ktlee", "caller", 0, `{"Name":"dadd", "Args":[]}`)
	_ = bc.ConnectBlock(tx)
	receipt = bc.getReceipt(tx.hash())
	if receipt.GetRet() != `100` {
		t.Errorf("contract Call ret error :%s", receipt.GetRet())
	}
	err = bc.Query("caller", `{"Name":"get", "Args":[]}`, "", "3")
	if err != nil {
		t.Error(err)
	}
}

func TestSparseTable(t *testing.T) {
	bc, err := LoadDummyChain()
	if err != nil {
		t.Errorf("failed to create test database: %v", err)
	}

	definition := `
function is_table_equal(t1,t2,ignore_mt)
   local ty1 = type(t1)
   local ty2 = type(t2)
   if ty1 ~= ty2 then return false end
   -- non-table types can be directly compared
   if ty1 ~= 'table' and ty2 ~= 'table' then return t1 == t2 end
   -- as well as tables which have the metamethod __eq
   local mt = getmetatable(t1)
   if not ignore_mt and mt and mt.__eq then return t1 == t2 end
   for k1,v1 in pairs(t1) do
      local v2 = t2[k1]
      if v2 == nil or not is_table_equal(v1,v2) then return false end
   end
   for k2,v2 in pairs(t2) do
      local v1 = t1[k2]
      if v1 == nil or not is_table_equal(v1,v2) then return false end
   end
   return true
end

function r()
	local t = {}
	t[10000] = "1234"
	system.setItem("k", t)
	k = system.getItem("k")
	if is_table_equal(t, k, false) then
		return 1
    end
	return 0
end
abi.register(r)`

	tx := NewLuaTxCall("ktlee", "r", 0, `{"Name":"r"}`)
	err = bc.ConnectBlock(
		NewLuaTxAccount("ktlee", 100),
		NewLuaTxDef("ktlee", "r", 0, definition),
		tx,
	)
	if err != nil {
		t.Error(err)
	}
	receipt := bc.getReceipt(tx.hash())
	if receipt.GetRet() != `1` {
		t.Errorf("contract Call ret error :%s", receipt.GetRet())
	}
}

func TestKvstore(t *testing.T) {
	definition := `
	state.var{
		counts = state.map(),
		name = state.value()
	}

	function inc(key)
		if counts[key] == nil then
			counts[key] = 0
		end
		counts[key] = counts[key] + 1
	end

	function get(key)
		return counts[key]
	end

	function set(key,val)
		counts[key] = val
	end

	function setname(n)
		name:set(n)
	end

	function getname()
		return name:get()
	end

	abi.register(inc,get,set,setname,getname)`

	bc, err := LoadDummyChain()
	if err != nil {
		t.Errorf("failed to create test database: %v", err)
	}

	err = bc.ConnectBlock(
		NewLuaTxAccount("ktlee", 100),
		NewLuaTxDef("ktlee", "map", 0, definition),
	)
	if err != nil {
		t.Error(err)
	}
	err = bc.ConnectBlock(
		NewLuaTxCall("ktlee", "map", 0, `{"Name":"inc", "Args":["ktlee"]}`),
		NewLuaTxCall("ktlee", "map", 0, `{"Name":"setname", "Args":["eve2adam"]}`),
	)
	if err != nil {
		t.Error(err)
	}
	err = bc.ConnectBlock()
	if err != nil {
		t.Error(err)
	}

	err = bc.Query("map", `{"Name":"get", "Args":["ktlee"]}`, "", "1")
	if err != nil {
		t.Error(err)
	}
	err = bc.Query("map", `{"Name":"get", "Args":["htwo"]}`, "", "{}")
	if err != nil {
		t.Error(err)
	}

	err = bc.ConnectBlock(
		NewLuaTxCall("ktlee", "map", 0, `{"Name":"inc", "Args":["ktlee"]}`),
		NewLuaTxCall("ktlee", "map", 0, `{"Name":"inc", "Args":["htwo"]}`),
		NewLuaTxCall("ktlee", "map", 0, `{"Name":"set", "Args":["wook", 100]}`),
	)
	if err != nil {
		t.Error(err)
	}

	err = bc.Query("map", `{"Name":"get", "Args":["ktlee"]}`, "", "2")
	if err != nil {
		t.Error(err)
	}
	err = bc.Query("map", `{"Name":"get", "Args":["htwo"]}`, "", "1")
	if err != nil {
		t.Error(err)
	}
	err = bc.Query("map", `{"Name":"get", "Args":["wook"]}`, "", "100")
	if err != nil {
		t.Error(err)
	}
	err = bc.Query("map", `{"Name":"getname"}`, "", `"eve2adam"`)
	if err != nil {
		t.Error(err)
	}
}

func TestJson(t *testing.T) {
	definition := `
	state.var{
		table = state.value()
	}

	function set(val)
		table:set(json.decode(val))
	end

	function get()
		return table:get()
	end

	function getenc()
		return json.encode(table:get())
	end
	
	function getlen()
		a = table:get()
		return a[1], string.len(a[1])
	end

	function getAmount()
		return system.getAmount()
	end

	abi.register(set, get, getenc, getlen)
	abi.payable(getAmount)`

	bc, err := LoadDummyChain()
	if err != nil {
		t.Errorf("failed to create test database: %v", err)
	}

	err = bc.ConnectBlock(
		NewLuaTxAccount("ktlee", 100),
		NewLuaTxDef("ktlee", "json", 0, definition),
	)
	if err != nil {
		t.Error(err)
	}
	err = bc.ConnectBlock(
		NewLuaTxCall("ktlee", "json", 0, `{"Name":"set", "Args":["[1,2,3]"]}`),
	)
	if err != nil {
		t.Error(err)
	}
	err = bc.Query("json", `{"Name":"get", "Args":[]}`, "", "[1,2,3]")
	if err != nil {
		t.Error(err)
	}
	err = bc.Query("json", `{"Name":"getenc", "Args":[]}`, "", `"[1,2,3]"`)
	if err != nil {
		t.Error(err)
	}
	err = bc.ConnectBlock(
		NewLuaTxCall("ktlee", "json", 0,
			`{"Name":"set", "Args":["{\"key1\":[1,2,3], \"run\", \"key2\":5, [4,5,6]}"]}`),
	)
	if err != nil {
		t.Error(err)
	}
	err = bc.Query("json", `{"Name":"get", "Args":[]}`, "", `{"1":"run","2":[4,5,6],"key1":[1,2,3],"key2":5}`)
	if err != nil {
		t.Error(err)
	}
	err = bc.Query("json", `{"Name":"getenc", "Args":[]}`, "", `"{\"1\":\"run\",\"2\":[4,5,6],\"key1\":[1,2,3],\"key2\":5}"`)
	if err != nil {
		t.Error(err)
	}
	err = bc.ConnectBlock(
		NewLuaTxCall("ktlee", "json", 0,
			`{"Name":"set", "Args":["{\"key1\":{\"arg1\": 1,\"arg2\":{}, \"arg3\":[]}, \"key2\":[5,4,3]}"]}`),
	)
	if err != nil {
		t.Error(err)
	}
	err = bc.Query("json", `{"Name":"get", "Args":[]}`, "", `{"key1":{"arg1":1,"arg2":{},"arg3":{}},"key2":[5,4,3]}`)
	if err != nil {
		t.Error(err)
	}
	err = bc.Query("json", `{"Name":"getenc", "Args":[]}`, "", `"{\"key1\":{\"arg1\":1,\"arg2\":{},\"arg3\":{}},\"key2\":[5,4,3]}"`)
	if err != nil {
		t.Error(err)
	}
	err = bc.ConnectBlock(
		NewLuaTxCall("ktlee", "json", 0,
			`{"Name":"set", "Args":["{\"key1\":[1,2,3], \"key1\":5}"]}`),
	)
	if err != nil {
		t.Error(err)
	}
	err = bc.Query("json", `{"Name":"get", "Args":[]}`, "", `{"key1":5}`)
	if err != nil {
		t.Error(err)
	}
	err = bc.ConnectBlock(
		NewLuaTxCall("ktlee", "json", 0, `{"Name":"set", "Args":["[\"\\\"hh\\t\",\"2\",3]"]}`),
	)
	if err != nil {
		t.Error(err)
	}
	err = bc.Query("json", `{"Name":"get", "Args":[]}`, "", `["\"hh\u0009","2",3]`)
	if err != nil {
		t.Error(err)
	}
	err = bc.Query("json", `{"Name":"getlen", "Args":[]}`, "", `["\"hh\u0009",4]`)
	if err != nil {
		t.Error(err)
	}
	err = bc.Query("json", `{"Name":"getenc", "Args":[]}`, "", `"[\"\\\"hh\\u0009\",\"2\",3]"`)
	if err != nil {
		t.Error(err)
	}
	tx := NewLuaTxCall("ktlee", "json", 100, `{"Name":"getAmount"}`)
	err = bc.ConnectBlock(tx)
	if err != nil {
		t.Error(err)
	}
	receipt := bc.getReceipt(tx.hash())
	if receipt.GetRet() != `"100"` {
		t.Errorf("contract Call ret error :%s", receipt.GetRet())
	}
	err = bc.ConnectBlock(
		NewLuaTxCall("ktlee", "json", 0,
			`{"Name":"set", "Args":["{\"key1\":[1,2,3], \"key1\":5}}"]}`).Fail("not proper json format"),
	)
}

func TestArray(t *testing.T) {
	definition := `
	state.var{
		counts = state.array(10)
	}

	function inc(key)
		if counts[key] == nil then
			counts[key] = 0
		end
		counts[key] = counts[key] + 1
	end

	function get(key)
		return counts[key]
	end

	function set(key,val)
		counts[key] = val
	end

	function len()
		return counts:length()
	end

	function iter()
		local rv = {}
		for i, v in counts:ipairs() do 
			if v == nil then
				rv[i] = "nil"
			else
				rv[i] = v
			end
		end
		return rv
	end

	abi.register(inc,get,set,len,iter)`

	bc, err := LoadDummyChain()
	if err != nil {
		t.Errorf("failed to create test database: %v", err)
	}

	err = bc.ConnectBlock(
		NewLuaTxAccount("ktlee", 100),
		NewLuaTxDef("ktlee", "array", 0, definition),
	)
	if err != nil {
		t.Error(err)
	}
	err = bc.ConnectBlock(
		NewLuaTxCall("ktlee", "array", 0, `{"Name":"inc", "Args":[1]}`),
		NewLuaTxCall("ktlee", "array", 0, `{"Name":"inc", "Args":[0]}`).Fail("index out of range"),
		NewLuaTxCall("ktlee", "array", 0, `{"Name":"inc", "Args":[1]}`),
		NewLuaTxCall("ktlee", "array", 0, `{"Name":"inc", "Args":[1.00000001]}`).Fail("integer expected, got number"),
		NewLuaTxCall("ktlee", "array", 0, `{"Name":"inc", "Args":["1"]}`).Fail("integer expected, got string)"),
		NewLuaTxCall("ktlee", "array", 0, `{"Name":"inc", "Args":[true]}`).Fail("integer expected, got boolean"),
		NewLuaTxCall("ktlee", "array", 0, `{"Name":"inc", "Args":[[1, 2]]}`).Fail("integer expected, got table"),
		NewLuaTxCall("ktlee", "array", 0, `{"Name":"inc", "Args":[null]}`).Fail("integer expected, got nil)"),
		NewLuaTxCall("ktlee", "array", 0, `{"Name":"inc", "Args":[{}]}`).Fail("integer expected, got table)"),
		NewLuaTxCall("ktlee", "array", 0, `{"Name":"inc", "Args":[""]}`).Fail("integer expected, got string)"),
		NewLuaTxCall("ktlee", "array", 0, `{"Name":"set", "Args":[2,"ktlee"]}`),
	)
	if err != nil {
		t.Error(err)
	}
	err = bc.Query("array", `{"Name":"get", "Args":[11]}`, "index out of range", "")
	if err != nil {
		t.Error(err)
	}
	err = bc.Query("array", `{"Name":"get", "Args":[1]}`, "", "2")
	if err != nil {
		t.Error(err)
	}
	err = bc.Query("array", `{"Name":"get", "Args":[2]}`, "", `"ktlee"`)
	if err != nil {
		t.Error(err)
	}
	err = bc.Query("array", `{"Name":"len"}`, "", `10`)
	if err != nil {
		t.Error(err)
	}
	err = bc.Query("array", `{"Name":"iter"}`, "", `[2,"ktlee","nil","nil","nil","nil","nil","nil","nil","nil"]`)
	if err != nil {
		t.Error(err)
	}
	overflow := `
	state.var{
		counts = state.array(1000000000000)
	}

	function get()
		return "hello"
	end
	
	abi.register(get)
	`
	err = bc.ConnectBlock(
		NewLuaTxDef("ktlee", "overflow", 0, overflow),
	)
	errMsg := "integer expected, got number"
	if err == nil {
		t.Errorf("expected: '%s', but got: nil", errMsg)
	} else if !strings.Contains(err.Error(), errMsg) {
		t.Errorf("expected: %s, but got: %s", errMsg, err.Error())
	}
}

func TestPcall(t *testing.T) {
	definition1 := `
	function constructor(init)
		system.setItem("count", init)
	end

	function init()
		db.exec([[create table if not exists r (
	  id integer primary key
	, n integer check(n >= 10)
	, nonull text not null
	, only integer unique)
	]])
		db.exec("insert into r values (1, 11, 'text', 1)")
	end

	function pkins1()
		db.exec("insert into r values (3, 12, 'text', 2)")
		db.exec("insert into r values (1, 12, 'text', 2)")
	end

	function pkins2()
		db.exec("insert into r values (4, 12, 'text', 2)")
	end

	function pkget()
		local rs = db.query("select count(*) from r")
		if rs:next() then
			local n = rs:get()
			--rs:next()
			return n
		else
			return "error in count()"
		end
	end

	function inc()
		count = system.getItem("count")
		system.setItem("count", count + 1)
		return count
	end

	function get()
		return system.getItem("count")
	end

	function getOrigin()
		return system.getOrigin()
	end

	function set(val)
		system.setItem("count", val)
	end
	abi.register(inc,get,set, init, pkins1, pkins2, pkget, getOrigin)
	abi.payable(constructor, inc)
	`

	bc, err := LoadDummyChain()
	if err != nil {
		t.Errorf("failed to create test database: %v", err)
	}

	err = bc.ConnectBlock(
		NewLuaTxAccount("ktlee", 100),
		NewLuaTxDef("ktlee", "counter", 10, definition1).Constructor("[0]"),
		NewLuaTxCall("ktlee", "counter", 15, `{"Name":"inc", "Args":[]}`),
	)

	err = bc.Query("counter", `{"Name":"get", "Args":[]}`, "", "1")
	if err != nil {
		t.Error(err)
	}

	definition2 := `
	function constructor(addr)
		system.setItem("count", 99)
		system.setItem("addr", addr)
	end
	function add(amount)
		first = contract.call.value(amount)(system.getItem("addr"), "inc")
		status, res = contract.pcall(contract.call.value(1000000), system.getItem("addr"), "inc")
		if status == false then
			return first
		end
		return res
	end
	function dadd()
		return contract.delegatecall(system.getItem("addr"), "inc")
	end
	function get()
		addr = system.getItem("addr")
		a = contract.call(addr, "get")
		return a
	end
	function dget()
		addr = system.getItem("addr")
		a = contract.delegatecall(addr, "get")
		return a
	end
	function send(addr, amount)
		contract.send(addr, amount)
		status, res = contract.pcall(contract.call.value(1000000000)(system.getItem("addr"), "inc"))
		return status
	end
	function sql()
		contract.call(system.getItem("addr"), "init")
		contract.pcall(contract.call, system.getItem("addr"), "pkins1")
		contract.call(system.getItem("addr"), "pkins2")
	end

	function sqlget()
		return contract.call(system.getItem("addr"), "pkget")
	end

	function getOrigin()
		return contract.call(system.getItem("addr"), "getOrigin")
	end
	abi.register(add, dadd, get, dget, send, sql, sqlget, getOrigin)
	abi.payable(constructor,add)
	`
	err = bc.ConnectBlock(
		NewLuaTxDef("ktlee", "caller", 10, definition2).
			Constructor(fmt.Sprintf(`["%s"]`, types.EncodeAddress(strHash("counter")))),
		NewLuaTxCall("ktlee", "caller", 15, `{"Name":"add", "Args":[]}`),
		NewLuaTxCall("ktlee", "caller", 0, `{"Name":"sql", "Args":[]}`),
	)
	if err != nil {
		t.Error(err)
	}
	err = bc.Query("caller", `{"Name":"get", "Args":[]}`, "", "2")
	if err != nil {
		t.Error(err)
	}
	err = bc.Query("caller", `{"Name":"sqlget", "Args":[]}`, "", "2")
	if err != nil {
		t.Error(err)
	}

	tx := NewLuaTxCall("ktlee", "caller", 0, `{"Name":"getOrigin", "Args":[]}`)
	_ = bc.ConnectBlock(tx)
	receipt := bc.getReceipt(tx.hash())
	if receipt.GetRet() != "\""+types.EncodeAddress(strHash("ktlee"))+"\"" {
		t.Errorf("contract Call ret error :%s", receipt.GetRet())
	}

	definition3 := `
	function pass(addr)
		contract.send(addr, 1)
	end

	function add(addr, a, b)
		system.setItem("arg", a)
		contract.pcall(pass, addr)
		return a+b
	end

	function set(addr)
		contract.send(addr, 1)
		system.setItem("arg", 2)
		status, ret  = contract.pcall(add, addr, 1, 2)
	end

	function set2(addr)
		contract.send(addr, 1)
		system.setItem("arg", 2)
		status, ret  = contract.pcall(add, addar, 1)
	end

	function get()
		return system.getItem("arg")
	end
	
	function getBalance()
		return contract.balance()
	end

	abi.register(set, set2, get, getBalance)
	abi.payable(set, set2)
	`

	bc, err = LoadDummyChain()
	if err != nil {
		t.Errorf("failed to create test database: %v", err)
	}

	err = bc.ConnectBlock(
		NewLuaTxAccount("ktlee", 100),
		NewLuaTxAccount("bong", 0),
		NewLuaTxDef("ktlee", "counter", 0, definition3),
	)
	if err != nil {
		t.Error(err)
	}
	tx = NewLuaTxCall("ktlee", "counter", 20,
		fmt.Sprintf(`{"Name":"set", "Args":["%s"]}`, types.EncodeAddress(strHash("bong"))))
	err = bc.ConnectBlock(tx)
	if err != nil {
		t.Error(err)
	}
	err = bc.Query("counter", `{"Name":"get", "Args":[]}`, "", "1")
	if err != nil {
		t.Error(err)
	}
	err = bc.Query("counter", `{"Name":"getBalance", "Args":[]}`, "", "\"18\"")
	if err != nil {
		t.Error(err)
	}
	state, err := bc.GetAccountState("bong")
	if state.GetBalanceBigInt().Uint64() != 2 {
		t.Error("balance error")
	}
	tx = NewLuaTxCall("ktlee", "counter", 10,
		fmt.Sprintf(`{"Name":"set2", "Args":["%s"]}`, types.EncodeAddress(strHash("bong"))))
	err = bc.ConnectBlock(tx)
	if err != nil {
		t.Error(err)
	}
	err = bc.Query("counter", `{"Name":"get", "Args":[]}`, "", "2")
	if err != nil {
		t.Error(err)
	}
	state, err = bc.GetAccountState("bong")
	if state.GetBalanceBigInt().Uint64() != 3 {
		t.Error("balance error")
	}
}

func TestPingpongCall(t *testing.T) {
	definition1 := `
	function constructor()
		system.setItem("key",  "empty")
	end
	function start(addr)
		system.setItem("key",  "start")
		contract.call(addr, "called")
	end

	function callback()
		system.setItem("key",  "callback")
	end

	function get()
		return system.getItem("key")
	end

	abi.register(start, callback, get)
	`

	bc, err := LoadDummyChain()
	if err != nil {
		t.Errorf("failed to create test database: %v", err)
	}

	err = bc.ConnectBlock(
		NewLuaTxAccount("ktlee", 100),
		NewLuaTxDef("ktlee", "a", 0, definition1),
	)

	definition2 := `
	function constructor(addr)
		system.setItem("key",  "empty")
		system.setItem("addr",  addr)
	end

	function called()
		system.setItem("key",  "called")
		contract.call(system.getItem("addr"), "callback")
	end

	function get()
		return system.getItem("key")
	end

	abi.register(called, get)
	`
	err = bc.ConnectBlock(
		NewLuaTxDef("ktlee", "b", 0, definition2).
			Constructor(fmt.Sprintf(`["%s"]`, types.EncodeAddress(strHash("a")))),
	)
	if err != nil {
		t.Error(err)
	}
	tx := NewLuaTxCall("ktlee", "a", 0,
		fmt.Sprintf(`{"Name":"start", "Args":["%s"]}`, types.EncodeAddress(strHash("b"))))
	_ = bc.ConnectBlock(tx)
	err = bc.Query("a", `{"Name":"get", "Args":[]}`, "", `"callback"`)
	if err != nil {
		t.Error(err)
	}
	err = bc.Query("b", `{"Name":"get", "Args":[]}`, "", `"called"`)
	if err != nil {
		t.Error(err)
	}
}

func TestArrayArg(t *testing.T) {
	definition1 := `
	function copy(arr)
		assert(type(arr) == "table", "table expected")
		local rv = {}
		for i, v in ipairs(arr) do
			table.insert(rv, i, v)
        end
		return rv
	end
	function two_arr(arr1, arr2)
		assert(type(arr1) == "table", "table expected")
		assert(type(arr2) == "table", "table expected")
		local rv = {}
		table.insert(rv, 1, #arr1)
		table.insert(rv, 2, #arr2)
		return rv
	end
	function mixed_args(arr1, map1, n)
		assert(type(arr1) == "table", "table expected")
		assert(type(map1) == "table", "table expected")
		local rv = {}
		table.insert(rv, 1, arr1)
		table.insert(rv, 2, map1)
		table.insert(rv, 3, n)
		return rv
	end

	abi.register(copy, two_arr, mixed_args)
	`

	bc, err := LoadDummyChain()
	err = bc.ConnectBlock(
		NewLuaTxAccount("ktlee", 100),
		NewLuaTxDef("ktlee", "a", 0, definition1),
	)
	if err != nil {
		t.Error(err)
	}
	err = bc.Query("a", `{"Name": "copy", "Args":[1, 2, 3]}`, "table expected", "")
	if err != nil {
		t.Error(err)
	}
	err = bc.Query("a", `{"Name": "copy", "Args":[[1, 2, 3]]}`, "", "[1,2,3]")
	if err != nil {
		t.Error(err)
	}
	err = bc.Query("a", `{"Name": "two_arr", "Args":[[1, 2, 3],[4, 5]]}`, "", "[3,2]")
	if err != nil {
		t.Error(err)
	}
	err = bc.Query("a", `{"Name": "mixed_args", "Args":[[1, 2, 3], {"name": "kslee", "age": 39}, 7]}`,
		"",
		`[[1,2,3],{"age":39,"name":"kslee"},7]`,
	)
	if err != nil {
		t.Error(err)
	}
	err = bc.Query("a", `{"Name": "mixed_args", "Args":[
[[1, 2, 3],["first", "second"]],
{"name": "kslee", "age": 39, "address": {"state": "XXX-do", "city": "YYY-si"}},
"end"
]}`,
		"",
		`[[[1,2,3],["first","second"]],{"address":{"city":"YYY-si","state":"XXX-do"},"age":39,"name":"kslee"},"end"]`,
	)
	if err != nil {
		t.Error(err)
	}
	err = bc.Query("a", `{"Name": "mixed_args", "Args":[
[{"name": "wook", "age": 50}, {"name": "hook", "age": 42}],
{"name": "kslee", "age": 39, "scores": [10, 20, 30, 40, 50]},
"hmm..."
]}`,
		"",
		`[[{"age":50,"name":"wook"},{"age":42,"name":"hook"}],{"age":39,"name":"kslee","scores":[10,20,30,40,50]},"hmm..."]`,
	)
	if err != nil {
		t.Error(err)
	}
}

func TestAbi(t *testing.T) {
	errMsg := "no exported functions"

	noAbi := `
	function dummy()
		system.print("dummy")
	end`

	bc, err := LoadDummyChain()
	err = bc.ConnectBlock(
		NewLuaTxAccount("ktlee", 100),
		NewLuaTxDef("ktlee", "a", 0, noAbi),
	)
	if err == nil {
		t.Errorf("expected: %s, but got: nil", errMsg)
	} else if !strings.Contains(err.Error(), "no exported functions") {
		t.Errorf("expected: %s, but got: %s", errMsg, err.Error())
	}

	empty := `
	function dummy()
		system.print("dummy")
	end
	abi.register()`

	err = bc.ConnectBlock(
		NewLuaTxDef("ktlee", "a", 0, empty),
	)
	if err == nil {
		t.Errorf("expected: %s, but got: nil", errMsg)
	} else if !strings.Contains(err.Error(), "no exported functions.") {
		t.Errorf("expected: %s, but got: %s", errMsg, err.Error())
	}

	localFunc := `
	function dummy()
		system.print("dummy")
	end
	local function helper()
		system.print("helper")
	end
	abi.register(helper)`

	err = bc.ConnectBlock(
		NewLuaTxDef("ktlee", "a", 0, localFunc),
	)
	if err == nil {
		t.Errorf("expected: %s, but got: nil", errMsg)
	} else if !strings.Contains(err.Error(), "global function expected") {
		t.Errorf("expected: %s, but got: %s", errMsg, err.Error())
	}
}

func TestMapKey(t *testing.T) {
	definition := `
	state.var{
		counts = state.map()
	}
	function setCount(key, value)
		counts[key] = value
	end
	function getCount(key)
		return counts[key]
	end
	function delCount(key)
		counts:delete(key)
	end
	abi.register(setCount, getCount, delCount)
`
	bc, _ := LoadDummyChain()
	_ = bc.ConnectBlock(
		NewLuaTxAccount("ktlee", 100),
		NewLuaTxDef("ktlee", "a", 0, definition),
	)

	err := bc.Query("a", `{"Name":"getCount", "Args":[1]}`, "", "{}")
	if err != nil {
		t.Error(err)
	}

	err = bc.ConnectBlock(
		NewLuaTxCall("ktlee", "a", 0, `{"Name":"setCount", "Args":[1, 10]}`),
		NewLuaTxCall("ktlee", "a", 0, `{"Name":"setCount", "Args":["1", 20]}`).Fail("(number expected, got string)"),
		NewLuaTxCall("ktlee", "a", 0, `{"Name":"setCount", "Args":[1.1, 30]}`),
	)
	if err != nil {
		t.Error(err)
	}
	err = bc.Query("a", `{"Name":"getCount", "Args":["1"]}`, "(number expected, got string)", "")
	if err != nil {
		t.Error(err)
	}
	err = bc.Query("a", `{"Name":"getCount", "Args":[1]}`, "", "10")
	if err != nil {
		t.Error(err)
	}
	err = bc.Query("a", `{"Name":"getCount", "Args":[1.1]}`, "", "30")
	if err != nil {
		t.Error(err)
	}
	err = bc.ConnectBlock(
		NewLuaTxCall("ktlee", "a", 0,
			`{"Name":"setCount", "Args":[true, 40]}`,
		).Fail(`invalid key type: 'boolean', state.map: 'counts'`),
	)
	if err != nil {
		t.Error(err)
	}
	err = bc.ConnectBlock(
		NewLuaTxCall("ktlee", "a", 0, `{"Name":"delCount", "Args":[1.1]}`),
	)
	if err != nil {
		t.Error(err)
	}
	err = bc.Query("a", `{"Name":"getCount", "Args":[1.1]}`, "", "{}")
	if err != nil {
		t.Error(err)
	}
	err = bc.Query("a", `{"Name":"getCount", "Args":[2]}`, "", "{}")
	if err != nil {
		t.Error(err)
	}

	_ = bc.ConnectBlock(
		NewLuaTxDef("ktlee", "x", 0, definition),
	)
	err = bc.ConnectBlock(
		NewLuaTxCall("ktlee", "x", 0, `{"Name":"setCount", "Args":["1", 10]}`),
		NewLuaTxCall("ktlee", "x", 0, `{"Name":"setCount", "Args":[1, 20]}`).Fail("string expected, got number)"),
		NewLuaTxCall("ktlee", "x", 0, `{"Name":"setCount", "Args":["third", 30]}`),
	)
	if err != nil {
		t.Error(err)
	}
	err = bc.Query("x", `{"Name":"getCount", "Args":["1"]}`, "", "10")
	if err != nil {
		t.Error(err)
	}
	err = bc.Query("x", `{"Name":"getCount", "Args":["third"]}`, "", "30")
	if err != nil {
		t.Error(err)
	}
}

func TestStateVarFieldUpdate(t *testing.T) {
	src := `
state.var{
   Person = state.value()
}

function constructor()
  Person:set({ name = "kslee", age = 38, address = "blahblah..." })
end

function InvalidUpdateAge(age)
  Person:get().age = age
end

function ValidUpdateAge(age)
  local p = Person:get()
  p.age = age
  Person:set(p)
end

function GetPerson()
  return Person:get()
end

abi.register(InvalidUpdateAge, ValidUpdateAge, GetPerson)
`
	bc, _ := LoadDummyChain()
	err := bc.ConnectBlock(
		NewLuaTxAccount("ktlee", 100),
		NewLuaTxDef("ktlee", "c", 0, src),
	)
	if err != nil {
		t.Error(err)
	}
	err = bc.ConnectBlock(
		NewLuaTxCall("ktlee", "c", 0, `{"Name":"InvalidUpdateAge", "Args":[10]}`),
	)
	if err != nil {
		t.Error(err)
	}
	err = bc.Query("c", `{"Name":"GetPerson"}`, "",
		`{"address":"blahblah...","age":38,"name":"kslee"}`,
	)
	if err != nil {
		t.Error(err)
	}
	err = bc.ConnectBlock(
		NewLuaTxCall("ktlee", "c", 0, `{"Name":"ValidUpdateAge", "Args":[10]}`),
	)
	if err != nil {
		t.Error(err)
	}
	err = bc.Query("c", `{"Name":"GetPerson"}`, "",
		`{"address":"blahblah...","age":10,"name":"kslee"}`,
	)
	if err != nil {
		t.Error(err)
	}
}

func TestDatetime(t *testing.T) {
	src := `
state.var {
    cdate = state.value()
}

function constructor()
	cdate:set(906000490)
end

function CreateDate()
	return system.date("%c", cdate:get())
end

function Extract(fmt)
	return system.date(fmt, cdate:get())
end

function Difftime()
	system.print(system.date("%c", cdate:get()))
	s = system.date("*t", cdate:get())
	system.print(s)
	s.hour = 2 
	s.min = 0
	s.sec = 0
	system.print(system.date("*t", system.time(s)))
	return system.difftime(cdate:get(), system.time(s))
end

abi.register(CreateDate, Extract, Difftime)
`
	bc, _ := LoadDummyChain()
	err := bc.ConnectBlock(
		NewLuaTxAccount("ktlee", 100),
		NewLuaTxDef("ktlee", "datetime", 0, src),
	)
	if err != nil {
		t.Error(err)
	}
	err = bc.Query("datetime", `{"Name": "CreateDate"}`, "", `"1998-09-17 02:48:10"`)
	if err != nil {
		t.Error(err)
	}
	err = bc.Query("datetime", `{"Name": "Extract", "Args":["%x"]}`, "", `"09/17/98"`)
	if err != nil {
		t.Error(err)
	}
	err = bc.Query("datetime", `{"Name": "Extract", "Args":["%X"]}`, "", `"02:48:10"`)
	if err != nil {
		t.Error(err)
	}
	err = bc.Query("datetime", `{"Name": "Extract", "Args":["%A"]}`, "", `"Thursday"`)
	if err != nil {
		t.Error(err)
	}
	err = bc.Query("datetime", `{"Name": "Extract", "Args":["%I:%M:%S %p"]}`, "", `"02:48:10 AM"`)
	if err != nil {
		t.Error(err)
	}
	err = bc.Query("datetime", `{"Name": "Difftime"}`, "", `2890`)
	if err != nil {
		t.Error(err)
	}
}

func TestDynamicArray(t *testing.T) {
	zeroLen := `
state.var {
    fixedArray = state.array(0)
}

function Length()
	return fixedArray:length()
end

abi.register(Length)
`
	bc, _ := LoadDummyChain()
	_ = bc.ConnectBlock(
		NewLuaTxAccount("ktlee", 100),
	)
	err := bc.ConnectBlock(
		NewLuaTxDef("ktlee", "zeroLen", 0, zeroLen),
	)
	if err == nil {
		t.Error("expected: the array length must be greater than zero")
	}
	if !strings.Contains(err.Error(), "the array length must be greater than zero") {
		t.Errorf(err.Error())
	}

	dArr := `
state.var {
    dArr = state.array()
}

function Append(val)
	dArr:append(val)
end

function Get(idx)
	return dArr[idx]
end

function Set(idx, val)
	dArr[idx] = val
end

function Length()
	return dArr:length()
end

abi.register(Append, Get, Set, Length)
`
	tx := NewLuaTxDef("ktlee", "dArr", 0, dArr)
	err = bc.ConnectBlock(tx)
	if err != nil {
		t.Error(err)
	}
	err = bc.Query("dArr", `{"Name": "Length"}`, "", "0")
	if err != nil {
		t.Error(err)
	}
	err = bc.ConnectBlock(
		NewLuaTxCall("ktlee", "dArr", 0, `{"Name": "Append", "Args": [10]}`),
		NewLuaTxCall("ktlee", "dArr", 0, `{"Name": "Append", "Args": [20]}`),
	)
	if err != nil {
		t.Error(err)
	}
	err = bc.Query("dArr", `{"Name": "Get", "Args": [1]}`, "", "10")
	if err != nil {
		t.Error(err)
	}
	err = bc.Query("dArr", `{"Name": "Get", "Args": [2]}`, "", "20")
	if err != nil {
		t.Error(err)
	}
	err = bc.Query("dArr", `{"Name": "Get", "Args": [3]}`, "index out of range", "")
	if err != nil {
		t.Error(err)
	}
	err = bc.Query("dArr", `{"Name": "Length"}`, "", "2")
	if err != nil {
		t.Error(err)
	}
	err = bc.ConnectBlock(
		NewLuaTxCall("ktlee", "dArr", 0, `{"Name": "Append", "Args": [30]}`),
		NewLuaTxCall("ktlee", "dArr", 0, `{"Name": "Append", "Args": [40]}`),
	)
	err = bc.Query("dArr", `{"Name": "Length"}`, "", "4")
	if err != nil {
		t.Error(err)
	}
	err = bc.ConnectBlock(
		NewLuaTxCall("ktlee", "dArr", 0, `{"Name": "Set", "Args": [3, 50]}`),
	)
	err = bc.Query("dArr", `{"Name": "Get", "Args": [3]}`, "", "50")
	if err != nil {
		t.Error(err)
	}
}

func TestDupVar(t *testing.T) {
	dupVar := `
state.var{
	Var1 = state.value(),
}
function GetVar1()
	return Var1:get()
end
state.var{
	Var1 = state.value(),
}
abi.register(GetVar1)
`
	bc, _ := LoadDummyChain()
	err := bc.ConnectBlock(
		NewLuaTxAccount("ktlee", 100),
		NewLuaTxDef("ktlee", "dupVar", 0, dupVar),
	)
	if err == nil {
		t.Error("duplicated variable: 'Var1'")
	}
	if !strings.Contains(err.Error(), "duplicated variable: 'Var1'") {
		t.Error(err)
	}

	dupVar = `
state.var{
	Var1 = state.value(),
}
function GetVar1()
	return Var1:get()
end
function Work()
	state.var{
		Var1 = state.value(),
	}
end
abi.register(GetVar1, Work)
`
	err = bc.ConnectBlock(
		NewLuaTxDef("ktlee", "dupVar1", 0, dupVar),
	)
	if err != nil {
		t.Error(err)
	}
	err = bc.ConnectBlock(
		NewLuaTxCall("ktlee", "dupVar1", 0, `{"Name": "Work"}`).Fail("duplicated variable: 'Var1'"),
	)

	if err != nil {
		t.Error(err)
	}
}

func TestCrypto(t *testing.T) {
	src := `
function get(a)
	return crypto.sha256(a)
end

function checkEther()
	return crypto.ecverify("0xce0677bb30baa8cf067c88db9811f4333d131bf8bcf12fe7065d211dce971008",
"0x90f27b8b488db00b00606796d2987f6a5f59ae62ea05effe84fef5b8b0e549984a691139ad57a3f0b906637673aa2f63d1f55cb1a69199d4009eea23ceaddc9301",
"0xbcf9061f21320aa7e824b00d0152398b2d7a6e44")
end

function checkAergo()
	return crypto.ecverify("11e96f2b58622a0ce815b81f94da04ae7a17ba17602feb1fd5afa4b9f2467960",
"304402202e6d5664a87c2e29856bf8ff8b47caf44169a2a4a135edd459640be5b1b6ef8102200d8ea1f6f9ecdb7b520cdb3cc6816d773df47a1820d43adb4b74fb879fb27402",
"AmPbWrQbtQrCaJqLWdMtfk2KiN83m2HFpBbQQSTxqqchVv58o82i")
end
abi.register(get, checkEther, checkAergo)
`
	bc, _ := LoadDummyChain()
	err := bc.ConnectBlock(
		NewLuaTxAccount("ktlee", 100),
		NewLuaTxDef("ktlee", "crypto", 0, src),
	)
	err = bc.Query("crypto", `{"Name": "get", "Args" : ["ab\u0000\u442a"]}`, "", `"0xc58f6dca13e4bba90a326d8605042862fe87c63a64a9dd0e95608a2ee68dc6f0"`)
	if err != nil {
		t.Error(err)
	}
	err = bc.Query("crypto", `{"Name": "get", "Args" : ["0x616200e490aa"]}`, "", `"0xc58f6dca13e4bba90a326d8605042862fe87c63a64a9dd0e95608a2ee68dc6f0"`)
	if err != nil {
		t.Error(err)
	}
	err = bc.Query("crypto", `{"Name": "checkEther", "Args" : []}`, "", `true`)
	if err != nil {
		t.Error(err)
	}

	err = bc.Query("crypto", `{"Name": "checkAergo", "Args" : []}`, "", `true`)
	if err != nil {
		t.Error(err)
	}
}

func TestPayable(t *testing.T) {
	src := `
state.var {
	Data = state.value()
}
function save(data)
	Data:set(data)
end
function load()
	return Data:get()
end

abi.register(load)
abi.payable(save)
`
	bc, _ := LoadDummyChain()
	err := bc.ConnectBlock(
		NewLuaTxAccount("ktlee", 100),
	)

	err = bc.ConnectBlock(
		NewLuaTxDef("ktlee", "payable", 1, src),
	)
	if err == nil {
		t.Error("expected: 'constructor' is not payable")
	} else {
		if !strings.Contains(err.Error(), "'constructor' is not payable") {
			t.Error(err)
		}
	}
	err = bc.ConnectBlock(
		NewLuaTxCall("ktlee", "payable", 0, `{"Name":"save", "Args": ["blahblah"]}`).Fail("not found contract"),
	)
	if err != nil {
		t.Error(err)
	}
	err = bc.ConnectBlock(
		NewLuaTxDef("ktlee", "payable", 0, src),
		NewLuaTxCall("ktlee", "payable", 0, `{"Name":"save", "Args": ["blahblah"]}`),
	)
	if err != nil {
		t.Error(err)
	}
	err = bc.Query("payable", `{"Name":"load"}`, "", `"blahblah"`)
	if err != nil {
		t.Error(err)
	}
	err = bc.ConnectBlock(
		NewLuaTxCall("ktlee", "payable", 1, `{"Name":"save", "Args": ["payed"]}`),
	)
	if err != nil {
		t.Error(err)
	}
	err = bc.Query("payable", `{"Name":"load"}`, "", `"payed"`)
	if err != nil {
		t.Error(err)
	}
}

func TestDefault(t *testing.T) {
	src := `
function default()
	return "default"
end
abi.register(default)
`
	bc, _ := LoadDummyChain()
	err := bc.ConnectBlock(
		NewLuaTxAccount("ktlee", 100),
		NewLuaTxDef("ktlee", "default", 0, src),
	)
	if err != nil {
		t.Error(err)
	}
	tx := NewLuaTxCall("ktlee", "default", 0, "")
	err = bc.ConnectBlock(tx)
	receipt := bc.getReceipt(tx.hash())
	if receipt.GetRet() != `"default"` {
		t.Errorf("contract Call ret error :%s", receipt.GetRet())
	}
	err = bc.ConnectBlock(
		NewLuaTxCall("ktlee", "default", 1, "").Fail(`'default' is not payable`),
	)
	if err != nil {
		t.Error(err)
	}
}

func TestBignum(t *testing.T) {
	bigNum := `
function test(addr)
	bal = contract.balance()
	contract.send(addr, bal / 2)
	return contract.balance()
end

function sendS(addr)
	contract.send(addr, "1 gaer 99999")
	return contract.balance()
end

function testBignum()
	bg = bignum.number("999999999999999999999999999999")
	system.setItem("big", bg)
	bi = system.getItem("big")
	return tostring(bi)
end

function argBignum(a)
	b = a + 1
	return tostring(b)
end

function calladdBignum(addr, a)
	return tostring(contract.call(addr, "add", a, 2) + 3)
end

function checkBignum()
	a = 1
	b = bignum.number(1)
	
	return bignum.isbignum(a), bignum.isbignum(b), bignum.isbignum("2333")
end
function calcBignum()
	bg1 = bignum.number("999999999999999999999999999999")
	bg2 = bignum.number("999999999999999999999999999999")
	bg3 = bg1 + bg2
	bg4 = bg1 * 2
	bg5 = 2 * bg1
	n1 = 999999999999999
	system.print(n1)
	bg6 = bignum.number(n1)
	assert (bg3 == bg4 and bg4 == bg5)
	bg5 = bg1 - bg3 
	assert (bignum.isneg(bg5) and bg5 == bignum.neg(bg1))
	system.print(bg3, bg5, bg6)
	bg6 = bignum.number(1)
	assert (bg6 > bg5)
	pow = bignum.number(2) ^ 8
	assert(pow == bignum.number(256))
	assert(bignum.compare(bg6, 1) == 0)
	system.print((bg6 == 1), bignum.isbignum(pow))
	div1 = bignum.number(3)/2
	assert(bignum.compare(div1, 1) == 0)
	div = bg6 / 0
end

function negativeBignum()
	bg1 = bignum.number("-2")
	bg2 = bignum.sqrt(bg1)
end

function constructor()
end

abi.register(test, sendS, testBignum, argBignum, calladdBignum, checkBignum, calcBignum, negativeBignum)
abi.payable(constructor)
`
	callee := `
	function add(a, b)
		return a + b
	end
	abi.register(add)
	`
	bc, _ := LoadDummyChain()
	err := bc.ConnectBlock(
		NewLuaTxAccount("ktlee", 1000000000000),
		NewLuaTxDef("ktlee", "bigNum", 50000000000, bigNum),
		NewLuaTxDef("ktlee", "add", 0, callee),
	)
	if err != nil {
		t.Error(err)
	}
	tx := NewLuaTxCall("ktlee", "bigNum", 0, fmt.Sprintf(`{"Name":"test", "Args":["%s"]}`, types.EncodeAddress(strHash("ktlee"))))
	err = bc.ConnectBlock(tx)
	if err != nil {
		t.Error(err)
	}
	receipt := bc.getReceipt(tx.hash())
	if receipt.GetRet() != `"25000000000"` {
		t.Errorf("contract Call ret error :%s", receipt.GetRet())
	}
	tx = NewLuaTxCall("ktlee", "bigNum", 0, fmt.Sprintf(`{"Name":"sendS", "Args":["%s"]}`, types.EncodeAddress(strHash("ktlee"))))
	err = bc.ConnectBlock(tx)
	if err != nil {
		t.Error(err)
	}
	receipt = bc.getReceipt(tx.hash())
	if receipt.GetRet() != `"23999900001"` {
		t.Errorf("contract Call ret error :%s", receipt.GetRet())
	}
	tx = NewLuaTxCall("ktlee", "bigNum", 0, `{"Name":"testBignum", "Args":[]}`)
	err = bc.ConnectBlock(tx)
	if err != nil {
		t.Error(err)
	}
	receipt = bc.getReceipt(tx.hash())
	if receipt.GetRet() != `"999999999999999999999999999999"` {
		t.Errorf("contract Call ret error :%s", receipt.GetRet())
	}
	err = bc.Query("bigNum", `{"Name":"argBignum", "Args":[{"_bignum":"99999999999999999999999999"}]}`, "", `"100000000000000000000000000"`)
	if err != nil {
		t.Error(err)
	}
	err = bc.Query("bigNum", fmt.Sprintf(`{"Name":"calladdBignum", "Args":["%s", {"_bignum":"999999999999999999"}]}`, types.EncodeAddress(strHash("add"))), "", `"1000000000000000004"`)
	if err != nil {
		t.Error(err)
	}
	err = bc.Query("bigNum", `{"Name":"checkBignum"}`, "", `[false,true,false]`)
	if err != nil {
		t.Error(err)
	}
	err = bc.Query("bigNum", `{"Name":"calcBignum"}`, "bignum divide by zero", "")
	if err != nil {
		t.Error(err)
	}
	err = bc.Query("bigNum", `{"Name":"negativeBignum"}`, "bignum not allowed negative value", "")
	if err != nil {
		t.Error(err)
	}
}

func TestDeploy(t *testing.T) {
	deploy := `
function hello()
	hello = [[
function hello(say)
	return "Hello " .. say 
end

local type_check = {}
function type_check.isValidAddress(address)
    -- check existence of invalid alphabets
    if nil ~= string.match(address, '[^123456789ABCDEFGHJKLMNPQRSTUVWXYZabcdefghijkmnopqrstuvwxyz]') then
        return false
    end
    -- check lenght is in range
    if 52 ~= string.len(address) then
        return false
    end
    -- TODO add checksum verification?
    return true
end
function type_check.isValidNumber(value)
    if nil ~= string.match(value, '[^0123456789]') then
        return false
    end
    return true
end

-- The a bridge token is a mintable and burnable token controlled by
-- the bridge contract. It represents all tokens locked on the other side of the 
-- bridge with a 1:1 ratio.
-- This contract is depoyed by the merkle bridge when a new type of token 
-- is transfered
state.var {
    Symbol = state.value(),
    Name = state.value(),
    Decimals = state.value(),
    TotalSupply = state.value(),
    Balances = state.map(),
    Nonces = state.map(),
    -- Contract ID is a unique id that cannot be shared by another contract, even one on a sidechain
    -- This is neeeded for replay protection of signed transfer, because users might have the same private key
    -- on different sidechains
    ContractID = state.value(),
    Owner = state.value(),
}

function constructor() 
    Symbol:set("TOKEN")
    Name:set("Standard Token on Aergo")
    Decimals:set(18)
    TotalSupply:set(bignum.number(0))
    Owner:set(system.getSender())
    -- contractID is the hash of system.getContractID (prevent replay between contracts on the same chain) and system.getPrevBlockHash (prevent replay between sidechains).
    -- take the first 16 bytes to save size of signed message
    local id = crypto.sha256(system.getContractID()..system.getPrevBlockHash())
    id = string.sub(id, 3, 32)
    ContractID:set(id)
    return true
end

---------------------------------------
-- Transfer sender's token to target 'to'
-- @type        call
-- @param to    a target address
-- @param value string amount of tokens to send
-- @return      success
---------------------------------------
function transfer(to, value) 
    assert(type_check.isValidNumber(value), "invalid value format (must be string)")
    assert(type_check.isValidAddress(to), "invalid address format: " .. to)
    local from = system.getSender()
    local bvalue = bignum.number(value)
    local b0 = bignum.number(0)
    assert(bvalue > b0, "invalid value")
    assert(to ~= from, "same sender and receiver")
    assert(Balances[from] and bvalue <= Balances[from], "not enough balance")
    Balances[from] = Balances[from] - bvalue
    Nonces[from] = (Nonces[from] or 0) + 1
    Balances[to] = (Balances[to] or b0) + bvalue
    -- TODO event notification
    return true
end

---------------------------------------
-- Transfer tokens according to signed data from the owner
-- @type  call
-- @param from      sender's address
-- @param to        receiver's address
-- @param value     string amount of token to send in aer
-- @param nonce     nonce of the sender to prevent replay
-- @param fee       string fee given to the tx broadcaster
-- @param deadline  block number before which the tx can be executed
-- @param signature signature proving sender's consent
-- @return          success
---------------------------------------
function signed_transfer(from, to, value, nonce, signature, fee, deadline)
    assert(type_check.isValidNumber(value), "invalid value format (must be string)")
    assert(type_check.isValidNumber(fee), "invalid fee format (must be string)")
    local bfee = bignum.number(fee)
    local bvalue = bignum.number(value)
    local b0 = bignum.number(0)
    -- check addresses
    assert(type_check.isValidAddress(to), "invalid address format: " .. to)
    assert(type_check.isValidAddress(from), "invalid address format: " .. from)
    assert(to ~= from, "same sender and receiver")
    -- check amounts, fee
    assert(bfee >= b0, "fee must be positive")
    assert(bvalue >= b0, "value must be positive")
    assert(Balances[from] and (bvalue+bfee) <= Balances[from], "not enough balance")
    -- check deadline
    assert(deadline == 0 or system.getBlockheight() < deadline, "deadline has passed")
    -- check nonce
    if Nonces[from] == nil then Nonces[from] = 0 end
    assert(Nonces[from] == nonce, "nonce is invalid or already spent")
    -- construct signed transfer and verifiy signature
    data = crypto.sha256(to..bignum.tostring(bvalue)..tostring(nonce)..bignum.tostring(bfee)..tostring(deadline)..ContractID:get())
    assert(crypto.ecverify(data, signature, from), "signature of signed transfer is invalid")
    -- execute transfer
    Balances[from] = Balances[from] - bvalue - bfee
    Balances[to] = (Balances[to] or b0) + bvalue
    Balances[system.getOrigin()] = (Balances[system.getOrigin()] or b0) + bfee
    Nonces[from] = Nonces[from] + 1
    -- TODO event notification
    return true
end


---------------------------------------
-- mint, burn and signed_burn are specific to the token contract controlled by
-- the merkle bridge contract and representing transfered assets.
---------------------------------------

---------------------------------------
-- Mint tokens to 'to'
-- @type        call
-- @param to    a target address
-- @param value string amount of token to mint
-- @return      success
---------------------------------------
function mint(to, value)
    assert(system.getSender() == Owner:get(), "Only bridge contract can mint")
    assert(type_check.isValidNumber(value), "invalid value format (must be string)")
    local bvalue = bignum.number(value)
    local b0 = bignum.number(0)
    assert(type_check.isValidAddress(to), "invalid address format: " .. to)
    local new_total = TotalSupply:get() + bvalue
    TotalSupply:set(new_total)
    Balances[to] = (Balances[to] or b0) + bvalue;
    -- TODO event notification
    return true
end

---------------------------------------
-- burn the tokens of 'from'
-- @type        call
-- @param from  a target address
-- @param value an amount of token to send
-- @return      success
---------------------------------------
function burn(from, value)
    assert(system.getSender() == Owner:get(), "Only bridge contract can burn")
    assert(type_check.isValidNumber(value), "invalid value format (must be string)")
    local bvalue = bignum.number(value)
    local b0 = bignum.number(0)
    assert(type_check.isValidAddress(from), "invalid address format: " ..from)
    assert(Balances[from] and bvalue <= Balances[from], "Not enough funds to burn")
    new_total = TotalSupply:get() - bvalue
    TotalSupply:set(new_total)
    Balances[from] = Balances[from] - bvalue
    -- TODO event notification
    return true
end

---------------------------------------
-- signed_burn the tokens of 'from' according to signed data from the owner
-- @type            call
-- @param from      a target address
-- @param value     an amount of token to send
-- @param nonce     nonce of the sender to prevent replay
-- @param fee       string fee given to the tx broadcaster
-- @param deadline  block number before which the tx can be executed
-- @param signature signature proving sender's consent
-- @return          success
---------------------------------------
function signed_burn(from, value, nonce, signature, fee, deadline)
    assert(system.getSender() == Owner:get(), "Only bridge contract can burn")
    assert(type_check.isValidNumber(value), "invalid value format (must be string)")
    assert(type_check.isValidNumber(fee), "invalid fee format (must be string)")
    local bfee = bignum.number(fee)
    local bvalue = bignum.number(value)
    local b0 = bignum.number(0)
    -- check addresses
    assert(type_check.isValidAddress(from), "invalid address format: " .. from)
    -- check amounts, fee
    assert(bfee >= b0, "fee must be positive")
    assert(bvalue >= b0, "value must be positive")
    assert(Balances[from] and (bvalue+bfee) <= Balances[from], "not enough balance")
    -- check deadline
    assert(deadline == 0 or system.getBlockheight() < deadline, "deadline has passed")
    -- check nonce
    if Nonces[from] == nil then Nonces[from] = 0 end
    assert(Nonces[from] == nonce, "nonce is invalid or already spent")
    -- construct signed transfer and verifiy signature
    data = crypto.sha256(system.getSender()..bignum.tostring(bvalue)..tostring(nonce)..bignum.tostring(bfee)..tostring(deadline)..ContractID:get())
    assert(crypto.ecverify(data, signature, from), "signature of signed transfer is invalid")
    -- execute burn
    new_total = TotalSupply:get() - bvalue
    TotalSupply:set(new_total)
    Balances[from] = Balances[from] - bvalue - bfee
    Balances[system.getOrigin()] = (Balances[system.getOrigin()] or b0) + bfee
    Nonces[from] = Nonces[from] + 1
    -- TODO event notification
    return true
end


-- register functions to abi
abi.register(transfer, signed_transfer, mint, burn, signed_burn, hello)
	]]
	addr = contract.deploy(hello)
	ret = contract.call(addr, "hello", "world")
	return addr, ret
end

function helloQuery(addr)
	return contract.call(addr, "hello", "world")
end

function testConst()
	src = [[
		function hello(say, key) 
			return "Hello " .. say .. system.getItem(key) 
		end 
		function constructor(key, item) 
			system.setItem(key, item)
			return key, item
		end 
		abi.register(hello) 
		abi.payable(constructor)
	]]
	addr, key, item = contract.deploy.value(100)(src, "key", 2)
	ret = contract.call(addr, "hello", "world", "key")
	return addr, ret
end

function testFail()
	src = [[
		function hello(say, key) 
			return "Hello " .. say .. system.getItem(key) 
		end 
		function constructor()
		end 
		abi.register(hello) 
	]]
	addr = contract.deploy.value(100)(src)
	return addr
end
 
paddr = nil
function deploy()
	src = [[
		function hello(say, key) 
			return "Hello " .. say .. system.getItem(key) 
		end 
		function getcre()
			return system.getCreator()
		end
		function constructor()
		end 
		abi.register(hello, getcre) 
	]]
	paddr = contract.deploy(src)
	system.print("addr :", paddr)
	ret = contract.call(paddr, "hello", "world", "key")
end

function testPcall()
	ret = contract.pcall(deploy)
	return contract.call(paddr, "getcre")
end
function constructor()
end

abi.register(hello, helloQuery, testConst, testFail, testPcall)
abi.payable(constructor)
`
	bc, _ := LoadDummyChain()
	err := bc.ConnectBlock(
		NewLuaTxAccount("ktlee", 1000000000000),
		NewLuaTxDef("ktlee", "deploy", 50000000000, deploy),
	)
	if err != nil {
		t.Error(err)
	}
	tx := NewLuaTxCall("ktlee", "deploy", 0, `{"Name":"hello"}`)
	err = bc.ConnectBlock(tx)
	if err != nil {
		t.Error(err)
	}
	receipt := bc.getReceipt(tx.hash())
	if receipt.GetRet() != `["AmgKtCaGjH4XkXwny2Jb1YH5gdsJGJh78ibWEgLmRWBS5LMfQuTf","Hello world"]` {
		t.Errorf("contract Call ret error :%s", receipt.GetRet())
	}
	err = bc.Query("deploy", `{"Name":"helloQuery", "Args":["AmgKtCaGjH4XkXwny2Jb1YH5gdsJGJh78ibWEgLmRWBS5LMfQuTf"]}`, "", `"Hello world"`)
	if err != nil {
		t.Error(err)
	}
	tx = NewLuaTxCall("ktlee", "deploy", 0, `{"Name":"testConst"}`)
	err = bc.ConnectBlock(tx)
	receipt = bc.getReceipt(tx.hash())
	if receipt.GetRet() != `["Amhmj6kKZz7mPstBAPJWRe1e8RHP7bZ5pV35XatqTHMWeAVSyMkc","Hello world2"]` {
		t.Errorf("contract Call ret error :%s", receipt.GetRet())
	}
	deployAcc, err := bc.GetAccountState("deploy")
	if err != nil {
		t.Error(err)
	}
	if deployAcc.GetBalanceBigInt().Uint64() != uint64(49999999900) {
		t.Error(deployAcc.GetBalanceBigInt().Uint64())
	}
	tx = NewLuaTxCall("ktlee", "deploy", 0, `{"Name":"testFail"}`)
	err = bc.ConnectBlock(tx)
	deployAcc, err = bc.GetAccountState("deploy")
	if err != nil && deployAcc.Nonce == 2 {
		t.Error(err)
	}
	tx = NewLuaTxCall("ktlee", "deploy", 0, `{"Name":"testPcall"}`)
	err = bc.ConnectBlock(tx)
	deployAcc, err = bc.GetAccountState("deploy")
	if err != nil && deployAcc.Nonce == 2 {
		t.Error(err)
	}
	receipt = bc.getReceipt(tx.hash())
	if receipt.GetRet() != `` {
		t.Errorf("contract Call ret error :%s", receipt.GetRet())
	}
}

func TestSqlVmPubNet(t *testing.T) {
	flushLState := func() {
		for i := 0; i <= MAX_LSTATE_SIZE; i++ {
			s := GetLState()
			FreeLState(s)
		}
	}
	PubNet = true
	flushLState()
	defer func() {
		PubNet = false
		flushLState()
	}()

	bc, err := LoadDummyChain()
	if err != nil {
		t.Errorf("failed to create test database: %v", err)
	}

	definition := `
function createAndInsert()
    db.exec("create table if not exists dual(dummy char(1))")
	db.exec("insert into dual values ('X')")
    local insertYZ = db.prepare("insert into dual values (?),(?)")
    insertYZ:exec("Y", "Z")
end
abi.register(createAndInsert)`

	err = bc.ConnectBlock(
		NewLuaTxAccount("ktlee", 100),
		NewLuaTxDef("ktlee", "simple-query", 0, definition),
	)
	if err != nil {
		t.Error(err)
	}

	err = bc.ConnectBlock(
		NewLuaTxCall("ktlee", "simple-query", 0, `{"Name": "createAndInsert", "Args":[]}`).Fail(`attempt to index global 'db'`),
	)
	if err != nil {
		t.Error(err)
	}
}

func TestReturnUData(t *testing.T) {
	bc, err := LoadDummyChain()
	if err != nil {
		t.Errorf("failed to create test database: %v", err)
	}

	definition := `
	function test_die()
	return contract.call(system.getContractID(), "return_object")
	end
	function return_object()
	return db.query("select 1")
	end
	abi.register(test_die, return_object)`

	err = bc.ConnectBlock(
		NewLuaTxAccount("ktlee", 100),
		NewLuaTxDef("ktlee", "rs-return", 0, definition),
	)
	if err != nil {
		t.Error(err)
	}

	err = bc.ConnectBlock(
		NewLuaTxCall("ktlee", "rs-return", 0, `{"Name": "test_die", "Args":[]}`).Fail(`unsupport type: userdata`),
	)
	if err != nil {
		t.Error(err)
	}
}

func checkRandomFloatValue(v string) error {
	n, _ := strconv.ParseFloat(v, 64)
	if n < 0.0 || n >= 1.0 {
		return errors.New("out of range")
	}
	return nil
}
func checkRandomIntValue(v string, min, max int) error {
	n, _ := strconv.Atoi(v)
	if n < min || n > max {
		return errors.New("out of range")
	}
	return nil
}

func TestRandom(t *testing.T) {
	bc, err := LoadDummyChain()
	if err != nil {
		t.Errorf("failed to create test database: %v", err)
	}

	random := `
function random(...)
	return system.random(...)
end
abi.register(random)`

	err = bc.ConnectBlock(
		NewLuaTxAccount("ktlee", 100),
		NewLuaTxDef("ktlee", "random", 0, random),
	)
	if err != nil {
		t.Error(err)
	}
	err = bc.ConnectBlock(
		NewLuaTxCall("ktlee", "random", 0, `{"Name": "random", "Args":[]}`).Fail(
			"1 or 2 arguments required",
		),
	)
	if err != nil {
		t.Error(err)
	}

	err = bc.ConnectBlock(
		NewLuaTxCall(
			"ktlee",
			"random",
			0,
			`{"Name": "random", "Args":[0]}`).Fail("the maximum value must be greater than zero"),
	)
	if err != nil {
		t.Error(err)
	}

	tx := NewLuaTxCall("ktlee", "random", 0, `{"Name": "random", "Args":[3]}`)
	err = bc.ConnectBlock(tx)
	if err != nil {
		t.Error(err)
	}
	receipt := bc.getReceipt(tx.hash())
	err = checkRandomIntValue(receipt.GetRet(), 1, 3)
	if err != nil {
		t.Errorf("error: %s, return value: %s", err.Error(), receipt.GetRet())
	}

	tx = NewLuaTxCall("ktlee", "random", 0, `{"Name": "random", "Args":[3, 10]}`)
	err = bc.ConnectBlock(tx)
	receipt = bc.getReceipt(tx.hash())
	err = checkRandomIntValue(receipt.GetRet(), 3, 10)
	if err != nil {
		t.Errorf("error: %s, return value: %s", err.Error(), receipt.GetRet())
	}

	err = bc.Query("random", `{"Name": "random", "Args":[1]}`, "", "1")
	if err != nil {
		t.Error(err)
	}
	err = bc.Query("random", `{"Name": "random", "Args":[4,4]}`, "", "4")
	if err != nil {
		t.Error(err)
	}
	err = bc.Query("random", `{"Name": "random", "Args":[0,4]}`, "system.random: the minimum value must be greater than zero", "")
	if err != nil {
		t.Error(err)
	}
	err = bc.Query("random", `{"Name": "random", "Args":[3,1]}`, "system.random: the maximum value must be greater than the minimum value", "")
	if err != nil {
		t.Error(err)
	}
}

func TestBigTable(t *testing.T) {
	bc, err := LoadDummyChain()
	if err != nil {
		t.Errorf("failed to create test database: %v", err)
	}

	big := `
function constructor()
    db.exec("create table if not exists table1 (cid integer PRIMARY KEY, rgtime datetime)")
    db.exec("insert into table1 (rgtime) values (datetime('2018-10-30 16:00:00'))")
end

-- About 900MB
function inserts()
    for i = 1, 25 do
        db.exec("insert into table1 (rgtime) select rgtime from table1")
    end
end

abi.register(inserts)
`

	err = bc.ConnectBlock(
		NewLuaTxAccount("ktlee", 100),
		NewLuaTxDef("ktlee", "big", 0, big),
	)
	if err != nil {
		t.Error(err)
	}

	err = bc.ConnectBlock(
		NewLuaTxCall("ktlee", "big", 0, `{"Name": "inserts"}`),
	)
	if err != nil {
		t.Error(err)
	}
}

func TestEvent(t *testing.T) {
	bc, err := LoadDummyChain()
	if err != nil {
		t.Errorf("failed to create test database: %v", err)
	}
	definition := `
    function test_ev()
        contract.event("ev1", 1,"local", 2, "form")
        contract.event("ev1", 3,"local", 4, "form")
    end
    abi.register(test_ev)`

	err = bc.ConnectBlock(
		NewLuaTxAccount("ktlee", 100),
		NewLuaTxDef("ktlee", "event", 0, definition),
	)
	if err != nil {
		t.Error(err)
	}
	err = bc.ConnectBlock(
		NewLuaTxCall("ktlee", "event", 0, `{"Name": "test_ev", "Args":[]}`),
	)
	if err != nil {
		t.Error(err)
	}
}

func TestView(t *testing.T) {
	bc, err := LoadDummyChain()
	if err != nil {
		t.Errorf("failed to create test database: %v", err)
	}
	definition := `
    function test_view()
        contract.event("ev1", 1,"local", 2, "form")
        contract.event("ev1", 3,"local", 4, "form")
    end
	function k()
		return 10
	end
	function tx_in_view_function()
		k2()
	end
	function k2()
		test_view()
	end
	function tx_after_view_function()
		k()
        contract.event("ev1", 1,"local", 2, "form")
	end
    abi.register(test_view, tx_after_view_function)
    abi.register_view(test_view, k, tx_in_view_function)
`

	err = bc.ConnectBlock(
		NewLuaTxAccount("ktlee", 100),
		NewLuaTxDef("ktlee", "view", 0, definition),
	)
	if err != nil {
		t.Error(err)
	}
	err = bc.ConnectBlock(
		NewLuaTxCall("ktlee", "view", 0, `{"Name": "test_view", "Args":[]}`).Fail("[Contract.Event] event not permitted in query"),
	)
	if err != nil {
		t.Error(err)
	}
	err = bc.Query("view", `{"Name":"k", "Args":[]}`, "", "10")
	if err != nil {
		t.Error(err)
	}
	err = bc.ConnectBlock(
		NewLuaTxCall("ktlee", "view", 0, `{"Name": "tx_in_view_function", "Args":[]}`).Fail("[Contract.Event] event not permitted in query"),
	)
	if err != nil {
		t.Error(err)
	}
	err = bc.ConnectBlock(
		NewLuaTxCall("ktlee", "view", 0, `{"Name": "tx_after_view_function", "Args":[]}`),
	)
	if err != nil {
		t.Error(err)
	}
}

func TestNsec(t *testing.T) {
	bc, err := LoadDummyChain()
	if err != nil {
		t.Errorf("failed to create test database: %v", err)
	}
	definition := `
	function test_nsec()
		system.print(nsec())
	end
	abi.register(test_nsec)`

	err = bc.ConnectBlock(
		NewLuaTxAccount("ktlee", 100),
		NewLuaTxDef("ktlee", "nsec", 0, definition),
	)
	err = bc.ConnectBlock(
		NewLuaTxCall("ktlee", "nsec", 0, `{"Name": "test_nsec"}`).Fail(`attempt to call global 'nsec' (a nil value)`),
	)
	if err != nil {
		t.Error(err)
	}
}

func TestGovernance(t *testing.T) {
	bc, err := LoadDummyChain()
	if err != nil {
		t.Errorf("failed to create test database: %v", err)
	}
	definition := `
    function test_gov()
		contract.stake("10000 aergo")
		contract.vote("16Uiu2HAm2gtByd6DQu95jXURJXnS59Dyb9zTe16rDrcwKQaxma4p")
    end

	function error_case()
		contract.stake("10000 aergo")
		assert(false)
	end
	
	function test_pcall()
		return contract.pcall(error_case)
	end
		
    abi.register(test_gov, test_pcall, error_case)
	abi.payable(test_gov, test_pcall)
`

	err = bc.ConnectBlock(
		NewLuaTxAccount("ktlee", 100),
		NewLuaTxDef("ktlee", "gov", 0, definition),
	)
	if err != nil {
		t.Error(err)
	}
	amount, _ := new(big.Int).SetString("10000000000000000000000", 10)
	err = bc.ConnectBlock(
		NewLuaTxCallBig("ktlee", "gov", amount, `{"Name": "test_gov", "Args":[]}`),
	)
	if err != nil {
		t.Error(err)
	}
	oldstaking, err := bc.GetStaking("gov")
	if err != nil {
		t.Error(err)
	}
	oldgov, err := bc.GetAccountState("gov")
	if err != nil {
		t.Error(err)
	}
	tx := NewLuaTxCall("ktlee", "gov", 0, `{"Name": "test_pcall", "Args":[]}`)
	err = bc.ConnectBlock(tx)
	if err != nil {
		t.Error(err)
	}
	staking, err := bc.GetStaking("gov")
	if err != nil {
		t.Error(err)
	}
	gov, err := bc.GetAccountState("gov")
	if err != nil {
		t.Error(err)
	}

	if bytes.Equal(oldstaking.Amount, staking.Amount) == false ||
		bytes.Equal(oldgov.GetBalance(), gov.GetBalance()) == false {
		t.Error("pcall error")
	}
	tx = NewLuaTxCall("ktlee", "gov", 0, `{"Name": "error_case", "Args":[]}`)
	_ = bc.ConnectBlock(tx)
	newstaking, err := bc.GetStaking("gov")
	if err != nil {
		t.Error(err)
	}
	newgov, err := bc.GetAccountState("gov")
	if err != nil {
		t.Error(err)
	}
	if bytes.Equal(oldstaking.Amount, newstaking.Amount) == false ||
		bytes.Equal(oldgov.GetBalance(), newgov.GetBalance()) == false {
		fmt.Println(new(big.Int).SetBytes(newstaking.Amount).String(), newgov.GetBalanceBigInt().String())
		t.Error("pcall error")
	}
}

func TestContractSend(t *testing.T) {
	bc, err := LoadDummyChain()
	if err != nil {
		t.Errorf("failed to create test database: %v", err)
	}
	definition := `
	function constructor()
	end
    function send(addr)
        contract.send(addr,1)
    end
    abi.register(send, constructor)
	abi.payable(constructor)
`
	definition2 := `
    function default()
		system.print("default called")
    end
    abi.register(default)
	abi.payable(default)
`
	definition3 := `
    function test()
    end
    abi.register(test)
`
	definition4 := `
    function default()
    end
    abi.register(default)
`
	err = bc.ConnectBlock(
		NewLuaTxAccount("ktlee", 100),
		NewLuaTxDef("ktlee", "test1", 50, definition),
		NewLuaTxDef("ktlee", "test2", 0, definition2),
		NewLuaTxDef("ktlee", "test3", 0, definition3),
		NewLuaTxDef("ktlee", "test4", 0, definition4),
	)
	if err != nil {
		t.Error(err)
	}
	err = bc.ConnectBlock(
		NewLuaTxCall("ktlee", "test1", 0, fmt.Sprintf(`{"Name":"send", "Args":["%s"]}`, types.EncodeAddress(strHash("test2")))),
	)
	if err != nil {
		t.Error(err)
	}
	err = bc.ConnectBlock(
		NewLuaTxCall("ktlee", "test1", 0, fmt.Sprintf(`{"Name":"send", "Args":["%s"]}`, types.EncodeAddress(strHash("test3")))).Fail(`[Contract.LuaSendAmount] newExecutor error: not found function: default`),
	)
	if err != nil {
		t.Error(err)
	}
	err = bc.ConnectBlock(
		NewLuaTxCall("ktlee", "test1", 0, fmt.Sprintf(`{"Name":"send", "Args":["%s"]}`, types.EncodeAddress(strHash("test4")))).Fail(`[Contract.LuaSendAmount] newExecutor error: 'default' is not payable`),
	)
	if err != nil {
		t.Error(err)
	}

	err = bc.ConnectBlock(
		NewLuaTxCall("ktlee", "test1", 0, fmt.Sprintf(`{"Name":"send", "Args":["%s"]}`, types.EncodeAddress(strHash("ktlee")))),
	)
	if err != nil {
		t.Error(err)
	}
}

func TestMaxMemSize(t *testing.T) {
	bc, err := LoadDummyChain()
	if err != nil {
		t.Errorf("failed to create test database: %v", err)
	}

	definition := `
function oom()
	 local s = "hello"

	 while 1 do
		 s = s .. s
	 end
end

function p()
	pcall(oom)
end

function cp()
	contract.pcall(oom)
end
abi.register(oom, p, cp)`

	err = bc.ConnectBlock(
		NewLuaTxAccount("ktlee", 100),
		NewLuaTxDef("ktlee", "oom", 0, definition),
	)
	err = bc.ConnectBlock(
		NewLuaTxCall(
			"ktlee",
			"oom",
			0,
			`{"Name":"oom"}`,
		),
	)
	errMsg := "not enough memory"
	if err == nil {
		t.Errorf("expected: %s", errMsg)
	}
	if err != nil && !strings.Contains(err.Error(), errMsg) {
		t.Error(err)
	}
	err = bc.ConnectBlock(
		NewLuaTxCall(
			"ktlee",
			"oom",
			0,
			`{"Name":"p"}`,
		).Fail(errMsg),
	)
	if err != nil {
		t.Error(err)
	}
	err = bc.ConnectBlock(
		NewLuaTxCall(
			"ktlee",
			"oom",
			0,
			`{"Name":"cp"}`,
		).Fail(errMsg),
	)
	if err != nil {
		t.Error(err)
	}
}

func TestDeploy2(t *testing.T) {
	deploy := `
function hello()
	src = [[
state.var{
  counts = state.array(10)
}

counts[1] = 10
function inc(key)
  if counts[key] == nil then
    counts[key] = 0
  end
  counts[key] = counts[key] + 1
end

function get(key)
  return counts[key]
end

function set(key,val)
  counts[key] = val
end

function len()
  return counts:length()
end

function iter()
  local rv = {}
  for i, v in counts:ipairs() do
    if v == nil then
      rv[i] = "nil"
    else
      rv[i] = v
    end
  end
  return rv
end

abi.register(inc,get,set,len,iter)
	]]
	paddr = contract.deploy(src)
	system.print("addr :", paddr)
	ret = contract.call(paddr, "hello", "world", "key")
end

function constructor()
end

abi.register(hello)
abi.payable(constructor)
`
	bc, _ := LoadDummyChain()
	err := bc.ConnectBlock(
		NewLuaTxAccount("ktlee", 1000000000000),
		NewLuaTxDef("ktlee", "deploy", 50000000000, deploy),
	)
	if err != nil {
		t.Error(err)
	}
	tx := NewLuaTxCall("ktlee", "deploy", 0, `{"Name":"hello"}`).Fail(`[Contract.LuaDeployContract]newExecutor Error :not permitted state referencing at global scope`)
	err = bc.ConnectBlock(tx)
	if err != nil {
		t.Error(err)
	}
}

func TestInvalidKey(t *testing.T) {
	src := `
state.var {
	h = state.map(),
	arr = state.array(10),
	v = state.value()
}

t = {}

function key_table()
	local k = {}
	t[k] = "table"
end

function key_func()
	t[key_table] = "function"
end

function key_statemap(key)
	t[h] = "state.map"
end

function key_statearray(key)
	t[arr] = "state.array"
end

function key_statevalue(key)
	t[v] = "state.value"
end

function key_upval(key)
	local k = {}
	local f = function()
		t[k] = "upval"
	end
	f()
end

function key_nil(key)
	h[nil] = "nil"
end

abi.register(key_table, key_func, key_statemap, key_statearray, key_statevalue, key_upval, key_nil)
`
	bc, _ := LoadDummyChain()
	err := bc.ConnectBlock(
		NewLuaTxAccount("ktlee", 100),
		NewLuaTxDef("ktlee", "invalidkey", 0, src),
	)
	if err != nil {
		t.Error(err)
	}

	err = bc.ConnectBlock(
		NewLuaTxCall("ktlee", "invalidkey", 0, `{"Name":"key_table"}`).Fail(
			"cannot use 'table' as a key",
		),
	)
	if err != nil {
		t.Error(err)
	}
	err = bc.ConnectBlock(
		NewLuaTxCall("ktlee", "invalidkey", 0, `{"Name":"key_func"}`).Fail(
			"cannot use 'function' as a key",
		),
	)
	if err != nil {
		t.Error(err)
	}
	err = bc.ConnectBlock(
		NewLuaTxCall("ktlee", "invalidkey", 0, `{"Name":"key_statemap"}`).Fail(
			"cannot use 'userdata' as a key",
		),
	)
	if err != nil {
		t.Error(err)
	}
	err = bc.ConnectBlock(
		NewLuaTxCall("ktlee", "invalidkey", 0, `{"Name":"key_statearray"}`).Fail(
			"cannot use 'userdata' as a key",
		),
	)
	if err != nil {
		t.Error(err)
	}
	err = bc.ConnectBlock(
		NewLuaTxCall("ktlee", "invalidkey", 0, `{"Name":"key_statevalue"}`).Fail(
			"cannot use 'userdata' as a key",
		),
	)
	if err != nil {
		t.Error(err)
	}
	err = bc.ConnectBlock(
		NewLuaTxCall("ktlee", "invalidkey", 0, `{"Name":"key_upval"}`).Fail(
			"cannot use 'table' as a key",
		),
	)
	if err != nil {
		t.Error(err)
	}
	err = bc.ConnectBlock(
		NewLuaTxCall("ktlee", "invalidkey", 0, `{"Name":"key_nil"}`).Fail(
			"invalid key type: 'nil', state.map: 'h'",
		),
	)
	if err != nil {
		t.Error(err)
	}
}

<<<<<<< HEAD
func TestSnapshot(t *testing.T) {
=======
func TestPcallRollback(t *testing.T) {
	definition1 := `
	function constructor(init)
		system.setItem("count", init)
	end

	function init()
		db.exec([[create table if not exists r (
	  id integer primary key
	, n integer check(n >= 10)
	, nonull text not null
	, only integer unique)
	]])
		db.exec("insert into r values (1, 11, 'text', 1)")
	end

	function pkins1()
		db.exec("insert into r values (3, 12, 'text', 2)")
		db.exec("insert into r values (1, 12, 'text', 2)")
	end

	function pkins2()
		db.exec("insert into r values (4, 12, 'text', 2)")
	end

	function pkget()
		local rs = db.query("select count(*) from r")
		if rs:next() then
			local n = rs:get()
			--rs:next()
			return n
		else
			return "error in count()"
		end
	end

	function inc()
		count = system.getItem("count")
		system.setItem("count", count + 1)
		return count
	end

	function get()
		return system.getItem("count")
	end

	function getOrigin()
		return system.getOrigin()
	end

	function set(val)
		system.setItem("count", val)
	end
	abi.register(inc,get,set, init, pkins1, pkins2, pkget, getOrigin)
	abi.payable(constructor, inc)
	`

>>>>>>> 7e4bcba9
	bc, err := LoadDummyChain()
	if err != nil {
		t.Errorf("failed to create test database: %v", err)
	}
<<<<<<< HEAD
	definition := `
	state.var{
		counts = state.map(),
		data = state.value(),
		array = state.array(10)
	}

	function inc()
		a = system.getItem("key1")
		if (a == nil) then
			system.setItem("key1", 1)
			return
		end
		system.setItem("key1", a + 1)
		counts["key1"] = a + 1
		data:set(a+1)
		array[1] = a + 1
	end
	function query(a)
			return system.getItem("key1", a), state.getsnap(counts, "key1", a), state.getsnap(data,a), state.getsnap(array, 1, a)
	end
	function query2()
			return state.getsnap(array, 1)
	end
	abi.register(inc, query, query2)
	abi.payable(inc)`

	err = bc.ConnectBlock(
		NewLuaTxAccount("ktlee", 100),
		NewLuaTxDef("ktlee", "snap", 0, definition),
=======

	err = bc.ConnectBlock(
		NewLuaTxAccount("ktlee", 100),
		NewLuaTxDef("ktlee", "counter", 10, definition1).Constructor("[0]"),
		NewLuaTxCall("ktlee", "counter", 15, `{"Name":"inc", "Args":[]}`),
	)

	err = bc.Query("counter", `{"Name":"get", "Args":[]}`, "", "1")
	if err != nil {
		t.Error(err)
	}

	definition2 := `
	function constructor(addr)
		system.setItem("count", 99)
		system.setItem("addr", addr)
	end
	function add(amount)
		first = contract.call.value(amount)(system.getItem("addr"), "inc")
		status, res = pcall(contract.call.value(1000000), system.getItem("addr"), "inc")
		if status == false then
			return first
		end
		return res
	end
	function dadd()
		return contract.delegatecall(system.getItem("addr"), "inc")
	end
	function get()
		addr = system.getItem("addr")
		a = contract.call(addr, "get")
		return a
	end
	function dget()
		addr = system.getItem("addr")
		a = contract.delegatecall(addr, "get")
		return a
	end
	function send(addr, amount)
		contract.send(addr, amount)
		status, res = pcall(contract.call.value(1000000000)(system.getItem("addr"), "inc"))
		return status
	end
	function sql()
		contract.call(system.getItem("addr"), "init")
		pcall(contract.call, system.getItem("addr"), "pkins1")
		contract.call(system.getItem("addr"), "pkins2")
		return status
	end

	function sqlget()
		return contract.call(system.getItem("addr"), "pkget")
	end

	function getOrigin()
		return contract.call(system.getItem("addr"), "getOrigin")
	end
	abi.register(add, dadd, get, dget, send, sql, sqlget, getOrigin)
	abi.payable(constructor,add)
	`
	err = bc.ConnectBlock(
		NewLuaTxDef("ktlee", "caller", 10, definition2).
			Constructor(fmt.Sprintf(`["%s"]`, types.EncodeAddress(strHash("counter")))),
		NewLuaTxCall("ktlee", "caller", 15, `{"Name":"add", "Args":[]}`),
>>>>>>> 7e4bcba9
	)
	if err != nil {
		t.Error(err)
	}
<<<<<<< HEAD
	err = bc.ConnectBlock(
		NewLuaTxCall("ktlee", "snap", 0, `{"Name": "inc", "Args":[]}`),
=======

	err = bc.ConnectBlock(
		NewLuaTxCall("ktlee", "caller", 0, `{"Name":"sql", "Args":[]}`),
>>>>>>> 7e4bcba9
	)
	if err != nil {
		t.Error(err)
	}
<<<<<<< HEAD
	err = bc.ConnectBlock(
		NewLuaTxCall("ktlee", "snap", 0, `{"Name": "inc", "Args":[]}`),
	)
	if err != nil {
		t.Error(err)
	}
	err = bc.ConnectBlock(
		NewLuaTxCall("ktlee", "snap", 0, `{"Name": "inc", "Args":[]}`),
=======
	err = bc.Query("caller", `{"Name":"get", "Args":[]}`, "", "2")
	if err != nil {
		t.Error(err)
	}
	err = bc.Query("caller", `{"Name":"sqlget", "Args":[]}`, "", "2")
	if err != nil {
		t.Error(err)
	}

	tx := NewLuaTxCall("ktlee", "caller", 0, `{"Name":"getOrigin", "Args":[]}`)
	_ = bc.ConnectBlock(tx)
	receipt := bc.getReceipt(tx.hash())
	if receipt.GetRet() != "\""+types.EncodeAddress(strHash("ktlee"))+"\"" {
		t.Errorf("contract Call ret error :%s", receipt.GetRet())
	}

	definition3 := `
	function pass(addr)
		contract.send(addr, 1)
	end

	function add(addr, a, b)
		system.setItem("arg", a)
		contract.pcall(pass, addr)
		return a+b
	end

	function set(addr)
		contract.send(addr, 1)
		system.setItem("arg", 2)
		status, ret  = contract.pcall(add, addr, 1, 2)
	end

	function set2(addr)
		contract.send(addr, 1)
		system.setItem("arg", 2)
		status, ret  = contract.pcall(add, addar, 1)
	end

	function get()
		return system.getItem("arg")
	end
	
	function getBalance()
		return contract.balance()
	end

	abi.register(set, set2, get, getBalance)
	abi.payable(set, set2)
	`

	bc, err = LoadDummyChain()
	if err != nil {
		t.Errorf("failed to create test database: %v", err)
	}

	err = bc.ConnectBlock(
		NewLuaTxAccount("ktlee", 100),
		NewLuaTxAccount("bong", 0),
		NewLuaTxDef("ktlee", "counter", 0, definition3),
>>>>>>> 7e4bcba9
	)
	if err != nil {
		t.Error(err)
	}
<<<<<<< HEAD
	err = bc.Query("snap", `{"Name":"query"}`, "", "[3,3,3,3]")
	if err != nil {
		t.Error(err)
	}
	err = bc.Query("snap", `{"Name":"query", "Args":[2]}`, "", "[1,{},{},{}]")
	if err != nil {
		t.Error(err)
	}
	err = bc.Query("snap", `{"Name":"query", "Args":[3]}`, "", "[2,2,2,2]")
	if err != nil {
		t.Error(err)
	}
	err = bc.Query("snap", `{"Name":"query2", "Args":[]}`,
		"invalid argument at getsnap, need (state.array, index, blockheight)", "")
	if err != nil {
		t.Error(err)
	}
}
=======
	tx = NewLuaTxCall("ktlee", "counter", 20,
		fmt.Sprintf(`{"Name":"set", "Args":["%s"]}`, types.EncodeAddress(strHash("bong"))))
	err = bc.ConnectBlock(tx)
	if err != nil {
		t.Error(err)
	}
	err = bc.Query("counter", `{"Name":"get", "Args":[]}`, "", "1")
	if err != nil {
		t.Error(err)
	}
	err = bc.Query("counter", `{"Name":"getBalance", "Args":[]}`, "", "\"18\"")
	if err != nil {
		t.Error(err)
	}
	state, err := bc.GetAccountState("bong")
	if state.GetBalanceBigInt().Uint64() != 2 {
		t.Error("balance error")
	}
	tx = NewLuaTxCall("ktlee", "counter", 10,
		fmt.Sprintf(`{"Name":"set2", "Args":["%s"]}`, types.EncodeAddress(strHash("bong"))))
	err = bc.ConnectBlock(tx)
	if err != nil {
		t.Error(err)
	}
	err = bc.Query("counter", `{"Name":"get", "Args":[]}`, "", "2")
	if err != nil {
		t.Error(err)
	}
	state, err = bc.GetAccountState("bong")
	if state.GetBalanceBigInt().Uint64() != 3 {
		t.Error("balance error")
	}
}

func TestNestedPcall(t *testing.T) {
	definition1 := `
state.var {
    Map = state.map(),
}
function map(a)
  return Map[a]
end
function constructor()
end
function pcall3(to)
  contract.send(to, "1 aergo")
end
function pcall2(addr, to)
  status = pcall(contract.call, addr, "pcall3", to)
  system.print(status)
  assert(false)
end
function pcall1(addr, to)
  status = pcall(contract.call, addr, "pcall2", addr, to)
  system.print(status)
  Map[addr] = 2
  status = pcall(contract.call, addr, "pcall3", to)
  system.print(status)
  status = pcall(contract.call, addr, "pcall2", addr, to)
  system.print(status)
end
function default()
end
abi.register(map, pcall1, pcall2, pcall3, default)
abi.payable(pcall1, default, constructor)
	`

	bc, err := LoadDummyChain()
	if err != nil {
		t.Errorf("failed to create test database: %v", err)
	}

	err = bc.ConnectBlock(
		NewLuaTxAccount("ktlee", 100),
		NewLuaTxAccount("bong", 0),
		NewLuaTxDef("ktlee", "pcall", 10000000000000000000, definition1),
	)
	if err != nil {
		t.Error(err)
	}
	err = bc.ConnectBlock(
		NewLuaTxCall("ktlee", "pcall", 0,
			fmt.Sprintf(`{"Name":"pcall1", "Args":["%s", "%s"]}`,
				types.EncodeAddress(strHash("pcall")), types.EncodeAddress(strHash("bong")))),
	)
	if err != nil {
		t.Error(err)
	}
	err = bc.Query("pcall", fmt.Sprintf(`{"Name":"map", "Args":["%s"]}`,
		types.EncodeAddress(strHash("pcall"))), "", "2")
	if err != nil {
		t.Error(err)
	}
	state, err := bc.GetAccountState("bong")
	if state.GetBalanceBigInt().Uint64() != 1000000000000000000 {
		t.Error("balance error", state.GetBalanceBigInt().Uint64())
	}
}

>>>>>>> 7e4bcba9
// end of test-cases<|MERGE_RESOLUTION|>--- conflicted
+++ resolved
@@ -4087,9 +4087,6 @@
 	}
 }
 
-<<<<<<< HEAD
-func TestSnapshot(t *testing.T) {
-=======
 func TestPcallRollback(t *testing.T) {
 	definition1 := `
 	function constructor(init)
@@ -4147,12 +4144,253 @@
 	abi.payable(constructor, inc)
 	`
 
->>>>>>> 7e4bcba9
 	bc, err := LoadDummyChain()
 	if err != nil {
 		t.Errorf("failed to create test database: %v", err)
 	}
-<<<<<<< HEAD
+
+	err = bc.ConnectBlock(
+		NewLuaTxAccount("ktlee", 100),
+		NewLuaTxDef("ktlee", "counter", 10, definition1).Constructor("[0]"),
+		NewLuaTxCall("ktlee", "counter", 15, `{"Name":"inc", "Args":[]}`),
+	)
+
+	err = bc.Query("counter", `{"Name":"get", "Args":[]}`, "", "1")
+	if err != nil {
+		t.Error(err)
+	}
+
+	definition2 := `
+	function constructor(addr)
+		system.setItem("count", 99)
+		system.setItem("addr", addr)
+	end
+	function add(amount)
+		first = contract.call.value(amount)(system.getItem("addr"), "inc")
+		status, res = pcall(contract.call.value(1000000), system.getItem("addr"), "inc")
+		if status == false then
+			return first
+		end
+		return res
+	end
+	function dadd()
+		return contract.delegatecall(system.getItem("addr"), "inc")
+	end
+	function get()
+		addr = system.getItem("addr")
+		a = contract.call(addr, "get")
+		return a
+	end
+	function dget()
+		addr = system.getItem("addr")
+		a = contract.delegatecall(addr, "get")
+		return a
+	end
+	function send(addr, amount)
+		contract.send(addr, amount)
+		status, res = pcall(contract.call.value(1000000000)(system.getItem("addr"), "inc"))
+		return status
+	end
+	function sql()
+		contract.call(system.getItem("addr"), "init")
+		pcall(contract.call, system.getItem("addr"), "pkins1")
+		contract.call(system.getItem("addr"), "pkins2")
+		return status
+	end
+
+	function sqlget()
+		return contract.call(system.getItem("addr"), "pkget")
+	end
+
+	function getOrigin()
+		return contract.call(system.getItem("addr"), "getOrigin")
+	end
+	abi.register(add, dadd, get, dget, send, sql, sqlget, getOrigin)
+	abi.payable(constructor,add)
+	`
+	err = bc.ConnectBlock(
+		NewLuaTxDef("ktlee", "caller", 10, definition2).
+			Constructor(fmt.Sprintf(`["%s"]`, types.EncodeAddress(strHash("counter")))),
+		NewLuaTxCall("ktlee", "caller", 15, `{"Name":"add", "Args":[]}`),
+	)
+	if err != nil {
+		t.Error(err)
+	}
+
+	err = bc.ConnectBlock(
+		NewLuaTxCall("ktlee", "caller", 0, `{"Name":"sql", "Args":[]}`),
+	)
+	if err != nil {
+		t.Error(err)
+	}
+	err = bc.Query("caller", `{"Name":"get", "Args":[]}`, "", "2")
+	if err != nil {
+		t.Error(err)
+	}
+	err = bc.Query("caller", `{"Name":"sqlget", "Args":[]}`, "", "2")
+	if err != nil {
+		t.Error(err)
+	}
+
+	tx := NewLuaTxCall("ktlee", "caller", 0, `{"Name":"getOrigin", "Args":[]}`)
+	_ = bc.ConnectBlock(tx)
+	receipt := bc.getReceipt(tx.hash())
+	if receipt.GetRet() != "\""+types.EncodeAddress(strHash("ktlee"))+"\"" {
+		t.Errorf("contract Call ret error :%s", receipt.GetRet())
+	}
+
+	definition3 := `
+	function pass(addr)
+		contract.send(addr, 1)
+	end
+
+	function add(addr, a, b)
+		system.setItem("arg", a)
+		contract.pcall(pass, addr)
+		return a+b
+	end
+
+	function set(addr)
+		contract.send(addr, 1)
+		system.setItem("arg", 2)
+		status, ret  = contract.pcall(add, addr, 1, 2)
+	end
+
+	function set2(addr)
+		contract.send(addr, 1)
+		system.setItem("arg", 2)
+		status, ret  = contract.pcall(add, addar, 1)
+	end
+
+	function get()
+		return system.getItem("arg")
+	end
+	
+	function getBalance()
+		return contract.balance()
+	end
+
+	abi.register(set, set2, get, getBalance)
+	abi.payable(set, set2)
+	`
+
+	bc, err = LoadDummyChain()
+	if err != nil {
+		t.Errorf("failed to create test database: %v", err)
+	}
+
+	err = bc.ConnectBlock(
+		NewLuaTxAccount("ktlee", 100),
+		NewLuaTxAccount("bong", 0),
+		NewLuaTxDef("ktlee", "counter", 0, definition3),
+	)
+	if err != nil {
+		t.Error(err)
+	}
+	tx = NewLuaTxCall("ktlee", "counter", 20,
+		fmt.Sprintf(`{"Name":"set", "Args":["%s"]}`, types.EncodeAddress(strHash("bong"))))
+	err = bc.ConnectBlock(tx)
+	if err != nil {
+		t.Error(err)
+	}
+	err = bc.Query("counter", `{"Name":"get", "Args":[]}`, "", "1")
+	if err != nil {
+		t.Error(err)
+	}
+	err = bc.Query("counter", `{"Name":"getBalance", "Args":[]}`, "", "\"18\"")
+	if err != nil {
+		t.Error(err)
+	}
+	state, err := bc.GetAccountState("bong")
+	if state.GetBalanceBigInt().Uint64() != 2 {
+		t.Error("balance error")
+	}
+	tx = NewLuaTxCall("ktlee", "counter", 10,
+		fmt.Sprintf(`{"Name":"set2", "Args":["%s"]}`, types.EncodeAddress(strHash("bong"))))
+	err = bc.ConnectBlock(tx)
+	if err != nil {
+		t.Error(err)
+	}
+	err = bc.Query("counter", `{"Name":"get", "Args":[]}`, "", "2")
+	if err != nil {
+		t.Error(err)
+	}
+	state, err = bc.GetAccountState("bong")
+	if state.GetBalanceBigInt().Uint64() != 3 {
+		t.Error("balance error")
+	}
+}
+
+func TestNestedPcall(t *testing.T) {
+	definition1 := `
+state.var {
+    Map = state.map(),
+}
+function map(a)
+  return Map[a]
+end
+function constructor()
+end
+function pcall3(to)
+  contract.send(to, "1 aergo")
+end
+function pcall2(addr, to)
+  status = pcall(contract.call, addr, "pcall3", to)
+  system.print(status)
+  assert(false)
+end
+function pcall1(addr, to)
+  status = pcall(contract.call, addr, "pcall2", addr, to)
+  system.print(status)
+  Map[addr] = 2
+  status = pcall(contract.call, addr, "pcall3", to)
+  system.print(status)
+  status = pcall(contract.call, addr, "pcall2", addr, to)
+  system.print(status)
+end
+function default()
+end
+abi.register(map, pcall1, pcall2, pcall3, default)
+abi.payable(pcall1, default, constructor)
+	`
+
+	bc, err := LoadDummyChain()
+	if err != nil {
+		t.Errorf("failed to create test database: %v", err)
+	}
+
+	err = bc.ConnectBlock(
+		NewLuaTxAccount("ktlee", 100),
+		NewLuaTxAccount("bong", 0),
+		NewLuaTxDef("ktlee", "pcall", 10000000000000000000, definition1),
+	)
+	if err != nil {
+		t.Error(err)
+	}
+	err = bc.ConnectBlock(
+		NewLuaTxCall("ktlee", "pcall", 0,
+			fmt.Sprintf(`{"Name":"pcall1", "Args":["%s", "%s"]}`,
+				types.EncodeAddress(strHash("pcall")), types.EncodeAddress(strHash("bong")))),
+	)
+	if err != nil {
+		t.Error(err)
+	}
+	err = bc.Query("pcall", fmt.Sprintf(`{"Name":"map", "Args":["%s"]}`,
+		types.EncodeAddress(strHash("pcall"))), "", "2")
+	if err != nil {
+		t.Error(err)
+	}
+	state, err := bc.GetAccountState("bong")
+	if state.GetBalanceBigInt().Uint64() != 1000000000000000000 {
+		t.Error("balance error", state.GetBalanceBigInt().Uint64())
+	}
+}
+
+func TestSnapshot(t *testing.T) {
+	bc, err := LoadDummyChain()
+	if err != nil {
+		t.Errorf("failed to create test database: %v", err)
+	}
 	definition := `
 	state.var{
 		counts = state.map(),
@@ -4183,89 +4421,16 @@
 	err = bc.ConnectBlock(
 		NewLuaTxAccount("ktlee", 100),
 		NewLuaTxDef("ktlee", "snap", 0, definition),
-=======
-
-	err = bc.ConnectBlock(
-		NewLuaTxAccount("ktlee", 100),
-		NewLuaTxDef("ktlee", "counter", 10, definition1).Constructor("[0]"),
-		NewLuaTxCall("ktlee", "counter", 15, `{"Name":"inc", "Args":[]}`),
-	)
-
-	err = bc.Query("counter", `{"Name":"get", "Args":[]}`, "", "1")
-	if err != nil {
-		t.Error(err)
-	}
-
-	definition2 := `
-	function constructor(addr)
-		system.setItem("count", 99)
-		system.setItem("addr", addr)
-	end
-	function add(amount)
-		first = contract.call.value(amount)(system.getItem("addr"), "inc")
-		status, res = pcall(contract.call.value(1000000), system.getItem("addr"), "inc")
-		if status == false then
-			return first
-		end
-		return res
-	end
-	function dadd()
-		return contract.delegatecall(system.getItem("addr"), "inc")
-	end
-	function get()
-		addr = system.getItem("addr")
-		a = contract.call(addr, "get")
-		return a
-	end
-	function dget()
-		addr = system.getItem("addr")
-		a = contract.delegatecall(addr, "get")
-		return a
-	end
-	function send(addr, amount)
-		contract.send(addr, amount)
-		status, res = pcall(contract.call.value(1000000000)(system.getItem("addr"), "inc"))
-		return status
-	end
-	function sql()
-		contract.call(system.getItem("addr"), "init")
-		pcall(contract.call, system.getItem("addr"), "pkins1")
-		contract.call(system.getItem("addr"), "pkins2")
-		return status
-	end
-
-	function sqlget()
-		return contract.call(system.getItem("addr"), "pkget")
-	end
-
-	function getOrigin()
-		return contract.call(system.getItem("addr"), "getOrigin")
-	end
-	abi.register(add, dadd, get, dget, send, sql, sqlget, getOrigin)
-	abi.payable(constructor,add)
-	`
-	err = bc.ConnectBlock(
-		NewLuaTxDef("ktlee", "caller", 10, definition2).
-			Constructor(fmt.Sprintf(`["%s"]`, types.EncodeAddress(strHash("counter")))),
-		NewLuaTxCall("ktlee", "caller", 15, `{"Name":"add", "Args":[]}`),
->>>>>>> 7e4bcba9
-	)
-	if err != nil {
-		t.Error(err)
-	}
-<<<<<<< HEAD
+	)
+	if err != nil {
+		t.Error(err)
+	}
 	err = bc.ConnectBlock(
 		NewLuaTxCall("ktlee", "snap", 0, `{"Name": "inc", "Args":[]}`),
-=======
-
-	err = bc.ConnectBlock(
-		NewLuaTxCall("ktlee", "caller", 0, `{"Name":"sql", "Args":[]}`),
->>>>>>> 7e4bcba9
-	)
-	if err != nil {
-		t.Error(err)
-	}
-<<<<<<< HEAD
+	)
+	if err != nil {
+		t.Error(err)
+	}
 	err = bc.ConnectBlock(
 		NewLuaTxCall("ktlee", "snap", 0, `{"Name": "inc", "Args":[]}`),
 	)
@@ -4274,73 +4439,10 @@
 	}
 	err = bc.ConnectBlock(
 		NewLuaTxCall("ktlee", "snap", 0, `{"Name": "inc", "Args":[]}`),
-=======
-	err = bc.Query("caller", `{"Name":"get", "Args":[]}`, "", "2")
-	if err != nil {
-		t.Error(err)
-	}
-	err = bc.Query("caller", `{"Name":"sqlget", "Args":[]}`, "", "2")
-	if err != nil {
-		t.Error(err)
-	}
-
-	tx := NewLuaTxCall("ktlee", "caller", 0, `{"Name":"getOrigin", "Args":[]}`)
-	_ = bc.ConnectBlock(tx)
-	receipt := bc.getReceipt(tx.hash())
-	if receipt.GetRet() != "\""+types.EncodeAddress(strHash("ktlee"))+"\"" {
-		t.Errorf("contract Call ret error :%s", receipt.GetRet())
-	}
-
-	definition3 := `
-	function pass(addr)
-		contract.send(addr, 1)
-	end
-
-	function add(addr, a, b)
-		system.setItem("arg", a)
-		contract.pcall(pass, addr)
-		return a+b
-	end
-
-	function set(addr)
-		contract.send(addr, 1)
-		system.setItem("arg", 2)
-		status, ret  = contract.pcall(add, addr, 1, 2)
-	end
-
-	function set2(addr)
-		contract.send(addr, 1)
-		system.setItem("arg", 2)
-		status, ret  = contract.pcall(add, addar, 1)
-	end
-
-	function get()
-		return system.getItem("arg")
-	end
-	
-	function getBalance()
-		return contract.balance()
-	end
-
-	abi.register(set, set2, get, getBalance)
-	abi.payable(set, set2)
-	`
-
-	bc, err = LoadDummyChain()
-	if err != nil {
-		t.Errorf("failed to create test database: %v", err)
-	}
-
-	err = bc.ConnectBlock(
-		NewLuaTxAccount("ktlee", 100),
-		NewLuaTxAccount("bong", 0),
-		NewLuaTxDef("ktlee", "counter", 0, definition3),
->>>>>>> 7e4bcba9
-	)
-	if err != nil {
-		t.Error(err)
-	}
-<<<<<<< HEAD
+	)
+	if err != nil {
+		t.Error(err)
+	}
 	err = bc.Query("snap", `{"Name":"query"}`, "", "[3,3,3,3]")
 	if err != nil {
 		t.Error(err)
@@ -4359,105 +4461,4 @@
 		t.Error(err)
 	}
 }
-=======
-	tx = NewLuaTxCall("ktlee", "counter", 20,
-		fmt.Sprintf(`{"Name":"set", "Args":["%s"]}`, types.EncodeAddress(strHash("bong"))))
-	err = bc.ConnectBlock(tx)
-	if err != nil {
-		t.Error(err)
-	}
-	err = bc.Query("counter", `{"Name":"get", "Args":[]}`, "", "1")
-	if err != nil {
-		t.Error(err)
-	}
-	err = bc.Query("counter", `{"Name":"getBalance", "Args":[]}`, "", "\"18\"")
-	if err != nil {
-		t.Error(err)
-	}
-	state, err := bc.GetAccountState("bong")
-	if state.GetBalanceBigInt().Uint64() != 2 {
-		t.Error("balance error")
-	}
-	tx = NewLuaTxCall("ktlee", "counter", 10,
-		fmt.Sprintf(`{"Name":"set2", "Args":["%s"]}`, types.EncodeAddress(strHash("bong"))))
-	err = bc.ConnectBlock(tx)
-	if err != nil {
-		t.Error(err)
-	}
-	err = bc.Query("counter", `{"Name":"get", "Args":[]}`, "", "2")
-	if err != nil {
-		t.Error(err)
-	}
-	state, err = bc.GetAccountState("bong")
-	if state.GetBalanceBigInt().Uint64() != 3 {
-		t.Error("balance error")
-	}
-}
-
-func TestNestedPcall(t *testing.T) {
-	definition1 := `
-state.var {
-    Map = state.map(),
-}
-function map(a)
-  return Map[a]
-end
-function constructor()
-end
-function pcall3(to)
-  contract.send(to, "1 aergo")
-end
-function pcall2(addr, to)
-  status = pcall(contract.call, addr, "pcall3", to)
-  system.print(status)
-  assert(false)
-end
-function pcall1(addr, to)
-  status = pcall(contract.call, addr, "pcall2", addr, to)
-  system.print(status)
-  Map[addr] = 2
-  status = pcall(contract.call, addr, "pcall3", to)
-  system.print(status)
-  status = pcall(contract.call, addr, "pcall2", addr, to)
-  system.print(status)
-end
-function default()
-end
-abi.register(map, pcall1, pcall2, pcall3, default)
-abi.payable(pcall1, default, constructor)
-	`
-
-	bc, err := LoadDummyChain()
-	if err != nil {
-		t.Errorf("failed to create test database: %v", err)
-	}
-
-	err = bc.ConnectBlock(
-		NewLuaTxAccount("ktlee", 100),
-		NewLuaTxAccount("bong", 0),
-		NewLuaTxDef("ktlee", "pcall", 10000000000000000000, definition1),
-	)
-	if err != nil {
-		t.Error(err)
-	}
-	err = bc.ConnectBlock(
-		NewLuaTxCall("ktlee", "pcall", 0,
-			fmt.Sprintf(`{"Name":"pcall1", "Args":["%s", "%s"]}`,
-				types.EncodeAddress(strHash("pcall")), types.EncodeAddress(strHash("bong")))),
-	)
-	if err != nil {
-		t.Error(err)
-	}
-	err = bc.Query("pcall", fmt.Sprintf(`{"Name":"map", "Args":["%s"]}`,
-		types.EncodeAddress(strHash("pcall"))), "", "2")
-	if err != nil {
-		t.Error(err)
-	}
-	state, err := bc.GetAccountState("bong")
-	if state.GetBalanceBigInt().Uint64() != 1000000000000000000 {
-		t.Error("balance error", state.GetBalanceBigInt().Uint64())
-	}
-}
-
->>>>>>> 7e4bcba9
 // end of test-cases