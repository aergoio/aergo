--- conflicted
+++ resolved
@@ -1223,69 +1223,6 @@
 	return abi, nil
 }
 
-<<<<<<< HEAD
-func (re *recoveryEntry) recovery(bs *state.BlockState) error {
-	var zero big.Int
-	cs := re.callState
-
-	// restore the contract balance
-	if re.amount.Cmp(&zero) > 0 {
-		if re.senderState != nil {
-			re.senderState.Balance = new(big.Int).Add(re.senderState.GetBalanceBigInt(), re.amount).Bytes()
-		}
-		if cs != nil {
-			cs.curState.Balance = new(big.Int).Sub(cs.curState.GetBalanceBigInt(), re.amount).Bytes()
-		}
-	}
-	if re.onlySend {
-		return nil
-	}
-
-	// restore the contract nonce
-	if re.senderState != nil {
-		re.senderState.Nonce = re.senderNonce
-	}
-
-	if cs == nil {
-		return nil
-	}
-
-	// restore the contract state
-	if re.stateRevision != -1 {
-		err := cs.ctrState.Rollback(re.stateRevision)
-		if err != nil {
-			return newDbSystemError(err)
-		}
-		if re.isDeploy {
-			err := cs.ctrState.SetCode(nil)
-			if err != nil {
-				return newDbSystemError(err)
-			}
-			bs.RemoveCache(cs.ctrState.GetAccountID())
-		}
-	}
-
-	// restore the contract SQL db state
-	if cs.tx != nil {
-		if re.sqlSaveName == nil {
-			err := cs.tx.rollbackToSavepoint()
-			if err != nil {
-				return newDbSystemError(err)
-			}
-			cs.tx = nil
-		} else {
-			err := cs.tx.rollbackToSubSavepoint(*re.sqlSaveName)
-			if err != nil {
-				return newDbSystemError(err)
-			}
-		}
-	}
-
-	return nil
-}
-
-=======
->>>>>>> a30c588a
 func Compile(code string, parent *LState) (luacUtil.LuaCode, error) {
 	L := luacUtil.NewLState()
 	if L == nil {
