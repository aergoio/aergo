/**
 *  @file
 *  @copyright defined in aergo/LICENSE.txt
 */

package contract

/*
 #cgo CFLAGS: -I${SRCDIR}/../libtool/include/luajit-2.1 -I${SRCDIR}/../libtool/include
 #cgo !windows CFLAGS: -DLJ_TARGET_POSIX
 #cgo darwin LDFLAGS: ${SRCDIR}/../libtool/lib/libluajit-5.1.a ${SRCDIR}/../libtool/lib/libgmp.dylib -lm
 #cgo windows LDFLAGS: ${SRCDIR}/../libtool/lib/libluajit-5.1.a ${SRCDIR}/../libtool/bin/libgmp-10.dll -lm
 #cgo !darwin,!windows LDFLAGS: ${SRCDIR}/../libtool/lib/libluajit-5.1.a -L${SRCDIR}/../libtool/lib64 -L${SRCDIR}/../libtool/lib -lgmp -lm


 #include <stdlib.h>
 #include <string.h>
 #include "vm.h"
 #include "bignum_module.h"
*/
import "C"
import (
	"bytes"
	"context"
	"encoding/json"
	"errors"
	"fmt"
	"math/big"
	"math/rand"
	"os"
	"reflect"
	"sort"
	"strings"
	"sync"
	"time"
	"unsafe"

	"github.com/aergoio/aergo-lib/log"
	luacUtil "github.com/aergoio/aergo/v2/cmd/aergoluac/util"
	"github.com/aergoio/aergo/v2/fee"
	"github.com/aergoio/aergo/v2/internal/enc/base58"
	"github.com/aergoio/aergo/v2/internal/enc/hex"
	"github.com/aergoio/aergo/v2/state"
	"github.com/aergoio/aergo/v2/state/statedb"
	"github.com/aergoio/aergo/v2/types"
	"github.com/aergoio/aergo/v2/types/dbkey"
	"github.com/aergoio/aergo/v2/blacklist"
	jsoniter "github.com/json-iterator/go"
)

const (
	callMaxInstLimit     = C.int(5000000)
	queryMaxInstLimit    = callMaxInstLimit * C.int(10)
	dbUpdateMaxLimit     = fee.StateDbMaxUpdateSize
	maxCallDepthOld      = 5
	maxCallDepth         = 64
	checkFeeDelegationFn = "check_delegation"
	constructor          = "constructor"

	vmTimeoutErrMsg = "contract timeout during vm execution"
)

var (
	maxContext         int
	ctrLgr             *log.Logger
	contexts           []*vmContext
	lastQueryIndex     int
	querySync          sync.Mutex
	currentForkVersion int32
)

type ChainAccessor interface {
	GetBlockByNo(blockNo types.BlockNo) (*types.Block, error)
	GetBestBlock() (*types.Block, error)
}

// vmContext contains context datas during execution of smart contract.
// It has both call infos which are immutable, and real time statuses
// which are mutable during execution
type vmContext struct {
	curContract       *contractInfo
	bs                *state.BlockState
	cdb               ChainAccessor
	origin            []byte
	txHash            []byte
	blockInfo         *types.BlockHeaderInfo
	node              string
	confirmed         bool
	isQuery           bool
	nestedView        int32 // indicates which parent called the contract in view (read-only mode)
	isFeeDelegation   bool
	isMultiCall       bool
	service           C.int
	callState         map[types.AccountID]*callState
	lastRecoveryEntry *recoveryEntry
	dbUpdateTotalSize int64
	seed              *rand.Rand
	events            []*types.Event
	eventCount        int32
	callDepth         int32
	traceFile         *os.File
	gasLimit          uint64
	remainedGas       uint64
	execCtx           context.Context
}

type executor struct {
	L          *LState
	code       []byte
	err        error
	numArgs    C.int
	ci         *types.CallInfo
	fname      string
	ctx        *vmContext
	jsonRet    string
	isView     bool
	isAutoload bool
	preErr     error
}

func MaxCallDepth(version int32) int32 {
	if version >= 3 {
		return maxCallDepth
	}
	return maxCallDepthOld
}

func init() {
	ctrLgr = log.NewLogger("contract")
	lastQueryIndex = ChainService
}

func InitContext(numCtx int) {
	maxContext = numCtx
	contexts = make([]*vmContext, maxContext)
}

func NewVmContext(
	execCtx context.Context,
	blockState *state.BlockState,
	cdb ChainAccessor,
	sender, receiver *state.AccountState,
	contractState *statedb.ContractState,
	senderID,
	txHash []byte,
	bi *types.BlockHeaderInfo,
	node string,
	confirmed, query bool,
	rp uint64,
	executionMode int,
	amount *big.Int,
	gasLimit uint64,
	feeDelegation, isMultiCall bool,
) *vmContext {

	csReceiver := &callState{ctrState: contractState, accState: receiver}
	csSender := &callState{accState: sender}

	ctx := &vmContext{
		curContract:     newContractInfo(csReceiver, senderID, receiver.ID(), rp, amount),
		bs:              blockState,
		cdb:             cdb,
		origin:          senderID,
		txHash:          txHash,
		node:            node,
		confirmed:       confirmed,
		isQuery:         query,
		blockInfo:       bi,
		service:         C.int(executionMode),
		gasLimit:        gasLimit,
		remainedGas:     gasLimit,
		isFeeDelegation: feeDelegation,
		isMultiCall:     isMultiCall,
		execCtx:         execCtx,
	}

	// init call state
	ctx.callState = make(map[types.AccountID]*callState)
	ctx.callState[receiver.AccountID()] = csReceiver
	if sender != nil && sender != receiver {
		ctx.callState[sender.AccountID()] = csSender
	}
	if TraceBlockNo != 0 && TraceBlockNo == ctx.blockInfo.No {
		ctx.traceFile = getTraceFile(ctx.blockInfo.No, txHash)
	}

	return ctx
}

func NewVmContextQuery(
	blockState *state.BlockState,
	cdb ChainAccessor,
	receiverId []byte,
	contractState *statedb.ContractState,
	rp uint64,
) (*vmContext, error) {
	cs := &callState{
		ctrState: contractState,
		accState: state.InitAccountState(contractState.GetID(), blockState.StateDB, contractState.State, contractState.State),
	}

	bb, err := cdb.GetBestBlock()
	if err != nil {
		return nil, err
	}
	ctx := &vmContext{
		curContract: newContractInfo(cs, nil, receiverId, rp, big.NewInt(0)),
		bs:          blockState,
		cdb:         cdb,
		confirmed:   true,
		blockInfo:   types.NewBlockHeaderInfo(bb),
		isQuery:     true,
		execCtx:     context.Background(), // FIXME query also should cancel if query is too long
	}

	ctx.callState = make(map[types.AccountID]*callState)
	ctx.callState[types.ToAccountID(receiverId)] = cs
	return ctx, nil
}

func (ctx *vmContext) IsMultiCall() bool {
	return ctx.isMultiCall
}

func (ctx *vmContext) IsGasSystem() bool {
	return fee.GasEnabled(ctx.blockInfo.ForkVersion) && !ctx.isQuery
}

// get the remaining gas from the given LState
func (ctx *vmContext) refreshRemainingGas(L *LState) {
	if ctx.IsGasSystem() {
		ctx.remainedGas = uint64(C.lua_gasget(L))
	}
}

// set the remaining gas on the given LState
func (ctx *vmContext) setRemainingGas(L *LState) {
	if ctx.IsGasSystem() {
		C.lua_gasset(L, C.ulonglong(ctx.remainedGas))
	}
}

func (ctx *vmContext) usedFee() *big.Int {
	return fee.TxExecuteFee(ctx.blockInfo.ForkVersion, ctx.bs.GasPrice, ctx.usedGas(), ctx.dbUpdateTotalSize)
}

func (ctx *vmContext) usedGas() uint64 {
	if fee.IsZeroFee() || !ctx.IsGasSystem() {
		return 0
	}
	return ctx.gasLimit - ctx.remainedGas
}

func (ctx *vmContext) addUpdateSize(updateSize int64) error {
	if ctx.IsGasSystem() {
		return nil
	}
	if ctx.dbUpdateTotalSize+updateSize > dbUpdateMaxLimit {
		return errors.New("exceeded size of updates in the state database")
	}
	ctx.dbUpdateTotalSize += updateSize
	return nil
}

func resolveFunction(contractState *statedb.ContractState, bs *state.BlockState, name string, constructor bool) (*types.Function, error) {
	abi, err := GetABI(contractState, bs)
	if err != nil {
		return nil, err
	}
	var defaultFunc *types.Function
	for _, f := range abi.Functions {
		if f.Name == name {
			return f, nil
		}
		if f.Name == "default" {
			defaultFunc = f
		}
	}
	if constructor {
		return nil, nil
	}
	if len(name) == 0 && defaultFunc != nil {
		return defaultFunc, nil
	}
	return nil, errors.New("not found function: " + name)
}

func newExecutor(
	contract []byte,
	contractId []byte,
	ctx *vmContext,
	ci *types.CallInfo,
	amount *big.Int,
	isCreate bool,
	isDelegation bool,
	ctrState *statedb.ContractState,
) *executor {

	if ctx.blockInfo.ForkVersion != currentForkVersion {
		// force the StatePool to regenerate the LStates
		// using the new hardfork version
		currentForkVersion = ctx.blockInfo.ForkVersion
		FlushLStates()
	}

	if ctx.callDepth > MaxCallDepth(ctx.blockInfo.ForkVersion) {
		ce := &executor{
			code: contract,
			ctx:  ctx,
		}
		ce.err = fmt.Errorf("exceeded the maximum call depth(%d)", MaxCallDepth(ctx.blockInfo.ForkVersion))
		return ce
	}
	ctx.callDepth++

	if blacklist.Check(types.EncodeAddress(contractId)) {
		ce := &executor{
			code: contract,
			ctx:  ctx,
		}
		ce.err = fmt.Errorf("contract not available")
		ctrLgr.Error().Err(ce.err).Str("contract", types.EncodeAddress(contractId)).Msg("blocked contract")
		return ce
	}

	ce := &executor{
		code: contract,
		L:    GetLState(),
		ctx:  ctx,
	}
	if ce.L == nil {
		ce.err = ErrVmStart
		ctrLgr.Error().Err(ce.err).Str("contract", types.EncodeAddress(contractId)).Msg("new AergoLua executor")
		return ce
	}
	if ctx.blockInfo.ForkVersion >= 2 {
		C.luaL_set_hardforkversion(ce.L, C.int(ctx.blockInfo.ForkVersion))
	}

	if ctx.IsGasSystem() {
		ce.setGas()
		defer func() {
			ce.refreshRemainingGas()
			if ctrLgr.IsDebugEnabled() {
				ctrLgr.Debug().Uint64("gas used", ce.ctx.usedGas()).Str("lua vm", "loaded").Msg("gas information")
			}
		}()
	}

	ce.vmLoadCode(contractId)
	if ce.err != nil {
		return ce
	}

	if isCreate {
		f, err := resolveFunction(ctrState, ctx.bs, constructor, isCreate)
		if err != nil {
			ce.preErr = err
			ctrLgr.Debug().Err(ce.err).Str("contract", types.EncodeAddress(contractId)).Msg("not found function")
			return ce
		}
		if f == nil {
			f = &types.Function{
				Name:    constructor,
				Payable: false,
			}
		}
		err = checkPayable(f, amount)
		if err != nil {
			ce.preErr = err
			ctrLgr.Debug().Err(ce.err).Str("contract", types.EncodeAddress(contractId)).Msg("check payable function")
			return ce
		}
		ce.isView = f.View
		ce.fname = constructor
		ce.isAutoload = true
		ce.numArgs = C.int(len(ci.Args))
	} else if isDelegation {
		_, err := resolveFunction(ctrState, ctx.bs, checkFeeDelegationFn, false)
		if err != nil {
			ce.preErr = err
			ctrLgr.Debug().Err(ce.err).Str("contract", types.EncodeAddress(contractId)).Msg("not found function")
			return ce
		}
		ce.isView = true
		ce.fname = checkFeeDelegationFn
		ce.isAutoload = true
		ce.numArgs = C.int(len(ci.Args))
	} else {
		f, err := resolveFunction(ctrState, ctx.bs, ci.Name, isCreate)
		if err != nil {
			ce.preErr = err
			ctrLgr.Debug().Err(ce.err).Str("contract", types.EncodeAddress(contractId)).Msg("not found function")
			return ce
		}
		err = checkPayable(f, amount)
		if err != nil {
			ce.preErr = err
			ctrLgr.Debug().Err(ce.err).Str("contract", types.EncodeAddress(contractId)).Msg("check payable function")
			return ce
		}
		ce.isView = f.View
		ce.fname = f.Name
		ce.numArgs = C.int(len(ci.Args) + 1)
	}
	ce.ci = ci

	return ce
}

func (ce *executor) processArgs() {
	for _, v := range ce.ci.Args {
		if err := pushValue(ce.L, v); err != nil {
			ce.err = err
			return
		}
	}
}

func (ce *executor) getEvents() []*types.Event {
	if ce == nil || ce.ctx == nil {
		return nil
	}
	return ce.ctx.events
}

func pushValue(L *LState, v interface{}) error {
	switch arg := v.(type) {
	case string:
		argC := C.CBytes([]byte(arg))
		C.lua_pushlstring(L, (*C.char)(argC), C.size_t(len(arg)))
		C.free(argC)
	case float64:
		if arg == float64(int64(arg)) {
			C.lua_pushinteger(L, C.lua_Integer(arg))
		} else {
			C.lua_pushnumber(L, C.double(arg))
		}
	case bool:
		var b int
		if arg {
			b = 1
		}
		C.lua_pushboolean(L, C.int(b))
	case json.Number:
		str := arg.String()
		intVal, err := arg.Int64()
		if err == nil {
			C.lua_pushinteger(L, C.lua_Integer(intVal))
		} else {
			ftVal, err := arg.Float64()
			if err != nil {
				return errors.New("unsupported number type:" + str)
			}
			C.lua_pushnumber(L, C.double(ftVal))
		}
	case nil:
		C.lua_pushnil(L)
	case []interface{}:
		err := toLuaArray(L, arg)
		if err != nil {
			return err
		}
	case map[string]interface{}:
		err := toLuaTable(L, arg)
		if err != nil {
			return err
		}
	default:
		return errors.New("unsupported type:" + reflect.TypeOf(v).Name())
	}
	return nil
}

func toLuaArray(L *LState, arr []interface{}) error {
	C.lua_createtable(L, C.int(len(arr)), C.int(0))
	n := C.lua_gettop(L)
	for i, v := range arr {
		if err := pushValue(L, v); err != nil {
			return err
		}
		C.lua_rawseti(L, n, C.int(i+1))
	}
	return nil
}

func toLuaTable(L *LState, tab map[string]interface{}) error {
	C.lua_createtable(L, C.int(0), C.int(len(tab)))
	n := C.lua_gettop(L)
	// get the keys and sort them
	keys := make([]string, 0, len(tab))
	for k := range tab {
		keys = append(keys, k)
	}
	if C.vm_is_hardfork(L, 3) {
		sort.Strings(keys)
	}
	for _, k := range keys {
		v := tab[k]
		if len(tab) == 1 && strings.EqualFold(k, "_bignum") {
			if arg, ok := v.(string); ok {
				C.lua_settop(L, -2)
				argC := C.CString(arg)
				msg := C.lua_set_bignum(L, argC)
				C.free(unsafe.Pointer(argC))
				if msg != nil {
					return errors.New(C.GoString(msg))
				}
				return nil
			}
		}
		// push a key
		key := C.CString(k)
		C.lua_pushstring(L, key)
		C.free(unsafe.Pointer(key))

		if err := pushValue(L, v); err != nil {
			return err
		}
		C.lua_rawset(L, n)
	}
	return nil
}

func checkPayable(callee *types.Function, amount *big.Int) error {
	if amount.Cmp(big.NewInt(0)) <= 0 || callee.Payable {
		return nil
	}
	return fmt.Errorf("'%s' is not payable", callee.Name)
}

func (ce *executor) call(instLimit C.int, target *LState) (ret C.int) {
	defer func() {
		if ret == 0 && target != nil {
			if C.luaL_hasuncatchablerror(ce.L) != C.int(0) {
				C.luaL_setuncatchablerror(target)
			}
			if C.luaL_hassyserror(ce.L) != C.int(0) {
				C.luaL_setsyserror(target)
			}
		}
	}()
	if ce.err != nil {
		return 0
	}
	defer ce.refreshRemainingGas()
	if ce.isView == true {
		ce.ctx.nestedView++
		defer func() {
			ce.ctx.nestedView--
		}()
	}
	ce.vmLoadCall()
	if ce.err != nil {
		return 0
	}
	if ce.preErr != nil {
		ce.err = ce.preErr
		return 0
	}
	if ce.isAutoload {
		if loaded := vmAutoload(ce.L, ce.fname); !loaded {
			if ce.fname != constructor {
				ce.err = errors.New(fmt.Sprintf("contract autoload failed %s : %s",
					types.EncodeAddress(ce.ctx.curContract.contractId), ce.fname))
			}
			return 0
		}
	} else {
		C.vm_remove_constructor(ce.L)
		resolvedName := C.CString(ce.fname)
		C.vm_get_abi_function(ce.L, resolvedName)
		C.free(unsafe.Pointer(resolvedName))
	}
	ce.processArgs()
	if ce.err != nil {
		ctrLgr.Debug().Err(ce.err).Stringer("contract",
			types.LogAddr(ce.ctx.curContract.contractId)).Msg("invalid argument")
		return 0
	}
	ce.setCountHook(instLimit)
	nRet := C.int(0)
	cErrMsg := C.vm_pcall(ce.L, ce.numArgs, &nRet)
	if cErrMsg != nil {
		errMsg := C.GoString(cErrMsg)
		if C.luaL_hassyserror(ce.L) != C.int(0) {
			ce.err = newVmSystemError(errors.New(errMsg))
		} else {
			isUncatchable := C.luaL_hasuncatchablerror(ce.L) != C.int(0)
			if isUncatchable && (errMsg == C.ERR_BF_TIMEOUT || errMsg == vmTimeoutErrMsg) {
				ce.err = &VmTimeoutError{}
			} else {
				ce.err = errors.New(errMsg)
			}
		}
		ctrLgr.Debug().Err(ce.err).Stringer(
			"contract",
			types.LogAddr(ce.ctx.curContract.contractId),
		).Msg("contract is failed")
		return 0
	}
	if target == nil {
		var errRet C.int
		retMsg := C.GoString(C.vm_get_json_ret(ce.L, nRet, &errRet))
		if errRet == 1 {
			ce.err = errors.New(retMsg)
		} else {
			ce.jsonRet = retMsg
		}
	} else {
		if c2ErrMsg := C.vm_copy_result(ce.L, target, nRet); c2ErrMsg != nil {
			errMsg := C.GoString(c2ErrMsg)
			ce.err = errors.New(errMsg)
			ctrLgr.Debug().Err(ce.err).Stringer(
				"contract",
				types.LogAddr(ce.ctx.curContract.contractId),
			).Msg("failed to move results")
		}
	}
	if ce.ctx.traceFile != nil {
		address := types.EncodeAddress(ce.ctx.curContract.contractId)
		codeFile := fmt.Sprintf("%s%s%s.code", os.TempDir(), string(os.PathSeparator), address)
		if _, err := os.Stat(codeFile); os.IsNotExist(err) {
			f, err := os.OpenFile(codeFile, os.O_WRONLY|os.O_CREATE, 0644)
			if err == nil {
				_, _ = f.Write(ce.code)
				_ = f.Close()
			}
		}
		_, _ = ce.ctx.traceFile.WriteString(fmt.Sprintf("contract %s used fee: %s\n",
			address, ce.ctx.usedFee().String()))
	}
	return nRet
}

func vmAutoload(L *LState, funcName string) bool {
	s := C.CString(funcName)
	loaded := C.vm_autoload(L, s)
	C.free(unsafe.Pointer(s))
	return loaded != C.int(0)
}

func (ce *executor) commitCalledContract() error {
	ctx := ce.ctx

	if ctx == nil || ctx.callState == nil {
		return nil
	}

	bs := ctx.bs
	rootContract := ctx.curContract.callState.ctrState

	var err error
	for _, v := range ctx.callState {
		if v.tx != nil {
			err = v.tx.release()
			if err != nil {
				return newVmError(err)
			}
		}
		if v.ctrState == rootContract {
			continue
		}
		if v.ctrState != nil {
			err = statedb.StageContractState(v.ctrState, bs.StateDB)
			if err != nil {
				return newDbSystemError(err)
			}
		}
		/* Put account state only for callback */
		if v.isCallback {
			err = v.accState.PutState()
			if err != nil {
				return newDbSystemError(err)
			}
		}

	}

	if ctx.traceFile != nil {
		_, _ = ce.ctx.traceFile.WriteString("[Put State Balance]\n")
		for k, v := range ctx.callState {
			_, _ = ce.ctx.traceFile.WriteString(fmt.Sprintf("%s : nonce=%d ammount=%s\n",
				k.String(), v.accState.Nonce(), v.accState.Balance().String()))
		}
	}

	return nil
}

func (ce *executor) rollbackToSavepoint() error {
	ctx := ce.ctx

	if ctx == nil || ctx.callState == nil {
		return nil
	}

	var err error
	for id, v := range ctx.callState {
		// remove code cache in block ( revert new deploy )
		if v.isDeploy && len(v.accState.CodeHash()) != 0 {
			ctx.bs.RemoveCache(id)
		}

		if v.tx == nil {
			continue
		}
		err = v.tx.rollbackToSavepoint()
		if err != nil {
			if strings.HasPrefix(err.Error(), "no such savepoint") {
				_ = v.tx.begin()
			}
			return newVmError(err)
		}
	}
	return nil
}

func (ce *executor) closeQuerySql() error {
	ctx := ce.ctx

	if ctx == nil || ctx.callState == nil {
		return nil
	}

	var err error
	for _, v := range ctx.callState {
		if v.tx == nil {
			continue
		}
		err = v.tx.close()
		if err != nil {
			return newVmError(err)
		}
	}
	return nil
}

func (ce *executor) setGas() {
	if ce == nil || ce.L == nil || ce.err != nil {
		return
	}
	C.lua_gasset(ce.L, C.ulonglong(ce.ctx.remainedGas))
}

func (ce *executor) close() {
	if ce != nil {
		if ce.ctx != nil {
			ce.ctx.callDepth--
			if ce.ctx.traceFile != nil {
				ce.ctx.traceFile.Close()
				ce.ctx.traceFile = nil
			}
		}
		if ce.L != nil {
			FreeLState(ce.L)
		}
	}
}

func (ce *executor) refreshRemainingGas() {
	ce.ctx.refreshRemainingGas(ce.L)
}

func (ce *executor) gas() uint64 {
	return uint64(C.lua_gasget(ce.L))
}

func (ce *executor) vmLoadCode(id []byte) {
	var chunkId *C.char
	if ce.ctx.blockInfo.ForkVersion >= 3 {
		chunkId = C.CString("@" + types.EncodeAddress(id))
	} else {
		chunkId = C.CString(hex.Encode(id))
	}
	defer C.free(unsafe.Pointer(chunkId))
	if cErrMsg := C.vm_loadbuff(
		ce.L,
		(*C.char)(unsafe.Pointer(&ce.code[0])),
		C.size_t(len(ce.code)),
		chunkId,
		ce.ctx.service-C.int(maxContext),
	); cErrMsg != nil {
		errMsg := C.GoString(cErrMsg)
		ce.err = errors.New(errMsg)
		ctrLgr.Debug().Err(ce.err).Str("contract", types.EncodeAddress(id)).Msg("failed to load code")
	}
}

func (ce *executor) vmLoadCall() {
	if cErrMsg := C.vm_loadcall(ce.L); cErrMsg != nil {
		errMsg := C.GoString(cErrMsg)
		isUncatchable := C.luaL_hasuncatchablerror(ce.L) != C.int(0)
		if isUncatchable && (errMsg == C.ERR_BF_TIMEOUT || errMsg == vmTimeoutErrMsg) {
			ce.err = &VmTimeoutError{}
		} else {
			ce.err = errors.New(errMsg)
		}
	}
	C.luaL_set_service(ce.L, ce.ctx.service)
}

func getMultiCallInfo(ci *types.CallInfo, payload []byte) error {
	payload = append([]byte{'['}, payload...)
	payload = append(payload, ']')
	ci.Name = "execute"
	return getCallInfo(&ci.Args, payload, []byte("multicall"))
}

func getCallInfo(ci interface{}, args []byte, contractAddress []byte) error {
	d := json.NewDecoder(bytes.NewReader(args))
	d.UseNumber()
	d.DisallowUnknownFields()
	err := d.Decode(ci)
	if err != nil {
		ctrLgr.Debug().AnErr("error", err).Str(
			"contract",
			types.EncodeAddress(contractAddress),
		).Msg("invalid calling information")
	}
	return err
}

func Call(
	contractState *statedb.ContractState,
	payload, contractAddress []byte,
	ctx *vmContext,
) (string, []*types.Event, *big.Int, error) {

	var err error
	var ci types.CallInfo
	var contract []byte

<<<<<<< HEAD
	// get contract
	if ctx.isMultiCall {
		contract = getMultiCallContract(contractState)
	} else {
		contract = getContract(contractState, ctx.bs)
	}
	if contract != nil {
		// get call arguments
		if ctx.isMultiCall {
			err = getMultiCallInfo(&ci, payload)
		} else {
			if len(payload) > 0 {
				err = getCallInfo(&ci, payload, contractAddress)
			}
=======
	// get contract code
	bytecode := getContractCode(contractState, ctx.bs)
	if bytecode != nil {
		if len(payload) > 0 {
			// get call arguments
			err = getCallInfo(&ci, payload, contractAddress)
>>>>>>> fedc0c3c
		}
	} else {
		addr := types.EncodeAddress(contractAddress)
		ctrLgr.Warn().Str("error", "not found contract").Str("contract", addr).Msg("call")
		err = fmt.Errorf("not found contract %s", addr)
	}
	if err != nil {
		return "", nil, ctx.usedFee(), err
	}

	if ctrLgr.IsDebugEnabled() {
		ctrLgr.Debug().Str("abi", string(payload)).Str("contract", types.EncodeAddress(contractAddress)).Msg("call")
	}

	// create a new executor
	contexts[ctx.service] = ctx
	ce := newExecutor(bytecode, contractAddress, ctx, &ci, ctx.curContract.amount, false, false, contractState)
	defer ce.close()

	if ce.err == nil {
		startTime := time.Now()
		// execute the contract call
		ce.call(callMaxInstLimit, nil)
		vmExecTime := time.Now().Sub(startTime).Microseconds()
		vmLogger.Trace().Int64("execµs", vmExecTime).Stringer("txHash", types.LogBase58(ce.ctx.txHash)).Msg("tx execute time in vm")
	}

	// check if there is an error
	err = ce.err
	if err != nil {
		// rollback the state of the contract
		if dbErr := ce.rollbackToSavepoint(); dbErr != nil {
			ctrLgr.Error().Err(dbErr).Str("contract", types.EncodeAddress(contractAddress)).Msg("rollback state")
		}
		// log the error
		if ctx.traceFile != nil {
			_, _ = ctx.traceFile.WriteString(fmt.Sprintf("[error] : %s\n", err))
			_, _ = ctx.traceFile.WriteString(fmt.Sprintf("[usedFee] : %s\n", ctx.usedFee().String()))
			events := ce.getEvents()
			if events != nil {
				_, _ = ctx.traceFile.WriteString("[Event]\n")
				for _, event := range events {
					eventJson, _ := event.MarshalJSON()
					_, _ = ctx.traceFile.Write(eventJson)
					_, _ = ctx.traceFile.WriteString("\n")
				}
			}
			_, _ = ctx.traceFile.WriteString(fmt.Sprintf("[CALL END] : %s(%s)\n",
				types.EncodeAddress(contractAddress), types.ToAccountID(contractAddress)))
		}
		// return the error
		return "", ce.getEvents(), ctx.usedFee(), err
	}

	// save the state of the contract
	err = ce.commitCalledContract()
	if err != nil {
		ctrLgr.Error().Err(err).Str("contract", types.EncodeAddress(contractAddress)).Msg("commit state")
		return "", ce.getEvents(), ctx.usedFee(), err
	}

	// log the result
	if ctx.traceFile != nil {
		_, _ = ctx.traceFile.WriteString(fmt.Sprintf("[ret] : %s\n", ce.jsonRet))
		_, _ = ctx.traceFile.WriteString(fmt.Sprintf("[usedFee] : %s\n", ctx.usedFee().String()))
		events := ce.getEvents()
		if events != nil {
			_, _ = ctx.traceFile.WriteString("[Event]\n")
			for _, event := range events {
				eventJson, _ := event.MarshalJSON()
				_, _ = ctx.traceFile.Write(eventJson)
				_, _ = ctx.traceFile.WriteString("\n")
			}
		}
		_, _ = ctx.traceFile.WriteString(fmt.Sprintf("[CALL END] : %s(%s)\n",
			types.EncodeAddress(contractAddress), types.ToAccountID(contractAddress)))
	}

	// return the result
	return ce.jsonRet, ce.getEvents(), ctx.usedFee(), nil
}

func setRandomSeed(ctx *vmContext) {
	var randSrc rand.Source
	if ctx.isQuery {
		randSrc = rand.NewSource(ctx.blockInfo.Ts)
	} else {
		b, _ := new(big.Int).SetString(base58.Encode(ctx.blockInfo.PrevBlockHash[:7]), 62)
		t, _ := new(big.Int).SetString(base58.Encode(ctx.txHash[:7]), 62)
		b.Add(b, t)
		randSrc = rand.NewSource(b.Int64())
	}
	ctx.seed = rand.New(randSrc)
}

func setContract(contractState *statedb.ContractState, contractAddress, payload []byte, ctx *vmContext) ([]byte, []byte, error) {
	// the payload contains:
	// on V3: bytecode + ABI + constructor arguments
	// on V4: lua code + constructor arguments
	codePayload := luacUtil.LuaCodePayload(payload)
	if _, err := codePayload.IsValidFormat(); err != nil {
		ctrLgr.Warn().Err(err).Str("contract", types.EncodeAddress(contractAddress)).Msg("deploy")
		return nil, nil, err
	}
	code := codePayload.Code()  // type: LuaCode

	var sourceCode []byte
	var bytecodeABI []byte
	var err error

	// if hardfork version 4
	if ctx.blockInfo.ForkVersion >= 4 {
		// the payload must be lua code. compile it to bytecode
		sourceCode = code
		bytecodeABI, err = Compile(string(sourceCode), nil)
		if err != nil {
			ctrLgr.Warn().Err(err).Str("contract", types.EncodeAddress(contractAddress)).Msg("deploy")
			return nil, nil, err
		}
	} else {
		// on previous hardfork versions the payload is bytecode
		bytecodeABI = code
	}

	// save the bytecode to the contract state
	err = contractState.SetCode(sourceCode, bytecodeABI)
	if err != nil {
		return nil, nil, err
	}

	// extract the bytecode
	bytecode := luacUtil.LuaCode(bytecodeABI).ByteCode()

	// check if it was properly stored
	savedBytecode := getContractCode(contractState, nil)
	if savedBytecode == nil || !bytes.Equal(savedBytecode, bytecode) {
		err = fmt.Errorf("cannot deploy contract %s", types.EncodeAddress(contractAddress))
		ctrLgr.Warn().Str("error", "cannot load contract").Str(
			"contract",
			types.EncodeAddress(contractAddress),
		).Msg("deploy")
		return nil, nil, err
	}

	return bytecode, codePayload.Args(), nil
}

func Create(
	contractState *statedb.ContractState,
	payload, contractAddress []byte,
	ctx *vmContext,
) (string, []*types.Event, *big.Int, error) {

	if len(payload) == 0 {
		return "", nil, ctx.usedFee(), errors.New("contract code is required")
	}

	if ctrLgr.IsDebugEnabled() {
		ctrLgr.Debug().Str("contract", types.EncodeAddress(contractAddress)).Msg("deploy")
	}

	// save the contract code
	bytecode, args, err := setContract(contractState, contractAddress, payload, ctx)
	if err != nil {
		return "", nil, ctx.usedFee(), err
	}

	// set the creator
	err = contractState.SetData(dbkey.CreatorMeta(), []byte(types.EncodeAddress(ctx.curContract.sender)))
	if err != nil {
		return "", nil, ctx.usedFee(), err
	}

	// get the arguments for the constructor
	var ci types.CallInfo
	if len(args) > 0 {
		err = getCallInfo(&ci.Args, args, contractAddress)
		if err != nil {
			errMsg, _ := json.Marshal("constructor call error:" + err.Error())
			return string(errMsg), nil, ctx.usedFee(), nil
		}
	}

	contexts[ctx.service] = ctx

	if ctx.blockInfo.ForkVersion < 2 {
		// create a sql database for the contract
		if db := luaGetDbHandle(ctx.service); db == nil {
			return "", nil, ctx.usedFee(), newVmError(errors.New("can't open a database connection"))
		}
	}

	// create a new executor for the constructor
	ce := newExecutor(bytecode, contractAddress, ctx, &ci, ctx.curContract.amount, true, false, contractState)
	defer ce.close()

	if err == nil {
		// call the constructor
		ce.call(callMaxInstLimit, nil)
	}

	// check if the call failed
	err = ce.err
	if err != nil {
		ctrLgr.Debug().Msg("constructor is failed")
		// rollback the state
		if dbErr := ce.rollbackToSavepoint(); dbErr != nil {
			ctrLgr.Error().Err(dbErr).Msg("rollback state")
		}
		// write the trace
		if ctx.traceFile != nil {
			_, _ = ctx.traceFile.WriteString(fmt.Sprintf("[error] : %s\n", err))
			_, _ = ctx.traceFile.WriteString(fmt.Sprintf("[usedFee] : %s\n", ctx.usedFee().String()))
			events := ce.getEvents()
			if events != nil {
				_, _ = ctx.traceFile.WriteString("[Event]\n")
				for _, event := range events {
					eventJson, _ := event.MarshalJSON()
					_, _ = ctx.traceFile.Write(eventJson)
					_, _ = ctx.traceFile.WriteString("\n")
				}
			}
			_, _ = ctx.traceFile.WriteString(fmt.Sprintf("[CREATE END] : %s(%s)\n",
				types.EncodeAddress(contractAddress), types.ToAccountID(contractAddress)))
		}
		// return the error
		return "", ce.getEvents(), ctx.usedFee(), err
	}

	// commit the state
	err = ce.commitCalledContract()
	if err != nil {
		ctrLgr.Debug().Msg("constructor is failed")
		ctrLgr.Error().Err(err).Msg("commit state")
		return "", ce.getEvents(), ctx.usedFee(), err
	}

	// write the trace
	if ctx.traceFile != nil {
		_, _ = ctx.traceFile.WriteString(fmt.Sprintf("[ret] : %s\n", ce.jsonRet))
		_, _ = ctx.traceFile.WriteString(fmt.Sprintf("[usedFee] : %s\n", ctx.usedFee().String()))
		events := ce.getEvents()
		if events != nil {
			_, _ = ctx.traceFile.WriteString("[Event]\n")
			for _, event := range events {
				eventJson, _ := event.MarshalJSON()
				_, _ = ctx.traceFile.Write(eventJson)
				_, _ = ctx.traceFile.WriteString("\n")
			}
		}
		_, _ = ctx.traceFile.WriteString(fmt.Sprintf("[CREATE END] : %s(%s)\n",
			types.EncodeAddress(contractAddress), types.ToAccountID(contractAddress)))
	}

	// return the result
	return ce.jsonRet, ce.getEvents(), ctx.usedFee(), nil
}

func allocContextSlot(ctx *vmContext) {
	querySync.Lock()
	defer querySync.Unlock()
	startIndex := lastQueryIndex
	index := startIndex
	for {
		index++
		if index == maxContext {
			index = ChainService + 1
		}
		if contexts[index] == nil {
			ctx.service = C.int(index)
			contexts[index] = ctx
			lastQueryIndex = index
			return
		}
		if index == startIndex {
			querySync.Unlock()
			time.Sleep(100 * time.Millisecond)
			querySync.Lock()
		}
	}
}

func freeContextSlot(ctx *vmContext) {
	querySync.Lock()
	defer querySync.Unlock()
	contexts[ctx.service] = nil
}

func Query(contractAddress []byte, bs *state.BlockState, cdb ChainAccessor, contractState *statedb.ContractState, queryInfo []byte) (res []byte, err error) {
	var ci types.CallInfo

	bytecode := getContractCode(contractState, bs)
	if bytecode != nil {
		err = getCallInfo(&ci, queryInfo, contractAddress)
	} else {
		addr := types.EncodeAddress(contractAddress)
		if ctrLgr.IsDebugEnabled() {
			ctrLgr.Debug().Str("error", "not found contract").Str("contract", addr).Msg("query")
		}
		err = fmt.Errorf("not found contract %s", addr)
	}
	if err != nil {
		return
	}

	var ctx *vmContext
	ctx, err = NewVmContextQuery(bs, cdb, contractAddress, contractState, contractState.SqlRecoveryPoint)
	if err != nil {
		return
	}

	allocContextSlot(ctx)
	defer freeContextSlot(ctx)

	if ctrLgr.IsDebugEnabled() {
		ctrLgr.Debug().Str("abi", string(queryInfo)).Str("contract", types.EncodeAddress(contractAddress)).Msg("query")
	}

	ce := newExecutor(bytecode, contractAddress, ctx, &ci, ctx.curContract.amount, false, false, contractState)
	defer ce.close()
	defer func() {
		if dbErr := ce.closeQuerySql(); dbErr != nil {
			err = dbErr
		}
	}()

	if err == nil {
		ce.call(queryMaxInstLimit, nil)
	}

	return []byte(ce.jsonRet), ce.err
}

func CheckFeeDelegation(contractAddress []byte, bs *state.BlockState, bi *types.BlockHeaderInfo, cdb ChainAccessor,
	contractState *statedb.ContractState, payload, txHash, sender, amount []byte) (err error) {
	var ci types.CallInfo

	err = getCallInfo(&ci, payload, contractAddress)
	if err != nil {
		return
	}

	abi, err := GetABI(contractState, bs)
	if err != nil {
		return err
	}

	var found *types.Function
	for _, f := range abi.Functions {
		if f.Name == ci.Name {
			found = f
			break
		}
	}
	if found == nil {
		return fmt.Errorf("not found function %s", ci.Name)
	}
	if found.FeeDelegation == false {
		return fmt.Errorf("%s function is not declared of fee delegation", ci.Name)
	}

	bytecode := getContractCode(contractState, bs)
	if bytecode == nil {
		addr := types.EncodeAddress(contractAddress)
		ctrLgr.Warn().Str("error", "not found contract").Str("contract", addr).Msg("checkFeeDelegation")
		err = fmt.Errorf("not found contract %s", addr)
	}
	if err != nil {
		return
	}

	var ctx *vmContext
	ctx, err = NewVmContextQuery(bs, cdb, contractAddress, contractState, contractState.SqlRecoveryPoint)
	if err != nil {
		return
	}
	ctx.origin = sender
	ctx.txHash = txHash
	ctx.curContract.amount = new(big.Int).SetBytes(amount)
	ctx.curContract.sender = sender
	if bi != nil {
		ctx.blockInfo = bi
	}

	allocContextSlot(ctx)
	defer freeContextSlot(ctx)

	if ctrLgr.IsDebugEnabled() {
		ctrLgr.Debug().Str("abi", string(checkFeeDelegationFn)).Str("contract", types.EncodeAddress(contractAddress)).Msg("checkFeeDelegation")
	}

	ci.Args = append([]interface{}{ci.Name}, ci.Args...)
	ci.Name = checkFeeDelegationFn

	ce := newExecutor(bytecode, contractAddress, ctx, &ci, ctx.curContract.amount, false, true, contractState)
	defer ce.close()
	defer func() {
		if dbErr := ce.rollbackToSavepoint(); dbErr != nil {
			err = dbErr
		}
	}()

	if err == nil {
		ce.call(queryMaxInstLimit, nil)
	}

	if ce.err != nil {
		return ce.err
	}
	if ce.jsonRet != "true" {
		return types.ErrNotAllowedFeeDelegation
	}
	return nil
}

func getCode(contractState *statedb.ContractState, bs *state.BlockState) ([]byte, error) {
	var code []byte
	var err error

	code = bs.GetCode(contractState.GetAccountID())
	if code != nil {
		return code, nil
	}
	code, err = contractState.GetCode()
	if err != nil {
		return nil, err
	}
	bs.AddCode(contractState.GetAccountID(), code)

	return code, nil
}

<<<<<<< HEAD
func getContract(contractState *statedb.ContractState, bs *state.BlockState) []byte {
	// the code from multicall is not loaded, because there is no code hash
	if len(contractState.GetCodeHash()) == 0 {
		return nil
	}
=======
func getContractCode(contractState *statedb.ContractState, bs *state.BlockState) []byte {
>>>>>>> fedc0c3c
	code, err := getCode(contractState, bs)
	if err != nil {
		return nil
	}
	return luacUtil.LuaCode(code).ByteCode()
}

func getMultiCallContract(contractState *statedb.ContractState) []byte {
	if multicall_compiled == nil {
		// compile the Lua code used to execute multicall txns
		var err error
		multicall_compiled, err = Compile(multicall_code, nil)
		if err != nil {
			ctrLgr.Error().Err(err).Msg("multicall compile")
			return nil
		}
	}
	// set and return the compiled code
	contractState.SetMultiCallCode(multicall_compiled)
	return multicall_compiled.ByteCode()
}

func GetABI(contractState *statedb.ContractState, bs *state.BlockState) (*types.ABI, error) {
	var abi *types.ABI

	abi = bs.GetABI(contractState.GetAccountID())
	if abi != nil {
		return abi, nil
	}
	code, err := getCode(contractState, bs)
	if err != nil {
		return nil, err
	}
	luaCode := luacUtil.LuaCode(code)
	if luaCode.Len() == 0 {
		return nil, errors.New("cannot find contract")
	}
	rawAbi := luaCode.ABI()
	if len(rawAbi) == 0 {
		return nil, errors.New("cannot find abi")
	}
	abi = new(types.ABI)
	var jsonIter = jsoniter.ConfigCompatibleWithStandardLibrary
	if err = jsonIter.Unmarshal(rawAbi, abi); err != nil {
		return nil, err
	}
	bs.AddABI(contractState.GetAccountID(), abi)
	return abi, nil
}

func Compile(code string, parent *LState) (luacUtil.LuaCode, error) {
	L := luacUtil.NewLState()
	if L == nil {
		return nil, ErrVmStart
	}
	defer luacUtil.CloseLState(L)
	if parent != nil {
		var lState = (*LState)(L)
		if cErrMsg := C.vm_copy_service(lState, parent); cErrMsg != nil {
			if C.luaL_hasuncatchablerror(lState) != C.int(0) {
				C.luaL_setuncatchablerror(parent)
			}
			errMsg := C.GoString(cErrMsg)
			return nil, errors.New(errMsg)
		}
		C.luaL_set_hardforkversion(lState, C.luaL_hardforkversion(parent))
		C.vm_set_timeout_hook(lState)
	}
	byteCodeAbi, err := luacUtil.Compile(L, code)
	if err != nil {
		if parent != nil && C.luaL_hasuncatchablerror((*LState)(L)) != C.int(0) {
			C.luaL_setuncatchablerror(parent)
		}
		return nil, err
	}
	return byteCodeAbi, nil
}<|MERGE_RESOLUTION|>--- conflicted
+++ resolved
@@ -829,31 +829,20 @@
 
 	var err error
 	var ci types.CallInfo
-	var contract []byte
-
-<<<<<<< HEAD
+	var bytecode []byte
+
 	// get contract
 	if ctx.isMultiCall {
-		contract = getMultiCallContract(contractState)
+		bytecode = getMultiCallContract(contractState)
 	} else {
-		contract = getContract(contractState, ctx.bs)
-	}
-	if contract != nil {
+		bytecode = getContractCode(contractState, ctx.bs)
+	}
+	if bytecode != nil {
 		// get call arguments
 		if ctx.isMultiCall {
 			err = getMultiCallInfo(&ci, payload)
-		} else {
-			if len(payload) > 0 {
-				err = getCallInfo(&ci, payload, contractAddress)
-			}
-=======
-	// get contract code
-	bytecode := getContractCode(contractState, ctx.bs)
-	if bytecode != nil {
-		if len(payload) > 0 {
-			// get call arguments
+		} else if len(payload) > 0 {
 			err = getCallInfo(&ci, payload, contractAddress)
->>>>>>> fedc0c3c
 		}
 	} else {
 		addr := types.EncodeAddress(contractAddress)
@@ -1286,15 +1275,11 @@
 	return code, nil
 }
 
-<<<<<<< HEAD
-func getContract(contractState *statedb.ContractState, bs *state.BlockState) []byte {
+func getContractCode(contractState *statedb.ContractState, bs *state.BlockState) []byte {
 	// the code from multicall is not loaded, because there is no code hash
 	if len(contractState.GetCodeHash()) == 0 {
 		return nil
 	}
-=======
-func getContractCode(contractState *statedb.ContractState, bs *state.BlockState) []byte {
->>>>>>> fedc0c3c
 	code, err := getCode(contractState, bs)
 	if err != nil {
 		return nil
