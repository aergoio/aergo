/**
 *  @file
 *  @copyright defined in aergo/LICENSE.txt
 */

package contract

/*
 #cgo CFLAGS: -I${SRCDIR}/../libtool/include/luajit-2.1 -I${SRCDIR}/../libtool/include
 #cgo !windows CFLAGS: -DLJ_TARGET_POSIX
 #cgo darwin LDFLAGS: ${SRCDIR}/../libtool/lib/libluajit-5.1.a ${SRCDIR}/../libtool/lib/libgmp.dylib -lm
 #cgo windows LDFLAGS: ${SRCDIR}/../libtool/lib/libluajit-5.1.a ${SRCDIR}/../libtool/bin/libgmp-10.dll -lm
 #cgo !darwin,!windows LDFLAGS: ${SRCDIR}/../libtool/lib/libluajit-5.1.a -L${SRCDIR}/../libtool/lib64 -L${SRCDIR}/../libtool/lib -lgmp -lm


 #include <stdlib.h>
 #include <string.h>
 #include "vm.h"
 #include "bignum_module.h"
*/
import "C"
import (
	"bytes"
	"context"
	"encoding/json"
	"errors"
	"fmt"
	"math/big"
	"math/rand"
	"os"
	"reflect"
	"sort"
	"strings"
	"sync"
	"time"
	"unsafe"

	"github.com/aergoio/aergo-lib/log"
	luacUtil "github.com/aergoio/aergo/v2/cmd/aergoluac/util"
	"github.com/aergoio/aergo/v2/fee"
	"github.com/aergoio/aergo/v2/internal/enc/base58"
	"github.com/aergoio/aergo/v2/internal/enc/hex"
	"github.com/aergoio/aergo/v2/state"
	"github.com/aergoio/aergo/v2/state/statedb"
	"github.com/aergoio/aergo/v2/types"
	"github.com/aergoio/aergo/v2/types/dbkey"
	jsoniter "github.com/json-iterator/go"
)

const (
	callMaxInstLimit     = C.int(5000000)
	queryMaxInstLimit    = callMaxInstLimit * C.int(10)
	dbUpdateMaxLimit     = fee.StateDbMaxUpdateSize
	maxCallDepthOld      = 5
	maxCallDepth         = 64
	checkFeeDelegationFn = "check_delegation"
	constructor          = "constructor"

	vmTimeoutErrMsg = "contract timeout during vm execution"
)

var (
	maxContext         int
	ctrLgr             *log.Logger
	contexts           []*vmContext
	lastQueryIndex     int
	querySync          sync.Mutex
	currentForkVersion int32
)

type ChainAccessor interface {
	GetBlockByNo(blockNo types.BlockNo) (*types.Block, error)
	GetBestBlock() (*types.Block, error)
}

type callState struct {
	ctrState  *state.ContractState
	prevState *types.State
	curState  *types.State
	tx        sqlTx
}

type contractInfo struct {
	callState  *callState
	sender     []byte
	contractId []byte
	rp         uint64
	amount     *big.Int
}

// vmContext contains context datas during execution of smart contract.
// It has both call infos which are immutable, and real time statuses
// which are mutable during execution
type vmContext struct {
	curContract       *contractInfo
	bs                *state.BlockState
	cdb               ChainAccessor
	origin            []byte
	txHash            []byte
	blockInfo         *types.BlockHeaderInfo
	node              string
	confirmed         bool
	isQuery           bool
	nestedView        int32 // indicates which parent called the contract in view (read-only mode)
	isFeeDelegation   bool
	service           C.int
	callState         map[types.AccountID]*callState
	lastRecoveryEntry *recoveryEntry
	dbUpdateTotalSize int64
	seed              *rand.Rand
	events            []*types.Event
	eventCount        int32
	callDepth         int32
	traceFile         *os.File
	gasLimit          uint64
	remainedGas       uint64
	execCtx           context.Context
}

type recoveryEntry struct {
	seq           int
	amount        *big.Int
	senderState   *types.State
	senderNonce   uint64
	callState     *callState
	onlySend      bool
	isDeploy      bool
	sqlSaveName   *string
	stateRevision statedb.Snapshot
	prev          *recoveryEntry
}

type LState = C.struct_lua_State
type executor struct {
	L          *LState
	code       []byte
	err        error
	numArgs    C.int
	ci         *types.CallInfo
	fname      string
	ctx        *vmContext
	jsonRet    string
	isView     bool
	isAutoload bool
	preErr     error
}

func MaxCallDepth(version int32) int32 {
	if version >= 3 {
		return maxCallDepth
	}
	return maxCallDepthOld
}

func init() {
	ctrLgr = log.NewLogger("contract")
	lastQueryIndex = ChainService
}

func InitContext(numCtx int) {
	maxContext = numCtx
	contexts = make([]*vmContext, maxContext)
}

func newContractInfo(cs *callState, sender, contractId []byte, rp uint64, amount *big.Int) *contractInfo {
	return &contractInfo{
		cs,
		sender,
		contractId,
		rp,
		amount,
	}
}

func getTraceFile(blkno uint64, tx []byte) *os.File {
	f, _ := os.OpenFile(fmt.Sprintf("%s%s%d.trace", os.TempDir(), string(os.PathSeparator), blkno), os.O_APPEND|os.O_WRONLY|os.O_CREATE, 0644)
	if f != nil {
		_, _ = f.WriteString(fmt.Sprintf("[START TX]: %s\n", base58.Encode(tx)))
	}
	return f
}

func NewVmContext(execCtx context.Context, blockState *state.BlockState, cdb ChainAccessor, sender, reciever *state.AccountState, contractState *state.ContractState, senderID, txHash []byte, bi *types.BlockHeaderInfo, node string, confirmed, query bool, rp uint64, service int, amount *big.Int, gasLimit uint64, feeDelegation bool) *vmContext {

	cs := &callState{ctrState: contractState, curState: reciever.State()}

	ctx := &vmContext{
		curContract:     newContractInfo(cs, senderID, reciever.ID(), rp, amount),
		bs:              blockState,
		cdb:             cdb,
		origin:          senderID,
		txHash:          txHash,
		node:            node,
		confirmed:       confirmed,
		isQuery:         query,
		blockInfo:       bi,
		service:         C.int(service),
		gasLimit:        gasLimit,
		remainedGas:     gasLimit,
		isFeeDelegation: feeDelegation,
		execCtx:         execCtx,
	}
	ctx.callState = make(map[types.AccountID]*callState)
	ctx.callState[reciever.AccountID()] = cs
	if sender != nil {
		ctx.callState[sender.AccountID()] = &callState{curState: sender.State()}
	}
	if TraceBlockNo != 0 && TraceBlockNo == ctx.blockInfo.No {
		ctx.traceFile = getTraceFile(ctx.blockInfo.No, txHash)
	}

	return ctx
}

func NewVmContextQuery(
	blockState *state.BlockState,
	cdb ChainAccessor,
	receiverId []byte,
	contractState *state.ContractState,
	rp uint64,
) (*vmContext, error) {
	cs := &callState{ctrState: contractState, curState: contractState.State}
	bb, err := cdb.GetBestBlock()
	if err != nil {
		return nil, err
	}
	ctx := &vmContext{
		curContract: newContractInfo(cs, nil, receiverId, rp, big.NewInt(0)),
		bs:          blockState,
		cdb:         cdb,
		confirmed:   true,
		blockInfo:   types.NewBlockHeaderInfo(bb),
		isQuery:     true,
		execCtx:     context.Background(), // FIXME query also should cancel if query is too long
	}

	ctx.callState = make(map[types.AccountID]*callState)
	ctx.callState[types.ToAccountID(receiverId)] = cs
	return ctx, nil
}

func (ctx *vmContext) IsGasSystem() bool {
	return fee.GasEnabled(ctx.blockInfo.ForkVersion) && !ctx.isQuery
}

// get the remaining gas from the given LState
func (ctx *vmContext) refreshRemainingGas(L *LState) {
	if ctx.IsGasSystem() {
		ctx.remainedGas = uint64(C.lua_gasget(L))
	}
}

// set the remaining gas on the given LState
func (ctx *vmContext) setRemainingGas(L *LState) {
	if ctx.IsGasSystem() {
		C.lua_gasset(L, C.ulonglong(ctx.remainedGas))
	}
}

func (ctx *vmContext) usedFee() *big.Int {
	return fee.TxExecuteFee(ctx.blockInfo.ForkVersion, ctx.bs.GasPrice, ctx.usedGas(), ctx.dbUpdateTotalSize)
}

func (ctx *vmContext) usedGas() uint64 {
	if fee.IsZeroFee() || !ctx.IsGasSystem() {
		return 0
	}
	return ctx.gasLimit - ctx.remainedGas
}

func newLState() *LState {
	ctrLgr.Debug().Msg("LState created")
	return C.vm_newstate(C.int(currentForkVersion))
}

func (L *LState) close() {
	if L != nil {
		C.lua_close(L)
	}
}

type lStatesBuffer struct {
	s     []*LState
	limit int
}

func newLStatesBuffer(limit int) *lStatesBuffer {
	return &lStatesBuffer{
		s:     make([]*LState, 0),
		limit: limit,
	}
}

func (Ls *lStatesBuffer) len() int {
	return len(Ls.s)
}

func (Ls *lStatesBuffer) append(s *LState) {
	Ls.s = append(Ls.s, s)
	if Ls.len() == Ls.limit {
		Ls.close()
	}
}

func (Ls *lStatesBuffer) close() {
	C.vm_closestates(&Ls.s[0], C.int(len(Ls.s)))
	Ls.s = Ls.s[:0]
}

func resolveFunction(contractState *state.ContractState, bs *state.BlockState, name string, constructor bool) (*types.Function, error) {
	abi, err := GetABI(contractState, bs)
	if err != nil {
		return nil, err
	}
	var defaultFunc *types.Function
	for _, f := range abi.Functions {
		if f.Name == name {
			return f, nil
		}
		if f.Name == "default" {
			defaultFunc = f
		}
	}
	if constructor {
		return nil, nil
	}
	if len(name) == 0 && defaultFunc != nil {
		return defaultFunc, nil
	}
	return nil, errors.New("not found function: " + name)
}

func newExecutor(
	contract []byte,
	contractId []byte,
	ctx *vmContext,
	ci *types.CallInfo,
	amount *big.Int,
	isCreate bool,
	isDelegation bool,
	ctrState *state.ContractState,
) *executor {

	if ctx.blockInfo.ForkVersion != currentForkVersion {
		// force the StatePool to regenerate the LStates
		// using the new hardfork version
		currentForkVersion = ctx.blockInfo.ForkVersion
		FlushLStates()
	}

	if ctx.callDepth > MaxCallDepth(ctx.blockInfo.ForkVersion) {
		ce := &executor{
			code: contract,
			ctx:  ctx,
		}
		ce.err = fmt.Errorf("exceeded the maximum call depth(%d)", MaxCallDepth(ctx.blockInfo.ForkVersion))
		return ce
	}
	ctx.callDepth++

	ce := &executor{
		code: contract,
		L:    GetLState(),
		ctx:  ctx,
	}
	if ce.L == nil {
		ce.err = ErrVmStart
		ctrLgr.Error().Err(ce.err).Str("contract", types.EncodeAddress(contractId)).Msg("new AergoLua executor")
		return ce
	}
	if ctx.blockInfo.ForkVersion >= 2 {
		C.luaL_set_hardforkversion(ce.L, C.int(ctx.blockInfo.ForkVersion))
	}

	if ctx.IsGasSystem() {
		ce.setGas()
		defer func() {
			ce.refreshRemainingGas()
			if ctrLgr.IsDebugEnabled() {
				ctrLgr.Debug().Uint64("gas used", ce.ctx.usedGas()).Str("lua vm", "loaded").Msg("gas information")
			}
		}()
	}

	ce.vmLoadCode(contractId)
	if ce.err != nil {
		return ce
	}

	if isCreate {
		f, err := resolveFunction(ctrState, ctx.bs, constructor, isCreate)
		if err != nil {
			ce.preErr = err
			ctrLgr.Debug().Err(ce.err).Str("contract", types.EncodeAddress(contractId)).Msg("not found function")
			return ce
		}
		if f == nil {
			f = &types.Function{
				Name:    constructor,
				Payable: false,
			}
		}
		err = checkPayable(f, amount)
		if err != nil {
			ce.preErr = err
			ctrLgr.Debug().Err(ce.err).Str("contract", types.EncodeAddress(contractId)).Msg("check payable function")
			return ce
		}
		ce.isView = f.View
		ce.fname = constructor
		ce.isAutoload = true
		ce.numArgs = C.int(len(ci.Args))
	} else if isDelegation {
		_, err := resolveFunction(ctrState, ctx.bs, checkFeeDelegationFn, false)
		if err != nil {
			ce.preErr = err
			ctrLgr.Debug().Err(ce.err).Str("contract", types.EncodeAddress(contractId)).Msg("not found function")
			return ce
		}
		ce.isView = true
		ce.fname = checkFeeDelegationFn
		ce.isAutoload = true
		ce.numArgs = C.int(len(ci.Args))
	} else {
		f, err := resolveFunction(ctrState, ctx.bs, ci.Name, isCreate)
		if err != nil {
			ce.preErr = err
			ctrLgr.Debug().Err(ce.err).Str("contract", types.EncodeAddress(contractId)).Msg("not found function")
			return ce
		}
		err = checkPayable(f, amount)
		if err != nil {
			ce.preErr = err
			ctrLgr.Debug().Err(ce.err).Str("contract", types.EncodeAddress(contractId)).Msg("check payable function")
			return ce
		}
		ce.isView = f.View
		ce.fname = f.Name
		ce.numArgs = C.int(len(ci.Args) + 1)
	}
	ce.ci = ci

	return ce
}

func (ce *executor) processArgs() {
	for _, v := range ce.ci.Args {
		if err := pushValue(ce.L, v); err != nil {
			ce.err = err
			return
		}
	}
}

func (ce *executor) getEvents() []*types.Event {
	if ce == nil || ce.ctx == nil {
		return nil
	}
	return ce.ctx.events
}

func pushValue(L *LState, v interface{}) error {
	switch arg := v.(type) {
	case string:
		argC := C.CBytes([]byte(arg))
		C.lua_pushlstring(L, (*C.char)(argC), C.size_t(len(arg)))
		C.free(argC)
	case float64:
		if arg == float64(int64(arg)) {
			C.lua_pushinteger(L, C.lua_Integer(arg))
		} else {
			C.lua_pushnumber(L, C.double(arg))
		}
	case bool:
		var b int
		if arg {
			b = 1
		}
		C.lua_pushboolean(L, C.int(b))
	case json.Number:
		str := arg.String()
		intVal, err := arg.Int64()
		if err == nil {
			C.lua_pushinteger(L, C.lua_Integer(intVal))
		} else {
			ftVal, err := arg.Float64()
			if err != nil {
				return errors.New("unsupported number type:" + str)
			}
			C.lua_pushnumber(L, C.double(ftVal))
		}
	case nil:
		C.lua_pushnil(L)
	case []interface{}:
		err := toLuaArray(L, arg)
		if err != nil {
			return err
		}
	case map[string]interface{}:
		err := toLuaTable(L, arg)
		if err != nil {
			return err
		}
	default:
		return errors.New("unsupported type:" + reflect.TypeOf(v).Name())
	}
	return nil
}

func toLuaArray(L *LState, arr []interface{}) error {
	C.lua_createtable(L, C.int(len(arr)), C.int(0))
	n := C.lua_gettop(L)
	for i, v := range arr {
		if err := pushValue(L, v); err != nil {
			return err
		}
		C.lua_rawseti(L, n, C.int(i+1))
	}
	return nil
}

func toLuaTable(L *LState, tab map[string]interface{}) error {
	C.lua_createtable(L, C.int(0), C.int(len(tab)))
	n := C.lua_gettop(L)
	// get the keys and sort them
	keys := make([]string, 0, len(tab))
	for k := range tab {
		keys = append(keys, k)
	}
	if C.vm_is_hardfork(L, 3) {
		sort.Strings(keys)
	}
	for _, k := range keys {
		v := tab[k]
		if len(tab) == 1 && strings.EqualFold(k, "_bignum") {
			if arg, ok := v.(string); ok {
				C.lua_settop(L, -2)
				argC := C.CString(arg)
				msg := C.lua_set_bignum(L, argC)
				C.free(unsafe.Pointer(argC))
				if msg != nil {
					return errors.New(C.GoString(msg))
				}
				return nil
			}
		}
		// push a key
		key := C.CString(k)
		C.lua_pushstring(L, key)
		C.free(unsafe.Pointer(key))

		if err := pushValue(L, v); err != nil {
			return err
		}
		C.lua_rawset(L, n)
	}
	return nil
}

func checkPayable(callee *types.Function, amount *big.Int) error {
	if amount.Cmp(big.NewInt(0)) <= 0 || callee.Payable {
		return nil
	}
	return fmt.Errorf("'%s' is not payable", callee.Name)
}

func (ce *executor) call(instLimit C.int, target *LState) C.int {
	if ce.err != nil {
		return 0
	}
	defer ce.refreshRemainingGas()
	if ce.isView == true {
		ce.ctx.nestedView++
		defer func() {
			ce.ctx.nestedView--
		}()
	}
	ce.vmLoadCall()
	if ce.err != nil {
		return 0
	}
	if ce.preErr != nil {
		ce.err = ce.preErr
		return 0
	}
	if ce.isAutoload {
		if loaded := vmAutoload(ce.L, ce.fname); !loaded {
			if ce.fname != constructor {
				ce.err = errors.New(fmt.Sprintf("contract autoload failed %s : %s",
					types.EncodeAddress(ce.ctx.curContract.contractId), ce.fname))
			}
			return 0
		}
	} else {
		C.vm_remove_constructor(ce.L)
		resolvedName := C.CString(ce.fname)
		C.vm_get_abi_function(ce.L, resolvedName)
		C.free(unsafe.Pointer(resolvedName))
	}
	ce.processArgs()
	if ce.err != nil {
		ctrLgr.Debug().Err(ce.err).Stringer("contract",
			types.LogAddr(ce.ctx.curContract.contractId)).Msg("invalid argument")
		return 0
	}
	ce.setCountHook(instLimit)
	nRet := C.int(0)
	cErrMsg := C.vm_pcall(ce.L, ce.numArgs, &nRet)
	if cErrMsg != nil {
		errMsg := C.GoString(cErrMsg)
		if C.luaL_hassyserror(ce.L) != C.int(0) {
			ce.err = newVmSystemError(errors.New(errMsg))
		} else {
			isUncatchable := C.luaL_hasuncatchablerror(ce.L) != C.int(0)
			if isUncatchable && (errMsg == C.ERR_BF_TIMEOUT || errMsg == vmTimeoutErrMsg) {
				ce.err = &VmTimeoutError{}
			} else {
				ce.err = errors.New(errMsg)
			}
		}
		ctrLgr.Debug().Err(ce.err).Stringer(
			"contract",
			types.LogAddr(ce.ctx.curContract.contractId),
		).Msg("contract is failed")
		if target != nil {
			if C.luaL_hasuncatchablerror(ce.L) != C.int(0) {
				C.luaL_setuncatchablerror(target)
			}
			if C.luaL_hassyserror(ce.L) != C.int(0) {
				C.luaL_setsyserror(target)
			}
		}
		return 0
	}
	if target == nil {
		var errRet C.int
		retMsg := C.GoString(C.vm_get_json_ret(ce.L, nRet, &errRet))
		if errRet == 1 {
			ce.err = errors.New(retMsg)
		} else {
			ce.jsonRet = retMsg
		}
	} else {
		if c2ErrMsg := C.vm_copy_result(ce.L, target, nRet); c2ErrMsg != nil {
			errMsg := C.GoString(c2ErrMsg)
			ce.err = errors.New(errMsg)
			ctrLgr.Debug().Err(ce.err).Stringer(
				"contract",
				types.LogAddr(ce.ctx.curContract.contractId),
			).Msg("failed to move results")
		}
	}
	if ce.ctx.traceFile != nil {
		address := types.EncodeAddress(ce.ctx.curContract.contractId)
		codeFile := fmt.Sprintf("%s%s%s.code", os.TempDir(), string(os.PathSeparator), address)
		if _, err := os.Stat(codeFile); os.IsNotExist(err) {
			f, err := os.OpenFile(codeFile, os.O_WRONLY|os.O_CREATE, 0644)
			if err == nil {
				_, _ = f.Write(ce.code)
				_ = f.Close()
			}
		}
		_, _ = ce.ctx.traceFile.WriteString(fmt.Sprintf("contract %s used fee: %s\n",
			address, ce.ctx.usedFee().String()))
	}
	return nRet
}

func (ce *executor) commitCalledContract() error {
	ctx := ce.ctx

	if ctx == nil || ctx.callState == nil {
		return nil
	}

	bs := ctx.bs
	rootContract := ctx.curContract.callState.ctrState

	var err error
	for k, v := range ctx.callState {
		if v.tx != nil {
			err = v.tx.release()
			if err != nil {
				return newVmError(err)
			}
		}
		if v.ctrState == rootContract {
			continue
		}
		if v.ctrState != nil {
<<<<<<< HEAD
			err = bs.LuaStateDB.StageContractState(v.ctrState)
=======
			err = state.StageContractState(v.ctrState, bs.StateDB)
>>>>>>> 8f4e472c
			if err != nil {
				return newDbSystemError(err)
			}
		}
		/* For Sender */
		if v.prevState == nil {
			continue
		}
		err = bs.LuaStateDB.PutState(k, v.curState)
		if err != nil {
			return newDbSystemError(err)
		}
	}

	if ctx.traceFile != nil {
		_, _ = ce.ctx.traceFile.WriteString("[Put State Balance]\n")
		for k, v := range ctx.callState {
			_, _ = ce.ctx.traceFile.WriteString(fmt.Sprintf("%s : nonce=%d ammount=%s\n",
				k.String(), v.curState.GetNonce(), v.curState.GetBalanceBigInt().String()))
		}
	}

	return nil
}

func (ce *executor) rollbackToSavepoint() error {
	ctx := ce.ctx

	if ctx == nil || ctx.callState == nil {
		return nil
	}

	var err error
	for id, v := range ctx.callState {
		if v.prevState != nil && len(v.prevState.GetCodeHash()) == 0 &&
			len(v.curState.GetCodeHash()) != 0 {
			ctx.bs.RemoveCache(id)
		}
		if v.tx == nil {
			continue
		}
		err = v.tx.rollbackToSavepoint()
		if err != nil {
			if strings.HasPrefix(err.Error(), "no such savepoint") {
				_ = v.tx.begin()
			}
			return newVmError(err)
		}
	}
	return nil
}

func (ce *executor) closeQuerySql() error {
	ctx := ce.ctx

	if ctx == nil || ctx.callState == nil {
		return nil
	}

	var err error
	for _, v := range ctx.callState {
		if v.tx == nil {
			continue
		}
		err = v.tx.close()
		if err != nil {
			return newVmError(err)
		}
	}
	return nil
}

func (ce *executor) setGas() {
	if ce == nil || ce.L == nil || ce.err != nil {
		return
	}
	C.lua_gasset(ce.L, C.ulonglong(ce.ctx.remainedGas))
}

func (ce *executor) close() {
	if ce != nil {
		if ce.ctx != nil {
			ce.ctx.callDepth--
			if ce.ctx.traceFile != nil {
				ce.ctx.traceFile.Close()
				ce.ctx.traceFile = nil
			}
		}
		if ce.L != nil {
			FreeLState(ce.L)
		}
	}
}

func (ce *executor) refreshRemainingGas() {
	ce.ctx.refreshRemainingGas(ce.L)
}

func (ce *executor) gas() uint64 {
	return uint64(C.lua_gasget(ce.L))
}

func getCallInfo(ci interface{}, args []byte, contractAddress []byte) error {
	d := json.NewDecoder(bytes.NewReader(args))
	d.UseNumber()
	d.DisallowUnknownFields()
	err := d.Decode(ci)
	if err != nil {
		ctrLgr.Debug().AnErr("error", err).Str(
			"contract",
			types.EncodeAddress(contractAddress),
		).Msg("invalid calling information")
	}
	return err
}

func Call(
	contractState *state.ContractState,
	payload, contractAddress []byte,
	ctx *vmContext,
) (string, []*types.Event, *big.Int, error) {

	var err error
	var ci types.CallInfo

	// get contract
	contract := getContract(contractState, ctx.bs)
	if contract != nil {
		if len(payload) > 0 {
			// get call arguments
			err = getCallInfo(&ci, payload, contractAddress)
		}
	} else {
		addr := types.EncodeAddress(contractAddress)
		ctrLgr.Warn().Str("error", "not found contract").Str("contract", addr).Msg("call")
		err = fmt.Errorf("not found contract %s", addr)
	}
	if err != nil {
		return "", nil, ctx.usedFee(), err
	}

	if ctrLgr.IsDebugEnabled() {
		ctrLgr.Debug().Str("abi", string(payload)).Str("contract", types.EncodeAddress(contractAddress)).Msg("call")
	}

	// create a new executor
	contexts[ctx.service] = ctx
	ce := newExecutor(contract, contractAddress, ctx, &ci, ctx.curContract.amount, false, false, contractState)
	defer ce.close()

	startTime := time.Now()
	// execute the contract call
	ce.call(callMaxInstLimit, nil)
	vmExecTime := time.Now().Sub(startTime).Microseconds()
	vmLogger.Trace().Int64("execµs", vmExecTime).Stringer("txHash", types.LogBase58(ce.ctx.txHash)).Msg("tx execute time in vm")

	// check if there is an error
	err = ce.err
	if err != nil {
		// rollback the state of the contract
		if dbErr := ce.rollbackToSavepoint(); dbErr != nil {
			ctrLgr.Error().Err(dbErr).Str("contract", types.EncodeAddress(contractAddress)).Msg("rollback state")
		}
		// log the error
		if ctx.traceFile != nil {
			_, _ = ctx.traceFile.WriteString(fmt.Sprintf("[error] : %s\n", err))
			_, _ = ctx.traceFile.WriteString(fmt.Sprintf("[usedFee] : %s\n", ctx.usedFee().String()))
			events := ce.getEvents()
			if events != nil {
				_, _ = ctx.traceFile.WriteString("[Event]\n")
				for _, event := range events {
					eventJson, _ := event.MarshalJSON()
					_, _ = ctx.traceFile.Write(eventJson)
					_, _ = ctx.traceFile.WriteString("\n")
				}
			}
			_, _ = ctx.traceFile.WriteString(fmt.Sprintf("[CALL END] : %s(%s)\n",
				types.EncodeAddress(contractAddress), types.ToAccountID(contractAddress)))
		}
		// return the error
		return "", ce.getEvents(), ctx.usedFee(), err
	}

	// save the state of the contract
	err = ce.commitCalledContract()
	if err != nil {
		ctrLgr.Error().Err(err).Str("contract", types.EncodeAddress(contractAddress)).Msg("commit state")
		return "", ce.getEvents(), ctx.usedFee(), err
	}

	// log the result
	if ctx.traceFile != nil {
		_, _ = ctx.traceFile.WriteString(fmt.Sprintf("[ret] : %s\n", ce.jsonRet))
		_, _ = ctx.traceFile.WriteString(fmt.Sprintf("[usedFee] : %s\n", ctx.usedFee().String()))
		events := ce.getEvents()
		if events != nil {
			_, _ = ctx.traceFile.WriteString("[Event]\n")
			for _, event := range events {
				eventJson, _ := event.MarshalJSON()
				_, _ = ctx.traceFile.Write(eventJson)
				_, _ = ctx.traceFile.WriteString("\n")
			}
		}
		_, _ = ctx.traceFile.WriteString(fmt.Sprintf("[CALL END] : %s(%s)\n",
			types.EncodeAddress(contractAddress), types.ToAccountID(contractAddress)))
	}

	// return the result
	return ce.jsonRet, ce.getEvents(), ctx.usedFee(), nil
}

func setRandomSeed(ctx *vmContext) {
	var randSrc rand.Source
	if ctx.isQuery {
		randSrc = rand.NewSource(ctx.blockInfo.Ts)
	} else {
		b, _ := new(big.Int).SetString(base58.Encode(ctx.blockInfo.PrevBlockHash[:7]), 62)
		t, _ := new(big.Int).SetString(base58.Encode(ctx.txHash[:7]), 62)
		b.Add(b, t)
		randSrc = rand.NewSource(b.Int64())
	}
	ctx.seed = rand.New(randSrc)
}

func PreCall(
	ce *executor,
	bs *state.BlockState,
	sender *state.AccountState,
	contractState *state.ContractState,
	rp, gasLimit uint64,
) (string, []*types.Event, *big.Int, error) {
	var err error

	defer ce.close()

	ctx := ce.ctx
	ctx.bs = bs
	cs := ctx.curContract.callState
	cs.ctrState = contractState
	cs.curState = contractState.State
	ctx.callState[sender.AccountID()] = &callState{curState: sender.State()}

	ctx.curContract.rp = rp

	ctx.gasLimit = gasLimit
	ctx.remainedGas = gasLimit
	if ctx.IsGasSystem() {
		ce.setGas()
	}

	contexts[ctx.service] = ctx

	// execute the contract call
	ce.call(callMaxInstLimit, nil)

	err = ce.err
	if err == nil {
		// save the state of the contract
		err = ce.commitCalledContract()
		if err != nil {
			ctrLgr.Error().Err(err).Str(
				"contract",
				types.EncodeAddress(ctx.curContract.contractId),
			).Msg("pre-call")
		}
	} else {
		// rollback the state of the contract
		if dbErr := ce.rollbackToSavepoint(); dbErr != nil {
			ctrLgr.Error().Err(dbErr).Str(
				"contract",
				types.EncodeAddress(ctx.curContract.contractId),
			).Msg("pre-call")
		}
	}

	if ctx.traceFile != nil {
		contractId := ctx.curContract.contractId
		_, _ = ctx.traceFile.WriteString(fmt.Sprintf("[ret] : %s\n", ce.jsonRet))
		_, _ = ctx.traceFile.WriteString(fmt.Sprintf("[usedFee] : %s\n", ctx.usedFee().String()))
		events := ce.getEvents()
		if events != nil {
			_, _ = ctx.traceFile.WriteString("[Event]\n")
			for _, event := range events {
				eventJson, _ := event.MarshalJSON()
				_, _ = ctx.traceFile.Write(eventJson)
				_, _ = ctx.traceFile.WriteString("\n")
			}
		}
		_, _ = ctx.traceFile.WriteString(fmt.Sprintf("[PRECALL END] : %s(%s)\n",
			types.EncodeAddress(contractId), types.ToAccountID(contractId)))
	}

	return ce.jsonRet, ce.getEvents(), ctx.usedFee(), err
}

// loads a contract and prepares it for execution
func PreloadExecutor(bs *state.BlockState, contractState *state.ContractState, payload, contractAddress []byte,
	ctx *vmContext) (*executor, error) {

	var err error
	var ci types.CallInfo

	// read contract code
	contractCode := getContract(contractState, bs)

	// get the arguments for the call
	if contractCode != nil {
		if len(payload) > 0 {
			err = getCallInfo(&ci, payload, contractAddress)
		}
	} else {
		addr := types.EncodeAddress(contractAddress)
		ctrLgr.Warn().Str("error", "not found contract").Str("contract", addr).Msg("preload")
		err = fmt.Errorf("not found contract %s", addr)
	}
	if err != nil {
		return nil, err
	}

	// log some information
	if ctrLgr.IsDebugEnabled() {
		ctrLgr.Debug().Str("abi", string(payload)).Str("contract", types.EncodeAddress(contractAddress)).Msg("preload")
	}

	// create a new executor for the call
	ce := newExecutor(contractCode, contractAddress, ctx, &ci, ctx.curContract.amount, false, false, contractState)

	// return the executor
	return ce, ce.err
}

func setContract(contractState *state.ContractState, contractAddress, payload []byte) ([]byte, []byte, error) {
	codePayload := luacUtil.LuaCodePayload(payload)
	if _, err := codePayload.IsValidFormat(); err != nil {
		ctrLgr.Warn().Err(err).Str("contract", types.EncodeAddress(contractAddress)).Msg("deploy")
		return nil, nil, err
	}
	code := codePayload.Code()
	err := contractState.SetCode(code.Bytes())
	if err != nil {
		return nil, nil, err
	}
	contract := getContract(contractState, nil)
	if contract == nil {
		err = fmt.Errorf("cannot deploy contract %s", types.EncodeAddress(contractAddress))
		ctrLgr.Warn().Str("error", "cannot load contract").Str(
			"contract",
			types.EncodeAddress(contractAddress),
		).Msg("deploy")
		return nil, nil, err
	}

	return contract, codePayload.Args(), nil
}

func Create(
	contractState *state.ContractState,
	code, contractAddress []byte,
	ctx *vmContext,
) (string, []*types.Event, *big.Int, error) {

	if len(code) == 0 {
		return "", nil, ctx.usedFee(), errors.New("contract code is required")
	}

	if ctrLgr.IsDebugEnabled() {
		ctrLgr.Debug().Str("contract", types.EncodeAddress(contractAddress)).Msg("deploy")
	}

	// save the contract code
	contract, args, err := setContract(contractState, contractAddress, code)
	if err != nil {
		return "", nil, ctx.usedFee(), err
	}

	// set the creator
	err = contractState.SetData(dbkey.CreatorMeta(), []byte(types.EncodeAddress(ctx.curContract.sender)))
	if err != nil {
		return "", nil, ctx.usedFee(), err
	}

	// get the arguments for the constructor
	var ci types.CallInfo
	if len(args) > 0 {
		err = getCallInfo(&ci.Args, args, contractAddress)
		if err != nil {
			errMsg, _ := json.Marshal("constructor call error:" + err.Error())
			return string(errMsg), nil, ctx.usedFee(), nil
		}
	}

	contexts[ctx.service] = ctx

	if ctx.blockInfo.ForkVersion < 2 {
		// create a sql database for the contract
		if db := luaGetDbHandle(ctx.service); db == nil {
			return "", nil, ctx.usedFee(), newVmError(errors.New("can't open a database connection"))
		}
	}

	// create a new executor for the constructor
	ce := newExecutor(contract, contractAddress, ctx, &ci, ctx.curContract.amount, true, false, contractState)
	defer ce.close()

	// call the constructor
	ce.call(callMaxInstLimit, nil)

	// check if the call failed
	err = ce.err
	if err != nil {
		ctrLgr.Debug().Msg("constructor is failed")
		// rollback the state
		if dbErr := ce.rollbackToSavepoint(); dbErr != nil {
			ctrLgr.Error().Err(dbErr).Msg("rollback state")
		}
		// write the trace
		if ctx.traceFile != nil {
			_, _ = ctx.traceFile.WriteString(fmt.Sprintf("[error] : %s\n", err))
			_, _ = ctx.traceFile.WriteString(fmt.Sprintf("[usedFee] : %s\n", ctx.usedFee().String()))
			events := ce.getEvents()
			if events != nil {
				_, _ = ctx.traceFile.WriteString("[Event]\n")
				for _, event := range events {
					eventJson, _ := event.MarshalJSON()
					_, _ = ctx.traceFile.Write(eventJson)
					_, _ = ctx.traceFile.WriteString("\n")
				}
			}
			_, _ = ctx.traceFile.WriteString(fmt.Sprintf("[CREATE END] : %s(%s)\n",
				types.EncodeAddress(contractAddress), types.ToAccountID(contractAddress)))
		}
		// return the error
		return "", ce.getEvents(), ctx.usedFee(), err
	}

	// commit the state
	err = ce.commitCalledContract()
	if err != nil {
		ctrLgr.Debug().Msg("constructor is failed")
		ctrLgr.Error().Err(err).Msg("commit state")
		return "", ce.getEvents(), ctx.usedFee(), err
	}

	// write the trace
	if ctx.traceFile != nil {
		_, _ = ctx.traceFile.WriteString(fmt.Sprintf("[ret] : %s\n", ce.jsonRet))
		_, _ = ctx.traceFile.WriteString(fmt.Sprintf("[usedFee] : %s\n", ctx.usedFee().String()))
		events := ce.getEvents()
		if events != nil {
			_, _ = ctx.traceFile.WriteString("[Event]\n")
			for _, event := range events {
				eventJson, _ := event.MarshalJSON()
				_, _ = ctx.traceFile.Write(eventJson)
				_, _ = ctx.traceFile.WriteString("\n")
			}
		}
		_, _ = ctx.traceFile.WriteString(fmt.Sprintf("[CREATE END] : %s(%s)\n",
			types.EncodeAddress(contractAddress), types.ToAccountID(contractAddress)))
	}

	// return the result
	return ce.jsonRet, ce.getEvents(), ctx.usedFee(), nil
}

func allocContextSlot(ctx *vmContext) {
	querySync.Lock()
	defer querySync.Unlock()
	startIndex := lastQueryIndex
	index := startIndex
	for {
		index++
		if index == maxContext {
			index = ChainService + 1
		}
		if contexts[index] == nil {
			ctx.service = C.int(index)
			contexts[index] = ctx
			lastQueryIndex = index
			return
		}
		if index == startIndex {
			querySync.Unlock()
			time.Sleep(100 * time.Millisecond)
			querySync.Lock()
		}
	}
}

func freeContextSlot(ctx *vmContext) {
	querySync.Lock()
	defer querySync.Unlock()
	contexts[ctx.service] = nil
}

func Query(contractAddress []byte, bs *state.BlockState, cdb ChainAccessor, contractState *state.ContractState, queryInfo []byte) (res []byte, err error) {
	var ci types.CallInfo

	contract := getContract(contractState, bs)
	if contract != nil {
		err = getCallInfo(&ci, queryInfo, contractAddress)
	} else {
		addr := types.EncodeAddress(contractAddress)
		if ctrLgr.IsDebugEnabled() {
			ctrLgr.Debug().Str("error", "not found contract").Str("contract", addr).Msg("query")
		}
		err = fmt.Errorf("not found contract %s", addr)
	}
	if err != nil {
		return
	}

	var ctx *vmContext
	ctx, err = NewVmContextQuery(bs, cdb, contractAddress, contractState, contractState.SqlRecoveryPoint)
	if err != nil {
		return
	}

	allocContextSlot(ctx)
	defer freeContextSlot(ctx)

	if ctrLgr.IsDebugEnabled() {
		ctrLgr.Debug().Str("abi", string(queryInfo)).Str("contract", types.EncodeAddress(contractAddress)).Msg("query")
	}

	ce := newExecutor(contract, contractAddress, ctx, &ci, ctx.curContract.amount, false, false, contractState)
	defer ce.close()
	defer func() {
		if dbErr := ce.closeQuerySql(); dbErr != nil {
			err = dbErr
		}
	}()

	ce.call(queryMaxInstLimit, nil)

	return []byte(ce.jsonRet), ce.err
}

func CheckFeeDelegation(contractAddress []byte, bs *state.BlockState, bi *types.BlockHeaderInfo, cdb ChainAccessor,
	contractState *state.ContractState, payload, txHash, sender, amount []byte) (err error) {
	var ci types.CallInfo

	err = getCallInfo(&ci, payload, contractAddress)
	if err != nil {
		return
	}

	abi, err := GetABI(contractState, bs)
	if err != nil {
		return err
	}

	var found *types.Function
	for _, f := range abi.Functions {
		if f.Name == ci.Name {
			found = f
			break
		}
	}
	if found == nil {
		return fmt.Errorf("not found function %s", ci.Name)
	}
	if found.FeeDelegation == false {
		return fmt.Errorf("%s function is not declared of fee delegation", ci.Name)
	}

	contract := getContract(contractState, bs)
	if contract == nil {
		addr := types.EncodeAddress(contractAddress)
		ctrLgr.Warn().Str("error", "not found contract").Str("contract", addr).Msg("checkFeeDelegation")
		err = fmt.Errorf("not found contract %s", addr)
	}
	if err != nil {
		return
	}

	var ctx *vmContext
	ctx, err = NewVmContextQuery(bs, cdb, contractAddress, contractState, contractState.SqlRecoveryPoint)
	if err != nil {
		return
	}
	ctx.origin = sender
	ctx.txHash = txHash
	ctx.curContract.amount = new(big.Int).SetBytes(amount)
	ctx.curContract.sender = sender
	if bi != nil {
		ctx.blockInfo = bi
	}

	allocContextSlot(ctx)
	defer freeContextSlot(ctx)

	if ctrLgr.IsDebugEnabled() {
		ctrLgr.Debug().Str("abi", string(checkFeeDelegationFn)).Str("contract", types.EncodeAddress(contractAddress)).Msg("checkFeeDelegation")
	}

	ci.Args = append([]interface{}{ci.Name}, ci.Args...)
	ci.Name = checkFeeDelegationFn

	ce := newExecutor(contract, contractAddress, ctx, &ci, ctx.curContract.amount, false, true, contractState)
	defer ce.close()
	defer func() {
		if dbErr := ce.rollbackToSavepoint(); dbErr != nil {
			err = dbErr
		}
	}()

	ce.call(queryMaxInstLimit, nil)

	if ce.err != nil {
		return ce.err
	}
	if ce.jsonRet != "true" {
		return types.ErrNotAllowedFeeDelegation
	}
	return nil
}

func getCode(contractState *state.ContractState, bs *state.BlockState) ([]byte, error) {
	var code []byte
	var err error

	code = bs.GetCode(contractState.GetAccountID())
	if code != nil {
		return code, nil
	}
	code, err = contractState.GetCode()
	if err != nil {
		return nil, err
	}
	bs.AddCode(contractState.GetAccountID(), code)

	return code, nil
}

func getContract(contractState *state.ContractState, bs *state.BlockState) []byte {
	code, err := getCode(contractState, bs)
	if err != nil {
		return nil
	}
	return luacUtil.LuaCode(code).ByteCode()
}

func GetABI(contractState *state.ContractState, bs *state.BlockState) (*types.ABI, error) {
	var abi *types.ABI

	abi = bs.GetABI(contractState.GetAccountID())
	if abi != nil {
		return abi, nil
	}
	code, err := getCode(contractState, bs)
	if err != nil {
		return nil, err
	}
	luaCode := luacUtil.LuaCode(code)
	if luaCode.Len() == 0 {
		return nil, errors.New("cannot find contract")
	}
	rawAbi := luaCode.ABI()
	if len(rawAbi) == 0 {
		return nil, errors.New("cannot find abi")
	}
	abi = new(types.ABI)
	var jsonIter = jsoniter.ConfigCompatibleWithStandardLibrary
	if err = jsonIter.Unmarshal(rawAbi, abi); err != nil {
		return nil, err
	}
	bs.AddABI(contractState.GetAccountID(), abi)
	return abi, nil
}

func (re *recoveryEntry) recovery(bs *state.BlockState) error {
	var zero big.Int
	cs := re.callState
	if re.amount.Cmp(&zero) > 0 {
		if re.senderState != nil {
			re.senderState.Balance = new(big.Int).Add(re.senderState.GetBalanceBigInt(), re.amount).Bytes()
		}
		if cs != nil {
			cs.curState.Balance = new(big.Int).Sub(cs.curState.GetBalanceBigInt(), re.amount).Bytes()
		}
	}
	if re.onlySend {
		return nil
	}
	if re.senderState != nil {
		re.senderState.Nonce = re.senderNonce
	}

	if cs == nil {
		return nil
	}
	if re.stateRevision != -1 {
		err := cs.ctrState.Rollback(re.stateRevision)
		if err != nil {
			return newDbSystemError(err)
		}
		if re.isDeploy {
			err := cs.ctrState.SetCode(nil)
			if err != nil {
				return newDbSystemError(err)
			}
			bs.RemoveCache(cs.ctrState.GetAccountID())
		}
	}
	if cs.tx != nil {
		if re.sqlSaveName == nil {
			err := cs.tx.rollbackToSavepoint()
			if err != nil {
				return newDbSystemError(err)
			}
			cs.tx = nil
		} else {
			err := cs.tx.rollbackToSubSavepoint(*re.sqlSaveName)
			if err != nil {
				return newDbSystemError(err)
			}
		}
	}
	return nil
}

func Compile(code string, parent *LState) (luacUtil.LuaCode, error) {
	L := luacUtil.NewLState()
	if L == nil {
		return nil, ErrVmStart
	}
	defer luacUtil.CloseLState(L)
	if parent != nil {
		var lState = (*LState)(L)
		if cErrMsg := C.vm_copy_service(lState, parent); cErrMsg != nil {
			if C.luaL_hasuncatchablerror(lState) != C.int(0) {
				C.luaL_setuncatchablerror(parent)
			}
			errMsg := C.GoString(cErrMsg)
			return nil, errors.New(errMsg)
		}
		C.luaL_set_hardforkversion(lState, C.luaL_hardforkversion(parent))
		C.vm_set_timeout_hook(lState)
	}
	byteCodeAbi, err := luacUtil.Compile(L, code)
	if err != nil {
		if parent != nil && C.luaL_hasuncatchablerror((*LState)(L)) != C.int(0) {
			C.luaL_setuncatchablerror(parent)
		}
		return nil, err
	}
	return byteCodeAbi, nil
}

func vmAutoload(L *LState, funcName string) bool {
	s := C.CString(funcName)
	loaded := C.vm_autoload(L, s)
	C.free(unsafe.Pointer(s))
	return loaded != C.int(0)
}

func (ce *executor) vmLoadCode(id []byte) {
	var chunkId *C.char
	if ce.ctx.blockInfo.ForkVersion >= 3 {
		chunkId = C.CString("@" + types.EncodeAddress(id))
	} else {
		chunkId = C.CString(hex.Encode(id))
	}
	defer C.free(unsafe.Pointer(chunkId))
	if cErrMsg := C.vm_loadbuff(
		ce.L,
		(*C.char)(unsafe.Pointer(&ce.code[0])),
		C.size_t(len(ce.code)),
		chunkId,
		ce.ctx.service-C.int(maxContext),
	); cErrMsg != nil {
		errMsg := C.GoString(cErrMsg)
		ce.err = errors.New(errMsg)
		ctrLgr.Debug().Err(ce.err).Str("contract", types.EncodeAddress(id)).Msg("failed to load code")
	}
}

func (ce *executor) vmLoadCall() {
	if cErrMsg := C.vm_loadcall(
		ce.L,
	); cErrMsg != nil {
		errMsg := C.GoString(cErrMsg)
		ce.err = errors.New(errMsg)
	}
	C.luaL_set_service(ce.L, ce.ctx.service)
}<|MERGE_RESOLUTION|>--- conflicted
+++ resolved
@@ -688,11 +688,7 @@
 			continue
 		}
 		if v.ctrState != nil {
-<<<<<<< HEAD
-			err = bs.LuaStateDB.StageContractState(v.ctrState)
-=======
 			err = state.StageContractState(v.ctrState, bs.StateDB)
->>>>>>> 8f4e472c
 			if err != nil {
 				return newDbSystemError(err)
 			}
