/**
 *  @file
 *  @copyright defined in aergo/LICENSE.txt
 */

package contract

/*
 #cgo CFLAGS: -I${SRCDIR}/../libtool/include/luajit-2.1 -I${SRCDIR}/../libtool/include
 #cgo !windows CFLAGS: -DLJ_TARGET_POSIX
 #cgo darwin LDFLAGS: ${SRCDIR}/../libtool/lib/libluajit-5.1.a ${SRCDIR}/../libtool/lib/libgmp.dylib -lm
 #cgo windows LDFLAGS: ${SRCDIR}/../libtool/lib/libluajit-5.1.a ${SRCDIR}/../libtool/bin/libgmp-10.dll -lm
 #cgo !darwin,!windows LDFLAGS: ${SRCDIR}/../libtool/lib/libluajit-5.1.a -L${SRCDIR}/../libtool/lib64 -L${SRCDIR}/../libtool/lib -lgmp -lm


 #include <stdlib.h>
 #include <string.h>
 #include "vm.h"
 #include "bignum_module.h"
*/
import "C"
import (
	"bytes"
	"context"
	"encoding/json"
	"errors"
	"fmt"
	"math/big"
	"math/rand"
	"os"
	"reflect"
	"sort"
	"strings"
	"sync"
	"time"
	"unsafe"

	"github.com/aergoio/aergo-lib/log"
	luacUtil "github.com/aergoio/aergo/v2/cmd/aergoluac/util"
	"github.com/aergoio/aergo/v2/fee"
	"github.com/aergoio/aergo/v2/internal/enc/base58"
	"github.com/aergoio/aergo/v2/internal/enc/hex"
	"github.com/aergoio/aergo/v2/state"
	"github.com/aergoio/aergo/v2/types"
	"github.com/aergoio/aergo/v2/types/dbkey"
	jsoniter "github.com/json-iterator/go"
)

const (
	callMaxInstLimit     = C.int(5000000)
	queryMaxInstLimit    = callMaxInstLimit * C.int(10)
	dbUpdateMaxLimit     = fee.StateDbMaxUpdateSize
	maxCallDepthOld      = 5
	maxCallDepth         = 64
	checkFeeDelegationFn = "check_delegation"
	constructor          = "constructor"

	vmTimeoutErrMsg = "contract timeout during vm execution"
)

var (
	maxContext         int
	ctrLgr             *log.Logger
	contexts           []*vmContext
	lastQueryIndex     int
	querySync          sync.Mutex
	currentForkVersion int32
)

type ChainAccessor interface {
	GetBlockByNo(blockNo types.BlockNo) (*types.Block, error)
	GetBestBlock() (*types.Block, error)
}

type callState struct {
	ctrState  *state.ContractState
	prevState *types.State
	curState  *types.State
	tx        sqlTx
}

type contractInfo struct {
	callState  *callState
	sender     []byte
	contractId []byte
	rp         uint64
	amount     *big.Int
}

// vmContext contains context datas during execution of smart contract.
// It has both call infos which are immutable, and real time statuses
// which are mutable during execution
type vmContext struct {
	curContract       *contractInfo
	bs                *state.BlockState
	cdb               ChainAccessor
	origin            []byte
	txHash            []byte
	blockInfo         *types.BlockHeaderInfo
	node              string
	confirmed         bool
	isQuery           bool
	nestedView        int32 // indicates which parent called the contract in view (read-only mode)
	isFeeDelegation   bool
	isMultiCall       bool
	service           C.int
	callState         map[types.AccountID]*callState
	lastRecoveryEntry *recoveryEntry
	dbUpdateTotalSize int64
	seed              *rand.Rand
	events            []*types.Event
	eventCount        int32
	callDepth         int32
	traceFile         *os.File
	gasLimit          uint64
	remainedGas       uint64
	execCtx           context.Context
}

type recoveryEntry struct {
	seq           int
	amount        *big.Int
	senderState   *types.State
	senderNonce   uint64
	callState     *callState
	onlySend      bool
	isDeploy      bool
	sqlSaveName   *string
	stateRevision state.Snapshot
	prev          *recoveryEntry
}

type LState = C.struct_lua_State
type executor struct {
	L          *LState
	code       []byte
	err        error
	numArgs    C.int
	ci         *types.CallInfo
	fname      string
	ctx        *vmContext
	jsonRet    string
	isView     bool
	isAutoload bool
	preErr     error
}

func MaxCallDepth(version int32) int32 {
	if version >= 3 {
		return maxCallDepth
	}
	return maxCallDepthOld
}

func init() {
	ctrLgr = log.NewLogger("contract")
	lastQueryIndex = ChainService
}

func InitContext(numCtx int) {
	maxContext = numCtx
	contexts = make([]*vmContext, maxContext)
}

func newContractInfo(cs *callState, sender, contractId []byte, rp uint64, amount *big.Int) *contractInfo {
	return &contractInfo{
		cs,
		sender,
		contractId,
		rp,
		amount,
	}
}

func getTraceFile(blkno uint64, tx []byte) *os.File {
	f, _ := os.OpenFile(fmt.Sprintf("%s%s%d.trace", os.TempDir(), string(os.PathSeparator), blkno), os.O_APPEND|os.O_WRONLY|os.O_CREATE, 0644)
	if f != nil {
		_, _ = f.WriteString(fmt.Sprintf("[START TX]: %s\n", base58.Encode(tx)))
	}
	return f
}

<<<<<<< HEAD
func newVmContext(blockState *state.BlockState, cdb ChainAccessor, sender, receiver *state.V,
	contractState *state.ContractState, senderID []byte, txHash []byte, bi *types.BlockHeaderInfo, node string, confirmed bool,
	query bool, rp uint64, service int, amount *big.Int, gasLimit uint64, feeDelegation bool, isMultiCall bool) *vmContext {
=======
func NewVmContext(execCtx context.Context, blockState *state.BlockState, cdb ChainAccessor, sender, reciever *state.V, contractState *state.ContractState, senderID, txHash []byte, bi *types.BlockHeaderInfo, node string, confirmed, query bool, rp uint64, service int, amount *big.Int, gasLimit uint64, feeDelegation bool) *vmContext {
>>>>>>> 9bfee26a

	cs := &callState{ctrState: contractState, curState: receiver.State()}

	ctx := &vmContext{
		curContract:     newContractInfo(cs, senderID, receiver.ID(), rp, amount),
		bs:              blockState,
		cdb:             cdb,
		origin:          senderID,
		txHash:          txHash,
		node:            node,
		confirmed:       confirmed,
		isQuery:         query,
		blockInfo:       bi,
		service:         C.int(service),
		gasLimit:        gasLimit,
		remainedGas:     gasLimit,
		isFeeDelegation: feeDelegation,
<<<<<<< HEAD
		isMultiCall:     isMultiCall,
=======
		execCtx:         execCtx,
>>>>>>> 9bfee26a
	}
	ctx.callState = make(map[types.AccountID]*callState)
	ctx.callState[receiver.AccountID()] = cs
	if sender != nil && sender != receiver {
		ctx.callState[sender.AccountID()] = &callState{curState: sender.State()}
	}
	if TraceBlockNo != 0 && TraceBlockNo == ctx.blockInfo.No {
		ctx.traceFile = getTraceFile(ctx.blockInfo.No, txHash)
	}

	return ctx
}

func NewVmContextQuery(
	blockState *state.BlockState,
	cdb ChainAccessor,
	receiverId []byte,
	contractState *state.ContractState,
	rp uint64,
) (*vmContext, error) {
	cs := &callState{ctrState: contractState, curState: contractState.State}
	bb, err := cdb.GetBestBlock()
	if err != nil {
		return nil, err
	}
	ctx := &vmContext{
		curContract: newContractInfo(cs, nil, receiverId, rp, big.NewInt(0)),
		bs:          blockState,
		cdb:         cdb,
		confirmed:   true,
		blockInfo:   types.NewBlockHeaderInfo(bb),
		isQuery:     true,
		execCtx:     context.Background(), // FIXME query also should cancel if query is too long
	}

	ctx.callState = make(map[types.AccountID]*callState)
	ctx.callState[types.ToAccountID(receiverId)] = cs
	return ctx, nil
}

func (ctx *vmContext) IsGasSystem() bool {
	return fee.GasEnabled(ctx.blockInfo.ForkVersion) && !ctx.isQuery
}

// get the remaining gas from the given LState
func (ctx *vmContext) refreshRemainingGas(L *LState) {
	if ctx.IsGasSystem() {
		ctx.remainedGas = uint64(C.lua_gasget(L))
	}
}

// set the remaining gas on the given LState
func (ctx *vmContext) setRemainingGas(L *LState) {
	if ctx.IsGasSystem() {
		C.lua_gasset(L, C.ulonglong(ctx.remainedGas))
	}
}

func (ctx *vmContext) usedFee() *big.Int {
	return fee.TxExecuteFee(ctx.blockInfo.ForkVersion, ctx.bs.GasPrice, ctx.usedGas(), ctx.dbUpdateTotalSize)
}

func (ctx *vmContext) usedGas() uint64 {
	if fee.IsZeroFee() || !ctx.IsGasSystem() {
		return 0
	}
	return ctx.gasLimit - ctx.remainedGas
}

func newLState() *LState {
	ctrLgr.Debug().Msg("LState created")
	return C.vm_newstate(C.int(currentForkVersion))
}

func (L *LState) close() {
	if L != nil {
		C.lua_close(L)
	}
}

type lStatesBuffer struct {
	s     []*LState
	limit int
}

func newLStatesBuffer(limit int) *lStatesBuffer {
	return &lStatesBuffer{
		s:     make([]*LState, 0),
		limit: limit,
	}
}

func (Ls *lStatesBuffer) len() int {
	return len(Ls.s)
}

func (Ls *lStatesBuffer) append(s *LState) {
	Ls.s = append(Ls.s, s)
	if Ls.len() == Ls.limit {
		Ls.close()
	}
}

func (Ls *lStatesBuffer) close() {
	C.vm_closestates(&Ls.s[0], C.int(len(Ls.s)))
	Ls.s = Ls.s[:0]
}

func resolveFunction(contractState *state.ContractState, bs *state.BlockState, name string, constructor bool) (*types.Function, error) {
	abi, err := GetABI(contractState, bs)
	if err != nil {
		return nil, err
	}
	var defaultFunc *types.Function
	for _, f := range abi.Functions {
		if f.Name == name {
			return f, nil
		}
		if f.Name == "default" {
			defaultFunc = f
		}
	}
	if constructor {
		return nil, nil
	}
	if len(name) == 0 && defaultFunc != nil {
		return defaultFunc, nil
	}
	return nil, errors.New("not found function: " + name)
}

func newExecutor(
	contract []byte,
	contractId []byte,
	ctx *vmContext,
	ci *types.CallInfo,
	amount *big.Int,
	isCreate bool,
	isDelegation bool,
	ctrState *state.ContractState,
) *executor {

	if ctx.blockInfo.ForkVersion != currentForkVersion {
		// force the StatePool to regenerate the LStates
		// using the new hardfork version
		currentForkVersion = ctx.blockInfo.ForkVersion
		FlushLStates()
	}

	if ctx.callDepth > MaxCallDepth(ctx.blockInfo.ForkVersion) {
		ce := &executor{
			code: contract,
			ctx:  ctx,
		}
		ce.err = fmt.Errorf("exceeded the maximum call depth(%d)", MaxCallDepth(ctx.blockInfo.ForkVersion))
		return ce
	}
	ctx.callDepth++

	ce := &executor{
		code: contract,
		L:    GetLState(),
		ctx:  ctx,
	}
	if ce.L == nil {
		ce.err = ErrVmStart
		ctrLgr.Error().Err(ce.err).Str("contract", types.EncodeAddress(contractId)).Msg("new AergoLua executor")
		return ce
	}
	if ctx.blockInfo.ForkVersion >= 2 {
		C.luaL_set_hardforkversion(ce.L, C.int(ctx.blockInfo.ForkVersion))
	}

	if ctx.IsGasSystem() {
		ce.setGas()
		defer func() {
			ce.refreshRemainingGas()
			if ctrLgr.IsDebugEnabled() {
				ctrLgr.Debug().Uint64("gas used", ce.ctx.usedGas()).Str("lua vm", "loaded").Msg("gas information")
			}
		}()
	}

	ce.vmLoadCode(contractId)
	if ce.err != nil {
		return ce
	}

	if isCreate {
		f, err := resolveFunction(ctrState, ctx.bs, constructor, isCreate)
		if err != nil {
			ce.preErr = err
			ctrLgr.Debug().Err(ce.err).Str("contract", types.EncodeAddress(contractId)).Msg("not found function")
			return ce
		}
		if f == nil {
			f = &types.Function{
				Name:    constructor,
				Payable: false,
			}
		}
		err = checkPayable(f, amount)
		if err != nil {
			ce.preErr = err
			ctrLgr.Debug().Err(ce.err).Str("contract", types.EncodeAddress(contractId)).Msg("check payable function")
			return ce
		}
		ce.isView = f.View
		ce.fname = constructor
		ce.isAutoload = true
		ce.numArgs = C.int(len(ci.Args))
	} else if isDelegation {
		_, err := resolveFunction(ctrState, ctx.bs, checkFeeDelegationFn, false)
		if err != nil {
			ce.preErr = err
			ctrLgr.Debug().Err(ce.err).Str("contract", types.EncodeAddress(contractId)).Msg("not found function")
			return ce
		}
		ce.isView = true
		ce.fname = checkFeeDelegationFn
		ce.isAutoload = true
		ce.numArgs = C.int(len(ci.Args))
	} else {
		f, err := resolveFunction(ctrState, ctx.bs, ci.Name, isCreate)
		if err != nil {
			ce.preErr = err
			ctrLgr.Debug().Err(ce.err).Str("contract", types.EncodeAddress(contractId)).Msg("not found function")
			return ce
		}
		err = checkPayable(f, amount)
		if err != nil {
			ce.preErr = err
			ctrLgr.Debug().Err(ce.err).Str("contract", types.EncodeAddress(contractId)).Msg("check payable function")
			return ce
		}
		ce.isView = f.View
		ce.fname = f.Name
		ce.numArgs = C.int(len(ci.Args) + 1)
	}
	ce.ci = ci

	return ce
}

func (ce *executor) processArgs() {
	for _, v := range ce.ci.Args {
		if err := pushValue(ce.L, v); err != nil {
			ce.err = err
			return
		}
	}
}

func (ce *executor) getEvents() []*types.Event {
	if ce == nil || ce.ctx == nil {
		return nil
	}
	return ce.ctx.events
}

func pushValue(L *LState, v interface{}) error {
	switch arg := v.(type) {
	case string:
		argC := C.CBytes([]byte(arg))
		C.lua_pushlstring(L, (*C.char)(argC), C.size_t(len(arg)))
		C.free(argC)
	case float64:
		if arg == float64(int64(arg)) {
			C.lua_pushinteger(L, C.lua_Integer(arg))
		} else {
			C.lua_pushnumber(L, C.double(arg))
		}
	case bool:
		var b int
		if arg {
			b = 1
		}
		C.lua_pushboolean(L, C.int(b))
	case json.Number:
		str := arg.String()
		intVal, err := arg.Int64()
		if err == nil {
			C.lua_pushinteger(L, C.lua_Integer(intVal))
		} else {
			ftVal, err := arg.Float64()
			if err != nil {
				return errors.New("unsupported number type:" + str)
			}
			C.lua_pushnumber(L, C.double(ftVal))
		}
	case nil:
		C.lua_pushnil(L)
	case []interface{}:
		err := toLuaArray(L, arg)
		if err != nil {
			return err
		}
	case map[string]interface{}:
		err := toLuaTable(L, arg)
		if err != nil {
			return err
		}
	default:
		return errors.New("unsupported type:" + reflect.TypeOf(v).Name())
	}
	return nil
}

func toLuaArray(L *LState, arr []interface{}) error {
	C.lua_createtable(L, C.int(len(arr)), C.int(0))
	n := C.lua_gettop(L)
	for i, v := range arr {
		if err := pushValue(L, v); err != nil {
			return err
		}
		C.lua_rawseti(L, n, C.int(i+1))
	}
	return nil
}

func toLuaTable(L *LState, tab map[string]interface{}) error {
	C.lua_createtable(L, C.int(0), C.int(len(tab)))
	n := C.lua_gettop(L)
	// get the keys and sort them
	keys := make([]string, 0, len(tab))
	for k := range tab {
		keys = append(keys, k)
	}
	if C.vm_is_hardfork(L, 3) {
		sort.Strings(keys)
	}
	for _, k := range keys {
		v := tab[k]
		if len(tab) == 1 && strings.EqualFold(k, "_bignum") {
			if arg, ok := v.(string); ok {
				C.lua_settop(L, -2)
				argC := C.CString(arg)
				msg := C.lua_set_bignum(L, argC)
				C.free(unsafe.Pointer(argC))
				if msg != nil {
					return errors.New(C.GoString(msg))
				}
				return nil
			}
		}
		// push a key
		key := C.CString(k)
		C.lua_pushstring(L, key)
		C.free(unsafe.Pointer(key))

		if err := pushValue(L, v); err != nil {
			return err
		}
		C.lua_rawset(L, n)
	}
	return nil
}

func checkPayable(callee *types.Function, amount *big.Int) error {
	if amount.Cmp(big.NewInt(0)) <= 0 || callee.Payable {
		return nil
	}
	return fmt.Errorf("'%s' is not payable", callee.Name)
}

func (ce *executor) call(instLimit C.int, target *LState) C.int {
	if ce.err != nil {
		return 0
	}
	defer ce.refreshRemainingGas()
	if ce.isView == true {
		ce.ctx.nestedView++
		defer func() {
			ce.ctx.nestedView--
		}()
	}
	ce.vmLoadCall()
	if ce.err != nil {
		return 0
	}
	if ce.preErr != nil {
		ce.err = ce.preErr
		return 0
	}
	if ce.isAutoload {
		if loaded := vmAutoload(ce.L, ce.fname); !loaded {
			if ce.fname != constructor {
				ce.err = errors.New(fmt.Sprintf("contract autoload failed %s : %s",
					types.EncodeAddress(ce.ctx.curContract.contractId), ce.fname))
			}
			return 0
		}
	} else {
		C.vm_remove_constructor(ce.L)
		resolvedName := C.CString(ce.fname)
		C.vm_get_abi_function(ce.L, resolvedName)
		C.free(unsafe.Pointer(resolvedName))
	}
	ce.processArgs()
	if ce.err != nil {
		ctrLgr.Debug().Err(ce.err).Stringer("contract",
			types.LogAddr(ce.ctx.curContract.contractId)).Msg("invalid argument")
		return 0
	}
	ce.setCountHook(instLimit)
	nRet := C.int(0)
	cErrMsg := C.vm_pcall(ce.L, ce.numArgs, &nRet)
	if cErrMsg != nil {
		errMsg := C.GoString(cErrMsg)
		if C.luaL_hassyserror(ce.L) != C.int(0) {
			ce.err = newVmSystemError(errors.New(errMsg))
		} else {
			isUncatchable := C.luaL_hasuncatchablerror(ce.L) != C.int(0)
			if isUncatchable && (errMsg == C.ERR_BF_TIMEOUT || errMsg == vmTimeoutErrMsg) {
				ce.err = &VmTimeoutError{}
			} else {
				ce.err = errors.New(errMsg)
			}
		}
		ctrLgr.Debug().Err(ce.err).Stringer(
			"contract",
			types.LogAddr(ce.ctx.curContract.contractId),
		).Msg("contract is failed")
		if target != nil {
			if C.luaL_hasuncatchablerror(ce.L) != C.int(0) {
				C.luaL_setuncatchablerror(target)
			}
			if C.luaL_hassyserror(ce.L) != C.int(0) {
				C.luaL_setsyserror(target)
			}
		}
		return 0
	}
	if target == nil {
		var errRet C.int
		retMsg := C.GoString(C.vm_get_json_ret(ce.L, nRet, &errRet))
		if errRet == 1 {
			ce.err = errors.New(retMsg)
		} else {
			ce.jsonRet = retMsg
		}
	} else {
		if c2ErrMsg := C.vm_copy_result(ce.L, target, nRet); c2ErrMsg != nil {
			errMsg := C.GoString(c2ErrMsg)
			ce.err = errors.New(errMsg)
			ctrLgr.Debug().Err(ce.err).Stringer(
				"contract",
				types.LogAddr(ce.ctx.curContract.contractId),
			).Msg("failed to move results")
		}
	}
	if ce.ctx.traceFile != nil {
		address := types.EncodeAddress(ce.ctx.curContract.contractId)
		codeFile := fmt.Sprintf("%s%s%s.code", os.TempDir(), string(os.PathSeparator), address)
		if _, err := os.Stat(codeFile); os.IsNotExist(err) {
			f, err := os.OpenFile(codeFile, os.O_WRONLY|os.O_CREATE, 0644)
			if err == nil {
				_, _ = f.Write(ce.code)
				_ = f.Close()
			}
		}
		_, _ = ce.ctx.traceFile.WriteString(fmt.Sprintf("contract %s used fee: %s\n",
			address, ce.ctx.usedFee().String()))
	}
	return nRet
}

func (ce *executor) commitCalledContract() error {
	ctx := ce.ctx

	if ctx == nil || ctx.callState == nil {
		return nil
	}

	bs := ctx.bs
	rootContract := ctx.curContract.callState.ctrState

	var err error
	for k, v := range ctx.callState {
		if v.tx != nil {
			err = v.tx.release()
			if err != nil {
				return newVmError(err)
			}
		}
		if v.ctrState == rootContract {
			continue
		}
		if v.ctrState != nil {
			err = bs.StageContractState(v.ctrState)
			if err != nil {
				return newDbSystemError(err)
			}
		}
		/* For Sender */
		if v.prevState == nil {
			continue
		}
		err = bs.PutState(k, v.curState)
		if err != nil {
			return newDbSystemError(err)
		}
	}

	if ctx.traceFile != nil {
		_, _ = ce.ctx.traceFile.WriteString("[Put State Balance]\n")
		for k, v := range ctx.callState {
			_, _ = ce.ctx.traceFile.WriteString(fmt.Sprintf("%s : nonce=%d ammount=%s\n",
				k.String(), v.curState.GetNonce(), v.curState.GetBalanceBigInt().String()))
		}
	}

	return nil
}

func (ce *executor) rollbackToSavepoint() error {
	ctx := ce.ctx

	if ctx == nil || ctx.callState == nil {
		return nil
	}

	var err error
	for id, v := range ctx.callState {
		if v.prevState != nil && len(v.prevState.GetCodeHash()) == 0 &&
			len(v.curState.GetCodeHash()) != 0 {
			ctx.bs.RemoveCache(id)
		}
		if v.tx == nil {
			continue
		}
		err = v.tx.rollbackToSavepoint()
		if err != nil {
			if strings.HasPrefix(err.Error(), "no such savepoint") {
				_ = v.tx.begin()
			}
			return newVmError(err)
		}
	}
	return nil
}

func (ce *executor) closeQuerySql() error {
	ctx := ce.ctx

	if ctx == nil || ctx.callState == nil {
		return nil
	}

	var err error
	for _, v := range ctx.callState {
		if v.tx == nil {
			continue
		}
		err = v.tx.close()
		if err != nil {
			return newVmError(err)
		}
	}
	return nil
}

func (ce *executor) setGas() {
	if ce == nil || ce.L == nil || ce.err != nil {
		return
	}
	C.lua_gasset(ce.L, C.ulonglong(ce.ctx.remainedGas))
}

func (ce *executor) close() {
	if ce != nil {
		if ce.ctx != nil {
			ce.ctx.callDepth--
			if ce.ctx.traceFile != nil {
				ce.ctx.traceFile.Close()
				ce.ctx.traceFile = nil
			}
		}
		if ce.L != nil {
			FreeLState(ce.L)
		}
	}
}

func (ce *executor) refreshRemainingGas() {
	ce.ctx.refreshRemainingGas(ce.L)
}

func (ce *executor) gas() uint64 {
	return uint64(C.lua_gasget(ce.L))
}

<<<<<<< HEAD
func refreshGas(ctx *vmContext, L *LState) {
	if vmIsGasSystem(ctx) {
		ctx.remainedGas = uint64(C.lua_gasget(L))
	}
}

func getMultiCallInfo(ci *types.CallInfo, payload []byte) error {
	payload = append([]byte{'['}, payload...)
	payload = append(payload, ']')
	ci.Name = "execute"
	return getCallInfo(&ci.Args, payload, []byte("multicall"))
}

=======
>>>>>>> 9bfee26a
func getCallInfo(ci interface{}, args []byte, contractAddress []byte) error {
	d := json.NewDecoder(bytes.NewReader(args))
	d.UseNumber()
	d.DisallowUnknownFields()
	err := d.Decode(ci)
	if err != nil {
		ctrLgr.Debug().AnErr("error", err).Str(
			"contract",
			types.EncodeAddress(contractAddress),
		).Msg("invalid calling information")
	}
	return err
}

func Call(
	contractState *state.ContractState,
	payload, contractAddress []byte,
	ctx *vmContext,
) (string, []*types.Event, *big.Int, error) {

	var err error
	var ci types.CallInfo
<<<<<<< HEAD
	var contract []byte

	if ctx.isMultiCall {
		contract = getMultiCallContract(contractState)
	} else {
		contract = getContract(contractState, ctx.bs)
	}
	if contract != nil {
		if ctx.isMultiCall {
			err = getMultiCallInfo(&ci, payload)
		} else {
			if len(payload) > 0 {
				err = getCallInfo(&ci, payload, contractAddress)
			}
=======

	// get contract
	contract := getContract(contractState, ctx.bs)
	if contract != nil {
		if len(payload) > 0 {
			// get call arguments
			err = getCallInfo(&ci, payload, contractAddress)
>>>>>>> 9bfee26a
		}
	} else {
		addr := types.EncodeAddress(contractAddress)
		ctrLgr.Warn().Str("error", "not found contract").Str("contract", addr).Msg("call")
		err = fmt.Errorf("not found contract %s", addr)
	}
	if err != nil {
		return "", nil, ctx.usedFee(), err
	}

	if ctrLgr.IsDebugEnabled() {
		ctrLgr.Debug().Str("abi", string(payload)).Str("contract", types.EncodeAddress(contractAddress)).Msg("call")
	}

	// create a new executor
	contexts[ctx.service] = ctx
	ce := newExecutor(contract, contractAddress, ctx, &ci, ctx.curContract.amount, false, false, contractState)
	defer ce.close()

	startTime := time.Now()
	// execute the contract call
	ce.call(callMaxInstLimit, nil)
	vmExecTime := time.Now().Sub(startTime).Microseconds()
	vmLogger.Trace().Int64("execµs", vmExecTime).Stringer("txHash", types.LogBase58(ce.ctx.txHash)).Msg("tx execute time in vm")

	// check if there is an error
	err = ce.err
	if err != nil {
		// rollback the state of the contract
		if dbErr := ce.rollbackToSavepoint(); dbErr != nil {
			ctrLgr.Error().Err(dbErr).Str("contract", types.EncodeAddress(contractAddress)).Msg("rollback state")
		}
		// log the error
		if ctx.traceFile != nil {
			_, _ = ctx.traceFile.WriteString(fmt.Sprintf("[error] : %s\n", err))
			_, _ = ctx.traceFile.WriteString(fmt.Sprintf("[usedFee] : %s\n", ctx.usedFee().String()))
			events := ce.getEvents()
			if events != nil {
				_, _ = ctx.traceFile.WriteString("[Event]\n")
				for _, event := range events {
					eventJson, _ := event.MarshalJSON()
					_, _ = ctx.traceFile.Write(eventJson)
					_, _ = ctx.traceFile.WriteString("\n")
				}
			}
			_, _ = ctx.traceFile.WriteString(fmt.Sprintf("[CALL END] : %s(%s)\n",
				types.EncodeAddress(contractAddress), types.ToAccountID(contractAddress)))
		}
		// return the error
		return "", ce.getEvents(), ctx.usedFee(), err
	}

<<<<<<< HEAD
=======
	// save the state of the contract
>>>>>>> 9bfee26a
	err = ce.commitCalledContract()
	if err != nil {
		ctrLgr.Error().Err(err).Str("contract", types.EncodeAddress(contractAddress)).Msg("commit state")
		return "", ce.getEvents(), ctx.usedFee(), err
	}

<<<<<<< HEAD
=======
	// log the result
>>>>>>> 9bfee26a
	if ctx.traceFile != nil {
		_, _ = ctx.traceFile.WriteString(fmt.Sprintf("[ret] : %s\n", ce.jsonRet))
		_, _ = ctx.traceFile.WriteString(fmt.Sprintf("[usedFee] : %s\n", ctx.usedFee().String()))
		events := ce.getEvents()
		if events != nil {
			_, _ = ctx.traceFile.WriteString("[Event]\n")
			for _, event := range events {
				eventJson, _ := event.MarshalJSON()
				_, _ = ctx.traceFile.Write(eventJson)
				_, _ = ctx.traceFile.WriteString("\n")
			}
		}
		_, _ = ctx.traceFile.WriteString(fmt.Sprintf("[CALL END] : %s(%s)\n",
			types.EncodeAddress(contractAddress), types.ToAccountID(contractAddress)))
	}

<<<<<<< HEAD
=======
	// return the result
>>>>>>> 9bfee26a
	return ce.jsonRet, ce.getEvents(), ctx.usedFee(), nil
}

func setRandomSeed(ctx *vmContext) {
	var randSrc rand.Source
	if ctx.isQuery {
		randSrc = rand.NewSource(ctx.blockInfo.Ts)
	} else {
		b, _ := new(big.Int).SetString(base58.Encode(ctx.blockInfo.PrevBlockHash[:7]), 62)
		t, _ := new(big.Int).SetString(base58.Encode(ctx.txHash[:7]), 62)
		b.Add(b, t)
		randSrc = rand.NewSource(b.Int64())
	}
	ctx.seed = rand.New(randSrc)
}

func PreCall(
	ce *executor,
	bs *state.BlockState,
	sender *state.V,
	contractState *state.ContractState,
	rp, gasLimit uint64,
) (string, []*types.Event, *big.Int, error) {
	var err error

	defer ce.close()

	ctx := ce.ctx
	ctx.bs = bs
	cs := ctx.curContract.callState
	cs.ctrState = contractState
	cs.curState = contractState.State
	ctx.callState[sender.AccountID()] = &callState{curState: sender.State()}

	ctx.curContract.rp = rp

	ctx.gasLimit = gasLimit
	ctx.remainedGas = gasLimit
	if ctx.IsGasSystem() {
		ce.setGas()
	}

	contexts[ctx.service] = ctx

	// execute the contract call
	ce.call(callMaxInstLimit, nil)

	err = ce.err
	if err == nil {
		// save the state of the contract
		err = ce.commitCalledContract()
		if err != nil {
			ctrLgr.Error().Err(err).Str(
				"contract",
				types.EncodeAddress(ctx.curContract.contractId),
			).Msg("pre-call")
		}
	} else {
		// rollback the state of the contract
		if dbErr := ce.rollbackToSavepoint(); dbErr != nil {
			ctrLgr.Error().Err(dbErr).Str(
				"contract",
				types.EncodeAddress(ctx.curContract.contractId),
			).Msg("pre-call")
		}
	}

	if ctx.traceFile != nil {
		contractId := ctx.curContract.contractId
		_, _ = ctx.traceFile.WriteString(fmt.Sprintf("[ret] : %s\n", ce.jsonRet))
		_, _ = ctx.traceFile.WriteString(fmt.Sprintf("[usedFee] : %s\n", ctx.usedFee().String()))
		events := ce.getEvents()
		if events != nil {
			_, _ = ctx.traceFile.WriteString("[Event]\n")
			for _, event := range events {
				eventJson, _ := event.MarshalJSON()
				_, _ = ctx.traceFile.Write(eventJson)
				_, _ = ctx.traceFile.WriteString("\n")
			}
		}
		_, _ = ctx.traceFile.WriteString(fmt.Sprintf("[PRECALL END] : %s(%s)\n",
			types.EncodeAddress(contractId), types.ToAccountID(contractId)))
	}

	return ce.jsonRet, ce.getEvents(), ctx.usedFee(), err
}

// loads a contract and prepares it for execution
func PreloadExecutor(bs *state.BlockState, contractState *state.ContractState, payload, contractAddress []byte,
	ctx *vmContext) (*executor, error) {

	var err error
	var ci types.CallInfo

	// read contract code
	contractCode := getContract(contractState, bs)

	// get the arguments for the call
	if contractCode != nil {
		if len(payload) > 0 {
			err = getCallInfo(&ci, payload, contractAddress)
		}
	} else {
		addr := types.EncodeAddress(contractAddress)
		ctrLgr.Warn().Str("error", "not found contract").Str("contract", addr).Msg("preload")
		err = fmt.Errorf("not found contract %s", addr)
	}
	if err != nil {
		return nil, err
	}

	// log some information
	if ctrLgr.IsDebugEnabled() {
		ctrLgr.Debug().Str("abi", string(payload)).Str("contract", types.EncodeAddress(contractAddress)).Msg("preload")
	}

	// create a new executor for the call
	ce := newExecutor(contractCode, contractAddress, ctx, &ci, ctx.curContract.amount, false, false, contractState)

	// return the executor
	return ce, ce.err
}

func setContract(contractState *state.ContractState, contractAddress, payload []byte) ([]byte, []byte, error) {
	codePayload := luacUtil.LuaCodePayload(payload)
	if _, err := codePayload.IsValidFormat(); err != nil {
		ctrLgr.Warn().Err(err).Str("contract", types.EncodeAddress(contractAddress)).Msg("deploy")
		return nil, nil, err
	}
	code := codePayload.Code()
	err := contractState.SetCode(code.Bytes())
	if err != nil {
		return nil, nil, err
	}
	contract := getContract(contractState, nil)
	if contract == nil {
		err = fmt.Errorf("cannot deploy contract %s", types.EncodeAddress(contractAddress))
		ctrLgr.Warn().Str("error", "cannot load contract").Str(
			"contract",
			types.EncodeAddress(contractAddress),
		).Msg("deploy")
		return nil, nil, err
	}

	return contract, codePayload.Args(), nil
}

func Create(
	contractState *state.ContractState,
	code, contractAddress []byte,
	ctx *vmContext,
) (string, []*types.Event, *big.Int, error) {

	if len(code) == 0 {
		return "", nil, ctx.usedFee(), errors.New("contract code is required")
	}

	if ctrLgr.IsDebugEnabled() {
		ctrLgr.Debug().Str("contract", types.EncodeAddress(contractAddress)).Msg("deploy")
	}

	// save the contract code
	contract, args, err := setContract(contractState, contractAddress, code)
	if err != nil {
		return "", nil, ctx.usedFee(), err
	}

	// set the creator
	err = contractState.SetData(dbkey.CreatorMeta(), []byte(types.EncodeAddress(ctx.curContract.sender)))
	if err != nil {
		return "", nil, ctx.usedFee(), err
	}

	// get the arguments for the constructor
	var ci types.CallInfo
	if len(args) > 0 {
		err = getCallInfo(&ci.Args, args, contractAddress)
		if err != nil {
			errMsg, _ := json.Marshal("constructor call error:" + err.Error())
			return string(errMsg), nil, ctx.usedFee(), nil
		}
	}

	contexts[ctx.service] = ctx

	if ctx.blockInfo.ForkVersion < 2 {
		// create a sql database for the contract
		if db := luaGetDbHandle(ctx.service); db == nil {
			return "", nil, ctx.usedFee(), newVmError(errors.New("can't open a database connection"))
		}
	}

	// create a new executor for the constructor
	ce := newExecutor(contract, contractAddress, ctx, &ci, ctx.curContract.amount, true, false, contractState)
	defer ce.close()

	// call the constructor
	ce.call(callMaxInstLimit, nil)

	// check if the call failed
	err = ce.err
	if err != nil {
		ctrLgr.Debug().Msg("constructor is failed")
		// rollback the state
		if dbErr := ce.rollbackToSavepoint(); dbErr != nil {
			ctrLgr.Error().Err(dbErr).Msg("rollback state")
		}
		// write the trace
		if ctx.traceFile != nil {
			_, _ = ctx.traceFile.WriteString(fmt.Sprintf("[error] : %s\n", err))
			_, _ = ctx.traceFile.WriteString(fmt.Sprintf("[usedFee] : %s\n", ctx.usedFee().String()))
			events := ce.getEvents()
			if events != nil {
				_, _ = ctx.traceFile.WriteString("[Event]\n")
				for _, event := range events {
					eventJson, _ := event.MarshalJSON()
					_, _ = ctx.traceFile.Write(eventJson)
					_, _ = ctx.traceFile.WriteString("\n")
				}
			}
			_, _ = ctx.traceFile.WriteString(fmt.Sprintf("[CREATE END] : %s(%s)\n",
				types.EncodeAddress(contractAddress), types.ToAccountID(contractAddress)))
		}
		// return the error
		return "", ce.getEvents(), ctx.usedFee(), err
	}

	// commit the state
	err = ce.commitCalledContract()
	if err != nil {
		ctrLgr.Debug().Msg("constructor is failed")
		ctrLgr.Error().Err(err).Msg("commit state")
		return "", ce.getEvents(), ctx.usedFee(), err
	}

	// write the trace
	if ctx.traceFile != nil {
		_, _ = ctx.traceFile.WriteString(fmt.Sprintf("[ret] : %s\n", ce.jsonRet))
		_, _ = ctx.traceFile.WriteString(fmt.Sprintf("[usedFee] : %s\n", ctx.usedFee().String()))
		events := ce.getEvents()
		if events != nil {
			_, _ = ctx.traceFile.WriteString("[Event]\n")
			for _, event := range events {
				eventJson, _ := event.MarshalJSON()
				_, _ = ctx.traceFile.Write(eventJson)
				_, _ = ctx.traceFile.WriteString("\n")
			}
		}
		_, _ = ctx.traceFile.WriteString(fmt.Sprintf("[CREATE END] : %s(%s)\n",
			types.EncodeAddress(contractAddress), types.ToAccountID(contractAddress)))
	}

	// return the result
	return ce.jsonRet, ce.getEvents(), ctx.usedFee(), nil
}

func allocContextSlot(ctx *vmContext) {
	querySync.Lock()
	defer querySync.Unlock()
	startIndex := lastQueryIndex
	index := startIndex
	for {
		index++
		if index == maxContext {
			index = ChainService + 1
		}
		if contexts[index] == nil {
			ctx.service = C.int(index)
			contexts[index] = ctx
			lastQueryIndex = index
			return
		}
		if index == startIndex {
			querySync.Unlock()
			time.Sleep(100 * time.Millisecond)
			querySync.Lock()
		}
	}
}

func freeContextSlot(ctx *vmContext) {
	querySync.Lock()
	defer querySync.Unlock()
	contexts[ctx.service] = nil
}

func Query(contractAddress []byte, bs *state.BlockState, cdb ChainAccessor, contractState *state.ContractState, queryInfo []byte) (res []byte, err error) {
	var ci types.CallInfo

	contract := getContract(contractState, bs)
	if contract != nil {
		err = getCallInfo(&ci, queryInfo, contractAddress)
	} else {
		addr := types.EncodeAddress(contractAddress)
		if ctrLgr.IsDebugEnabled() {
			ctrLgr.Debug().Str("error", "not found contract").Str("contract", addr).Msg("query")
		}
		err = fmt.Errorf("not found contract %s", addr)
	}
	if err != nil {
		return
	}

	var ctx *vmContext
	ctx, err = NewVmContextQuery(bs, cdb, contractAddress, contractState, contractState.SqlRecoveryPoint)
	if err != nil {
		return
	}

	allocContextSlot(ctx)
	defer freeContextSlot(ctx)

	if ctrLgr.IsDebugEnabled() {
		ctrLgr.Debug().Str("abi", string(queryInfo)).Str("contract", types.EncodeAddress(contractAddress)).Msg("query")
	}

	ce := newExecutor(contract, contractAddress, ctx, &ci, ctx.curContract.amount, false, false, contractState)
	defer ce.close()
	defer func() {
		if dbErr := ce.closeQuerySql(); dbErr != nil {
			err = dbErr
		}
	}()

	ce.call(queryMaxInstLimit, nil)

	return []byte(ce.jsonRet), ce.err
}

func CheckFeeDelegation(contractAddress []byte, bs *state.BlockState, bi *types.BlockHeaderInfo, cdb ChainAccessor,
	contractState *state.ContractState, payload, txHash, sender, amount []byte) (err error) {
	var ci types.CallInfo

	err = getCallInfo(&ci, payload, contractAddress)
	if err != nil {
		return
	}

	abi, err := GetABI(contractState, bs)
	if err != nil {
		return err
	}

	var found *types.Function
	for _, f := range abi.Functions {
		if f.Name == ci.Name {
			found = f
			break
		}
	}
	if found == nil {
		return fmt.Errorf("not found function %s", ci.Name)
	}
	if found.FeeDelegation == false {
		return fmt.Errorf("%s function is not declared of fee delegation", ci.Name)
	}

	contract := getContract(contractState, bs)
	if contract == nil {
		addr := types.EncodeAddress(contractAddress)
		ctrLgr.Warn().Str("error", "not found contract").Str("contract", addr).Msg("checkFeeDelegation")
		err = fmt.Errorf("not found contract %s", addr)
	}
	if err != nil {
		return
	}

	var ctx *vmContext
	ctx, err = NewVmContextQuery(bs, cdb, contractAddress, contractState, contractState.SqlRecoveryPoint)
	if err != nil {
		return
	}
	ctx.origin = sender
	ctx.txHash = txHash
	ctx.curContract.amount = new(big.Int).SetBytes(amount)
	ctx.curContract.sender = sender
	if bi != nil {
		ctx.blockInfo = bi
	}

	allocContextSlot(ctx)
	defer freeContextSlot(ctx)

	if ctrLgr.IsDebugEnabled() {
		ctrLgr.Debug().Str("abi", string(checkFeeDelegationFn)).Str("contract", types.EncodeAddress(contractAddress)).Msg("checkFeeDelegation")
	}

	ci.Args = append([]interface{}{ci.Name}, ci.Args...)
	ci.Name = checkFeeDelegationFn

	ce := newExecutor(contract, contractAddress, ctx, &ci, ctx.curContract.amount, false, true, contractState)
	defer ce.close()
	defer func() {
		if dbErr := ce.rollbackToSavepoint(); dbErr != nil {
			err = dbErr
		}
	}()

	ce.call(queryMaxInstLimit, nil)

	if ce.err != nil {
		return ce.err
	}
	if ce.jsonRet != "true" {
		return types.ErrNotAllowedFeeDelegation
	}
	return nil
}

func getCode(contractState *state.ContractState, bs *state.BlockState) ([]byte, error) {
	var code []byte
	var err error

	code = bs.GetCode(contractState.GetAccountID())
	if code != nil {
		return code, nil
	}
	code, err = contractState.GetCode()
	if err != nil {
		return nil, err
	}
	bs.AddCode(contractState.GetAccountID(), code)

	return code, nil
}

func getContract(contractState *state.ContractState, bs *state.BlockState) []byte {
	if len(contractState.GetCodeHash()) == 0 {
		return nil
	}
	code, err := getCode(contractState, bs)
	if err != nil {
		return nil
	}
	return luacUtil.LuaCode(code).ByteCode()
}

func getMultiCallContract(contractState *state.ContractState) []byte {
	code := luacUtil.LuaCode(multicall_payload)
	if !code.IsValidFormat() {
		ctrLgr.Warn().Msg("multicall_payload")
		return nil
	}
	contractState.SetMultiCallCode(multicall_payload)
	return code.ByteCode()
}

func GetABI(contractState *state.ContractState, bs *state.BlockState) (*types.ABI, error) {
	var abi *types.ABI

	abi = bs.GetABI(contractState.GetAccountID())
	if abi != nil {
		return abi, nil
	}
	code, err := getCode(contractState, bs)
	if err != nil {
		return nil, err
	}
	luaCode := luacUtil.LuaCode(code)
	if luaCode.Len() == 0 {
		return nil, errors.New("cannot find contract")
	}
	rawAbi := luaCode.ABI()
	if len(rawAbi) == 0 {
		return nil, errors.New("cannot find abi")
	}
	abi = new(types.ABI)
	var jsonIter = jsoniter.ConfigCompatibleWithStandardLibrary
	if err = jsonIter.Unmarshal(rawAbi, abi); err != nil {
		return nil, err
	}
	bs.AddABI(contractState.GetAccountID(), abi)
	return abi, nil
}

func (re *recoveryEntry) recovery(bs *state.BlockState) error {
	var zero big.Int
	cs := re.callState
	if re.amount.Cmp(&zero) > 0 {
		if re.senderState != nil {
			re.senderState.Balance = new(big.Int).Add(re.senderState.GetBalanceBigInt(), re.amount).Bytes()
		}
		if cs != nil {
			cs.curState.Balance = new(big.Int).Sub(cs.curState.GetBalanceBigInt(), re.amount).Bytes()
		}
	}
	if re.onlySend {
		return nil
	}
	if re.senderState != nil {
		re.senderState.Nonce = re.senderNonce
	}

	if cs == nil {
		return nil
	}
	if re.stateRevision != -1 {
		err := cs.ctrState.Rollback(re.stateRevision)
		if err != nil {
			return newDbSystemError(err)
		}
		if re.isDeploy {
			err := cs.ctrState.SetCode(nil)
			if err != nil {
				return newDbSystemError(err)
			}
			bs.RemoveCache(cs.ctrState.GetAccountID())
		}
	}
	if cs.tx != nil {
		if re.sqlSaveName == nil {
			err := cs.tx.rollbackToSavepoint()
			if err != nil {
				return newDbSystemError(err)
			}
			cs.tx = nil
		} else {
			err := cs.tx.rollbackToSubSavepoint(*re.sqlSaveName)
			if err != nil {
				return newDbSystemError(err)
			}
		}
	}
	return nil
}

func Compile(code string, parent *LState) (luacUtil.LuaCode, error) {
	L := luacUtil.NewLState()
	if L == nil {
		return nil, ErrVmStart
	}
	defer luacUtil.CloseLState(L)
	if parent != nil {
		var lState = (*LState)(L)
		if cErrMsg := C.vm_copy_service(lState, parent); cErrMsg != nil {
			if C.luaL_hasuncatchablerror(lState) != C.int(0) {
				C.luaL_setuncatchablerror(parent)
			}
			errMsg := C.GoString(cErrMsg)
			return nil, errors.New(errMsg)
		}
		C.luaL_set_hardforkversion(lState, C.luaL_hardforkversion(parent))
		C.vm_set_timeout_hook(lState)
	}
	byteCodeAbi, err := luacUtil.Compile(L, code)
	if err != nil {
		if parent != nil && C.luaL_hasuncatchablerror((*LState)(L)) != C.int(0) {
			C.luaL_setuncatchablerror(parent)
		}
		return nil, err
	}
	return byteCodeAbi, nil
}

func vmAutoload(L *LState, funcName string) bool {
	s := C.CString(funcName)
	loaded := C.vm_autoload(L, s)
	C.free(unsafe.Pointer(s))
	return loaded != C.int(0)
}

func (ce *executor) vmLoadCode(id []byte) {
	var chunkId *C.char
<<<<<<< HEAD
	if HardforkConfig.IsV3Fork(ce.ctx.blockInfo.No) {
		if ce.ctx.isMultiCall {
			chunkId = C.CString("@multicall")
		} else {
			chunkId = C.CString("@" + types.EncodeAddress(id))
		}
=======
	if ce.ctx.blockInfo.ForkVersion >= 3 {
		chunkId = C.CString("@" + types.EncodeAddress(id))
>>>>>>> 9bfee26a
	} else {
		chunkId = C.CString(hex.Encode(id))
	}
	defer C.free(unsafe.Pointer(chunkId))
	if cErrMsg := C.vm_loadbuff(
		ce.L,
		(*C.char)(unsafe.Pointer(&ce.code[0])),
		C.size_t(len(ce.code)),
		chunkId,
		ce.ctx.service-C.int(maxContext),
	); cErrMsg != nil {
		errMsg := C.GoString(cErrMsg)
		ce.err = errors.New(errMsg)
		ctrLgr.Debug().Err(ce.err).Str("contract", types.EncodeAddress(id)).Msg("failed to load code")
	}
}

func (ce *executor) vmLoadCall() {
	if cErrMsg := C.vm_loadcall(
		ce.L,
	); cErrMsg != nil {
		errMsg := C.GoString(cErrMsg)
		ce.err = errors.New(errMsg)
	}
	C.luaL_set_service(ce.L, ce.ctx.service)
}<|MERGE_RESOLUTION|>--- conflicted
+++ resolved
@@ -180,13 +180,7 @@
 	return f
 }
 
-<<<<<<< HEAD
-func newVmContext(blockState *state.BlockState, cdb ChainAccessor, sender, receiver *state.V,
-	contractState *state.ContractState, senderID []byte, txHash []byte, bi *types.BlockHeaderInfo, node string, confirmed bool,
-	query bool, rp uint64, service int, amount *big.Int, gasLimit uint64, feeDelegation bool, isMultiCall bool) *vmContext {
-=======
-func NewVmContext(execCtx context.Context, blockState *state.BlockState, cdb ChainAccessor, sender, reciever *state.V, contractState *state.ContractState, senderID, txHash []byte, bi *types.BlockHeaderInfo, node string, confirmed, query bool, rp uint64, service int, amount *big.Int, gasLimit uint64, feeDelegation bool) *vmContext {
->>>>>>> 9bfee26a
+func NewVmContext(execCtx context.Context, blockState *state.BlockState, cdb ChainAccessor, sender, reciever *state.V, contractState *state.ContractState, senderID, txHash []byte, bi *types.BlockHeaderInfo, node string, confirmed, query bool, rp uint64, service int, amount *big.Int, gasLimit uint64, feeDelegation bool, isMultiCall bool) *vmContext {
 
 	cs := &callState{ctrState: contractState, curState: receiver.State()}
 
@@ -204,11 +198,8 @@
 		gasLimit:        gasLimit,
 		remainedGas:     gasLimit,
 		isFeeDelegation: feeDelegation,
-<<<<<<< HEAD
 		isMultiCall:     isMultiCall,
-=======
 		execCtx:         execCtx,
->>>>>>> 9bfee26a
 	}
 	ctx.callState = make(map[types.AccountID]*callState)
 	ctx.callState[receiver.AccountID()] = cs
@@ -801,13 +792,6 @@
 	return uint64(C.lua_gasget(ce.L))
 }
 
-<<<<<<< HEAD
-func refreshGas(ctx *vmContext, L *LState) {
-	if vmIsGasSystem(ctx) {
-		ctx.remainedGas = uint64(C.lua_gasget(L))
-	}
-}
-
 func getMultiCallInfo(ci *types.CallInfo, payload []byte) error {
 	payload = append([]byte{'['}, payload...)
 	payload = append(payload, ']')
@@ -815,8 +799,6 @@
 	return getCallInfo(&ci.Args, payload, []byte("multicall"))
 }
 
-=======
->>>>>>> 9bfee26a
 func getCallInfo(ci interface{}, args []byte, contractAddress []byte) error {
 	d := json.NewDecoder(bytes.NewReader(args))
 	d.UseNumber()
@@ -839,30 +821,22 @@
 
 	var err error
 	var ci types.CallInfo
-<<<<<<< HEAD
 	var contract []byte
 
+	// get contract
 	if ctx.isMultiCall {
 		contract = getMultiCallContract(contractState)
 	} else {
 		contract = getContract(contractState, ctx.bs)
 	}
 	if contract != nil {
+		// get call arguments
 		if ctx.isMultiCall {
 			err = getMultiCallInfo(&ci, payload)
 		} else {
 			if len(payload) > 0 {
 				err = getCallInfo(&ci, payload, contractAddress)
 			}
-=======
-
-	// get contract
-	contract := getContract(contractState, ctx.bs)
-	if contract != nil {
-		if len(payload) > 0 {
-			// get call arguments
-			err = getCallInfo(&ci, payload, contractAddress)
->>>>>>> 9bfee26a
 		}
 	} else {
 		addr := types.EncodeAddress(contractAddress)
@@ -915,20 +889,14 @@
 		return "", ce.getEvents(), ctx.usedFee(), err
 	}
 
-<<<<<<< HEAD
-=======
 	// save the state of the contract
->>>>>>> 9bfee26a
 	err = ce.commitCalledContract()
 	if err != nil {
 		ctrLgr.Error().Err(err).Str("contract", types.EncodeAddress(contractAddress)).Msg("commit state")
 		return "", ce.getEvents(), ctx.usedFee(), err
 	}
 
-<<<<<<< HEAD
-=======
 	// log the result
->>>>>>> 9bfee26a
 	if ctx.traceFile != nil {
 		_, _ = ctx.traceFile.WriteString(fmt.Sprintf("[ret] : %s\n", ce.jsonRet))
 		_, _ = ctx.traceFile.WriteString(fmt.Sprintf("[usedFee] : %s\n", ctx.usedFee().String()))
@@ -945,10 +913,7 @@
 			types.EncodeAddress(contractAddress), types.ToAccountID(contractAddress)))
 	}
 
-<<<<<<< HEAD
-=======
 	// return the result
->>>>>>> 9bfee26a
 	return ce.jsonRet, ce.getEvents(), ctx.usedFee(), nil
 }
 
@@ -1512,17 +1477,12 @@
 
 func (ce *executor) vmLoadCode(id []byte) {
 	var chunkId *C.char
-<<<<<<< HEAD
-	if HardforkConfig.IsV3Fork(ce.ctx.blockInfo.No) {
+	if ce.ctx.blockInfo.ForkVersion >= 3 {
 		if ce.ctx.isMultiCall {
 			chunkId = C.CString("@multicall")
 		} else {
 			chunkId = C.CString("@" + types.EncodeAddress(id))
 		}
-=======
-	if ce.ctx.blockInfo.ForkVersion >= 3 {
-		chunkId = C.CString("@" + types.EncodeAddress(id))
->>>>>>> 9bfee26a
 	} else {
 		chunkId = C.CString(hex.Encode(id))
 	}
