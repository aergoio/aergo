/**
 *  @file
 *  @copyright defined in aergo/LICENSE.txt
 */

package contract

/*
#cgo CFLAGS: -I${SRCDIR}/../libtool/include/luajit-2.0
#cgo !windows CFLAGS: -DLJ_TARGET_POSIX
#cgo LDFLAGS: ${SRCDIR}/../libtool/lib/libluajit-5.1.a -lm

#include <stdlib.h>
#include <string.h>
#include "vm.h"
*/
import "C"
import (
	"encoding/binary"
	"encoding/json"
	"errors"
	"fmt"
	"math/big"
	"reflect"
	"unsafe"

	"github.com/aergoio/aergo-lib/log"
	"github.com/aergoio/aergo/state"
	"github.com/aergoio/aergo/types"
)

const constructorName = "constructor"

var (
	ctrLog      *log.Logger
	curStateSet [2]*StateSet
)

type CallState struct {
	ctrState  *state.ContractState
	prevState *types.State
	curState  *types.State
	tx        Tx
}

type ContractInfo struct {
	callState  *CallState
	sender     []byte
	contractId []byte
	rp         uint64
	amount     uint64
}

type StateSet struct {
	curContract       *ContractInfo
	bs                *state.BlockState
	origin            []byte
	txHash            []byte
	blockHeight       uint64
	timestamp         int64
	node              string
	confirmed         bool
	isQuery           bool
	service           C.int
	transferFailed    bool
	dbSystemError     bool
	callState         map[types.AccountID]*CallState
	lastRecoveryEntry *recoveryEntry
}

type recoveryEntry struct {
	seq           int
	amount        *big.Int
	senderState   *types.State
	callState     *CallState
	sqlSaveName   *string
	stateRevision state.Snapshot
	prev          *recoveryEntry
}

type LState = C.struct_lua_State
type LBlockchainCtx = C.struct_blockchain_ctx

type Executor struct {
	L        *LState
	code     []byte
	args     *types.CallInfo
	err      error
	stateSet *StateSet
	jsonRet  string
}

func init() {
	ctrLog = log.NewLogger("contract")
}

func newContractInfo(callState *CallState, sender, contractId []byte, rp uint64, amount uint64) *ContractInfo {
	return &ContractInfo{
		callState,
		sender,
		contractId,
		rp,
		amount,
	}
}

<<<<<<< HEAD
func NewContext(blockState *state.BlockState, senderState *types.State,
	contractState *state.ContractState, Sender string,
	txHash string, blockHeight uint64, timestamp int64, node string, confirmed int,
	contractId string, query int, root *StateSet, rp uint64, service int, amount *big.Int) *LBlockchainCtx {

	stateKey := fmt.Sprintf("%d%s%s", service, contractId, txHash)

	bcCtx := &LBlockchainCtx{
		stateKey:    C.CString(stateKey),
		sender:      C.CString(Sender),
		txHash:      C.CString(txHash),
		blockHeight: C.ulonglong(blockHeight),
		timestamp:   C.longlong(timestamp),
		node:        C.CString(node),
		confirmed:   C.int(confirmed),
		contractId:  C.CString(contractId),
		isQuery:     C.int(query),
		rp:          C.ulonglong(rp),
		service:     C.int(service),
		amount:      C.CString(amount.String()),
=======
func NewContext(blockState *state.BlockState, sender, reciever *state.V,
	contractState *state.ContractState, senderID []byte, txHash []byte, blockHeight uint64,
	timestamp int64, node string, confirmed bool,
	query bool, rp uint64, service int, amount uint64) *StateSet {

	callState := &CallState{ctrState: contractState, curState: reciever.State()}

	stateSet := &StateSet{
		curContract: newContractInfo(callState, senderID, reciever.ID(), rp, amount),
		bs:          blockState,
		origin:      senderID,
		txHash:      txHash,
		node:        node,
		confirmed:   confirmed,
		isQuery:     query,
		blockHeight: blockHeight,
		timestamp:   timestamp,
		service:     C.int(service),
>>>>>>> 199fdbf1
	}
	stateSet.callState = make(map[types.AccountID]*CallState)
	stateSet.callState[reciever.AccountID()] = callState
	if sender != nil {
		stateSet.callState[sender.AccountID()] = &CallState{curState: sender.State()}
	}

	return stateSet
}

func NewContextQuery(blockState *state.BlockState, receiverId []byte,
	contractState *state.ContractState, node string, confirmed bool,
	rp uint64, service int) *StateSet {

	callState := &CallState{ctrState: contractState, curState: contractState.State}

	stateSet := &StateSet{
		curContract: newContractInfo(callState, nil, receiverId, rp, 0),
		bs:          blockState,
		node:        node,
		confirmed:   confirmed,
		isQuery:     true,
		service:     C.int(service),
	}
	stateSet.callState = make(map[types.AccountID]*CallState)
	stateSet.callState[types.ToAccountID(receiverId)] = callState

	return stateSet
}

func NewLState() *LState {
	return C.vm_newstate()
}

func (L *LState) Close() {
	if L != nil {
		C.lua_close(L)
	}
}

func newExecutor(contract []byte, stateSet *StateSet) *Executor {
	ce := &Executor{
		code:     contract,
		L:        GetLState(),
		stateSet: stateSet,
	}
	if ce.L == nil {
		ctrLog.Error().Str("error", "failed: create lua state")
		ce.err = types.ErrVmStart
		return ce
	}
	if cErrMsg := C.vm_loadbuff(
		ce.L,
		(*C.char)(unsafe.Pointer(&contract[0])),
		C.size_t(len(contract)),
		&stateSet.service,
	); cErrMsg != nil {
		errMsg := C.GoString(cErrMsg)
		C.free(unsafe.Pointer(cErrMsg))
		ctrLog.Error().Str("error", errMsg)
		ce.err = errors.New(errMsg)
	}
	return ce
}

func (ce *Executor) processArgs(ci *types.CallInfo) {
	for _, v := range ci.Args {
		if err := pushValue(ce.L, v); err != nil {
			ce.err = err
			return
		}
	}
}

func pushValue(L *LState, v interface{}) error {
	switch arg := v.(type) {
	case string:
		argC := C.CString(arg)
		C.lua_pushstring(L, argC)
		C.free(unsafe.Pointer(argC))
	case float64:
		if arg == float64(int64(arg)) {
			C.lua_pushinteger(L, C.lua_Integer(arg))
		} else {
			C.lua_pushnumber(L, C.double(arg))
		}
	case bool:
		var b int
		if arg {
			b = 1
		}
		C.lua_pushboolean(L, C.int(b))
	case nil:
		C.lua_pushnil(L)
	case []interface{}:
		toLuaArray(L, arg)
	case map[string]interface{}:
		toLuaTable(L, arg)
	default:
		return errors.New("unsupported type:" + reflect.TypeOf(v).Name())
	}
	return nil
}

func toLuaArray(L *LState, arr []interface{}) error {
	C.lua_createtable(L, C.int(len(arr)), C.int(0))
	n := C.lua_gettop(L)
	for i, v := range arr {
		if err := pushValue(L, v); err != nil {
			return err
		}
		C.lua_rawseti(L, n, C.int(i+1))
	}
	return nil
}

func toLuaTable(L *LState, tab map[string]interface{}) error {
	C.lua_createtable(L, C.int(0), C.int(len(tab)))
	n := C.lua_gettop(L)
	for k, v := range tab {
		// push a key
		key := C.CString(k)
		C.lua_pushstring(L, key)
		C.free(unsafe.Pointer(key))

		if err := pushValue(L, v); err != nil {
			return err
		}
		C.lua_rawset(L, n)
	}
	return nil
}

func (ce *Executor) call(ci *types.CallInfo, target *LState) C.int {
	if ce.err != nil {
		return 0
	}

	abiName := C.CString(ci.Name)
	C.vm_get_abi_function(ce.L, abiName)
	C.free(unsafe.Pointer(abiName))

	ce.processArgs(ci)
	nret := C.int(0)
	if cErrMsg := C.vm_pcall(ce.L, C.int(len(ci.Args)+1), &nret); cErrMsg != nil {
		errMsg := C.GoString(cErrMsg)
		C.free(unsafe.Pointer(cErrMsg))
		ctrLog.Warn().Str("error", errMsg).Msgf("contract %s", types.EncodeAddress(ce.stateSet.curContract.contractId))
		if ce.stateSet.transferFailed == true {
			ce.err = types.ErrInsufficientBalance
		} else if ce.stateSet.dbSystemError == true {
			ce.err = newDbSystemError(errMsg)
		} else {
			ce.err = errors.New(errMsg)
		}
		return 0
	}

	if target == nil {
		ce.jsonRet = C.GoString(C.vm_get_json_ret(ce.L, nret))
	} else {
		if cErrMsg := C.vm_copy_result(ce.L, target, nret); cErrMsg != nil {
			errMsg := C.GoString(cErrMsg)
			ce.err = errors.New(errMsg)
		}
	}
	return nret
}

func (ce *Executor) constructCall(ci *types.CallInfo) {
	if ce.err != nil {
		return
	}
	initName := C.CString(constructorName)
	defer C.free(unsafe.Pointer(initName))

	C.vm_getfield(ce.L, initName)
	if C.vm_isnil(ce.L, C.int(-1)) == 1 {
		return
	}

	ce.processArgs(ci)
	if ce.err != nil {
		return
	}
	nret := C.int(0)
	if cErrMsg := C.vm_pcall(ce.L, C.int(len(ci.Args)), &nret); cErrMsg != nil {
		errMsg := C.GoString(cErrMsg)
		C.free(unsafe.Pointer(cErrMsg))
		ctrLog.Warn().Str("error", errMsg).Msgf("contract %s constructor call", types.EncodeAddress(ce.stateSet.curContract.contractId))
		if ce.stateSet.transferFailed == true {
			ce.err = types.ErrInsufficientBalance
		} else if ce.stateSet.dbSystemError == true {
			ce.err = newDbSystemError(errMsg)
		} else {
			ce.err = errors.New(errMsg)
		}
		return
	}

	ce.jsonRet = C.GoString(C.vm_get_json_ret(ce.L, nret))
}

func (ce *Executor) commitCalledContract() error {
	stateSet := ce.stateSet

	if stateSet == nil || stateSet.callState == nil {
		return nil
	}

	bs := stateSet.bs
	rootContract := stateSet.curContract.callState.ctrState

	var err error
	for k, v := range stateSet.callState {
		if v.tx != nil {
			err = v.tx.Release()
			if err != nil {
				return DbSystemError(err)
			}
		}
		if v.ctrState == rootContract {
			continue
		}
		if v.ctrState != nil {
			err = bs.StageContractState(v.ctrState)
			if err != nil {
				return DbSystemError(err)
			}
		}
		/* For Sender */
		if v.prevState == nil {
			continue
		}
		err = bs.PutState(k, v.curState)
		if err != nil {
			return DbSystemError(err)
		}
	}
	return nil
}

func (ce *Executor) rollbackToSavepoint() error {
	stateSet := ce.stateSet

	if stateSet == nil || stateSet.callState == nil {
		return nil
	}

	var err error
	for _, v := range stateSet.callState {
		if v.tx == nil {
			continue
		}
		err = v.tx.RollbackToSavepoint()
		if err != nil {
			return DbSystemError(err)
		}
	}
	return nil
}

func (ce *Executor) close() {
	if ce != nil {
		FreeLState(ce.L)
	}
}

func Call(contractState *state.ContractState, code, contractAddress []byte,
	stateSet *StateSet) (string, error) {

	var err error
	var ci types.CallInfo
	contract := getContract(contractState, nil)
	if contract != nil {
		err = json.Unmarshal(code, &ci)
		if err != nil {
			ctrLog.Warn().AnErr("error", err).Msgf("contract %s", types.EncodeAddress(contractAddress))
		}
	} else {
		err = fmt.Errorf("cannot find contract %s", types.EncodeAddress(contractAddress))
		ctrLog.Warn().AnErr("err", err)
	}
	if err != nil {
		return "", err
	}
	if ctrLog.IsDebugEnabled() {
		ctrLog.Debug().Str("abi", string(code)).Msgf("contract %s", types.EncodeAddress(contractAddress))
	}

	ce := newExecutor(contract, stateSet)
	defer ce.close()

	curStateSet[stateSet.service] = stateSet
	ce.call(&ci, nil)
	err = ce.err
	if err == nil {
		err = ce.commitCalledContract()
		if err != nil {
			logger.Error().Err(err).Msg("contract call is failed")
		}
	} else {
		ctrLog.Warn().Err(err).Msg("contract call is failed")
		if dbErr := ce.rollbackToSavepoint(); dbErr != nil {
			ctrLog.Error().Err(dbErr).Msg("contract call is failed")
			err = dbErr
		}
	}
	return ce.jsonRet, err
}

func PreCall(ce *Executor, bs *state.BlockState, sender *state.V, contractState *state.ContractState,
	blockNo uint64, ts int64, rp uint64) (string, error) {
	var err error

	defer ce.close()

	stateSet := ce.stateSet
	stateSet.bs = bs
	callState := stateSet.curContract.callState
	callState.ctrState = contractState
	callState.curState = contractState.State
	stateSet.callState[sender.AccountID()] = &CallState{curState: sender.State()}

	stateSet.blockHeight = blockNo
	stateSet.timestamp = ts
	stateSet.curContract.rp = rp

	curStateSet[stateSet.service] = stateSet
	ce.call(ce.args, nil)
	err = ce.err
	if err == nil {
		err = ce.commitCalledContract()
		if err != nil {
			ctrLog.Error().Err(err).Msg("contract call is failed")
		}
	} else {
		ctrLog.Warn().Err(err).Msg("contract call is failed")
		if dbErr := ce.rollbackToSavepoint(); dbErr != nil {
			ctrLog.Error().Err(dbErr).Msg("contract call is failed")
			err = dbErr
		}
	}
	return ce.jsonRet, err
}

func PreloadEx(bs *state.BlockState, contractState *state.ContractState, contractAid types.AccountID, code, contractAddress []byte,
	stateSet *StateSet) (*Executor, error) {

	var err error
	var ci types.CallInfo
	var contractCode []byte

	if bs != nil {
		contractCode = bs.CodeMap[contractAid]
	}
	if contractCode == nil {
		contractCode = getContract(contractState, nil)
		if contractCode != nil {
			bs.CodeMap[contractAid] = contractCode
		}
	}

	if contractCode != nil {
		err = json.Unmarshal(code, &ci)
		if err != nil {
			ctrLog.Warn().AnErr("error", err).Msgf("contract %s", types.EncodeAddress(contractAddress))
		}
	} else {
		err = fmt.Errorf("cannot find contract %s", types.EncodeAddress(contractAddress))
		ctrLog.Warn().AnErr("err", err)
	}
	if err != nil {
		return nil, err
	}
	if ctrLog.IsDebugEnabled() {
		ctrLog.Debug().Str("abi", string(code)).Msgf("contract %s", types.EncodeAddress(contractAddress))
	}
	ce := newExecutor(contractCode, stateSet)
	ce.args = &ci

	return ce, nil

}

func setContract(contractState *state.ContractState, contractAddress, code []byte) ([]byte, uint32, error) {
	if len(code) <= 4 {
		err := fmt.Errorf("invalid code (%d bytes is too short)", len(code))
		ctrLog.Warn().AnErr("err", err)
		return nil, 0, err
	}
	codeLen := codeLength(code[0:])
	if uint32(len(code)) < codeLen {
		err := fmt.Errorf("invalid code (expected %d bytes, actual %d bytes)", codeLen, len(code))
		ctrLog.Warn().AnErr("err", err)
		return nil, 0, err
	}
	sCode := code[4:codeLen]

	err := contractState.SetCode(sCode)
	if err != nil {
		return nil, 0, err
	}
	contract := getContract(contractState, sCode)
	if contract == nil {
		err = fmt.Errorf("cannot deploy contract %s", types.EncodeAddress(contractAddress))
		ctrLog.Warn().AnErr("err", err)
		return nil, 0, err
	}

	return contract, codeLen, nil
}

func Create(contractState *state.ContractState, code, contractAddress []byte,
	stateSet *StateSet) (string, error) {

	if ctrLog.IsDebugEnabled() {
		ctrLog.Debug().Str("contractAddress", types.EncodeAddress(contractAddress)).Msg("new contract is deployed")
	}
	contract, codeLen, err := setContract(contractState, contractAddress, code)
	if err != nil {
		return "", err
	}
	contractState.SetData([]byte("Creator"), []byte(types.EncodeAddress(stateSet.curContract.sender)))
	var ci types.CallInfo
	if len(code) != int(codeLen) {
		err = json.Unmarshal(code[codeLen:], &ci.Args)
	}
	if err != nil {
		logger.Warn().Err(err).Msg("invalid constructor argument")
		errMsg, _ := json.Marshal("constructor call error:" + err.Error())
		return string(errMsg), nil
	}

	var ce *Executor
	ce = newExecutor(contract, stateSet)
	defer ce.close()

	curStateSet[stateSet.service] = stateSet
	// create a sql database for the contract
	db := LuaGetDbHandle(&stateSet.service)
	if db == nil {
		return "", newDbSystemError("can't open a database connection")
	}

	ce.constructCall(&ci)
	err = ce.err

	if err != nil {
		logger.Warn().Err(err).Msg("constructor is failed")
		ret, _ := json.Marshal("constructor call error:" + err.Error())
		if dbErr := ce.rollbackToSavepoint(); dbErr != nil {
			logger.Error().Err(dbErr).Msg("constructor is failed")
			return string(ret), dbErr
		}
		if err == types.ErrVmStart {
			return string(ret), err
		}
		return string(ret), nil
	}
	err = ce.commitCalledContract()
	if err != nil {
		ret, _ := json.Marshal("constructor call error:" + err.Error())
		logger.Error().Err(err).Msg("constructor is failed")
		return string(ret), err
	}
	return ce.jsonRet, nil

}

func Query(contractAddress []byte, bs *state.BlockState, contractState *state.ContractState, queryInfo []byte) (res []byte, err error) {
	var ci types.CallInfo
	contract := getContract(contractState, nil)
	if contract != nil {
		err = json.Unmarshal(queryInfo, &ci)
		if err != nil {
			ctrLog.Warn().AnErr("error", err).Msgf("contract %s", types.EncodeAddress(contractAddress))
		}
	} else {
		err = fmt.Errorf("cannot find contract %s", types.EncodeAddress(contractAddress))
		ctrLog.Warn().AnErr("err", err)
	}
	if err != nil {
		return
	}

	var ce *Executor

<<<<<<< HEAD
	bcCtx := NewContext(bs, nil, contractState, "", "",
		0, 0, "", 0, types.EncodeAddress(contractAddress),
		1, nil, contractState.SqlRecoveryPoint, ChainService, new(big.Int))
=======
	stateSet := NewContextQuery(bs, contractAddress, contractState, "", true,
		contractState.SqlRecoveryPoint, ChainService)
>>>>>>> 199fdbf1

	if ctrLog.IsDebugEnabled() {
		ctrLog.Debug().Str("abi", string(queryInfo)).Msgf("contract %s", types.EncodeAddress(contractAddress))
	}
	ce = newExecutor(contract, stateSet)
	defer ce.close()
	defer func() {
		if dbErr := ce.rollbackToSavepoint(); dbErr != nil {
			err = dbErr
		}
	}()
	curStateSet[stateSet.service] = stateSet
	ce.call(&ci, nil)
	return []byte(ce.jsonRet), ce.err
}

func getContract(contractState *state.ContractState, code []byte) []byte {
	var val []byte
	val = code
	if val == nil {
		var err error
		val, err = contractState.GetCode()

		if err != nil {
			return nil
		}
	}
	valLen := len(val)
	if valLen <= 4 {
		return nil
	}
	l := codeLength(val[0:])
	if 4+l > uint32(valLen) {
		return nil
	}
	return val[4 : 4+l]
}

func GetABI(contractState *state.ContractState) (*types.ABI, error) {
	val, err := contractState.GetCode()
	if err != nil {
		return nil, err
	}
	valLen := len(val)
	if valLen == 0 {
		return nil, errors.New("cannot find contract")
	}
	if valLen <= 4 {
		return nil, errors.New("cannot find abi")
	}
	l := codeLength(val)
	if 4+l >= uint32(len(val)) {
		return nil, errors.New("cannot find abi")
	}
	abi := new(types.ABI)
	if err := json.Unmarshal(val[4+l:], abi); err != nil {
		return nil, err
	}
	return abi, nil
}

func codeLength(val []byte) uint32 {
	return binary.LittleEndian.Uint32(val[0:])
}

<<<<<<< HEAD
func (sm *stateMap) init() {
	sm.states = make(map[string]*StateSet)
}

func (sm *stateMap) register(key string, item *StateSet) {
	sm.mu.Lock()
	defer sm.mu.Unlock()

	found := sm.states[key]
	if found != nil {
		found.refCnt++
		return
	}
	item.refCnt++
	sm.states[key] = item
}

func (sm *stateMap) unregister(key string) {
	sm.mu.Lock()
	defer sm.mu.Unlock()

	item := sm.states[key]

	if item == nil {
		err := fmt.Errorf("cannot find contract state: %s", key)
		ctrLog.Warn().AnErr("err", err)
		return
	}
	item.refCnt--
	if item.refCnt == 0 {
		delete(sm.states, key)
	}
}

func (sm *stateMap) lookup(key string) *StateSet {
	sm.mu.Lock()
	defer sm.mu.Unlock()

	return sm.states[key]
}

func luaPushStr(L *LState, str string) {
	cStr := C.CString(str)
	C.lua_pushstring(L, cStr)
	C.free(unsafe.Pointer(cStr))
}

//export LuaSetDB
func LuaSetDB(L *LState, stateKey *C.char, key *C.char, value *C.char) C.int {
	stateKeyString := C.GoString(stateKey)
	keyString := C.GoString(key)
	valueString := C.GoString(value)

	stateSet := contractMap.lookup(stateKeyString)
	if stateSet == nil {
		luaPushStr(L, "[System.LuaSetDB]not found contract state")
		return -1
	}

	err := stateSet.contract.SetData([]byte(keyString), []byte(valueString))
	if err != nil {
		luaPushStr(L, err.Error())
		return -1
	}
	return 0
}

//export LuaGetDB
func LuaGetDB(L *LState, stateKey *C.char, key *C.char) C.int {
	stateKeyString := C.GoString(stateKey)
	keyString := C.GoString(key)

	stateSet := contractMap.lookup(stateKeyString)
	if stateSet == nil {
		luaPushStr(L, "[System.LuaGetDB]not found contract state")
		return -1
	}

	data, err := stateSet.contract.GetData([]byte(keyString))
	if err != nil {
		luaPushStr(L, err.Error())
		return -1
	}

	if data == nil {
		return 0
	}
	luaPushStr(L, string(data))
	return 1
}

//export LuaCallContract
func LuaCallContract(L *LState, bcCtx *LBlockchainCtx, contractId *C.char, fname *C.char, args *C.char,
	amount uint64, gas uint64) C.int {
	stateKeyStr := C.GoString(bcCtx.stateKey)
	contractIdStr := C.GoString(contractId)
	fnameStr := C.GoString(fname)
	argsStr := C.GoString(args)

	cid, err := types.DecodeAddress(contractIdStr)
	if err != nil {
		luaPushStr(L, "[System.LuaGetContract]invalid contractId :"+err.Error())
		return -1
	}
	aid := types.ToAccountID(cid)

	stateSet := contractMap.lookup(stateKeyStr)
	if stateSet == nil {
		luaPushStr(L, "[System.LuaCallContract]not found contract state")
		return -1
	}

	rootState := stateSet.rootState
	callState := rootState.callState[contractIdStr]
	if callState == nil {
		bs := rootState.bs

		prevState, err := bs.GetAccountState(aid)
		if err != nil {
			luaPushStr(L, "[System.LuaGetContract]getAccount Error :"+err.Error())
			return -1
		}

		curState := types.Clone(*prevState).(types.State)
		contractState, err := bs.OpenContractState(aid, &curState)
		if err != nil {
			luaPushStr(L, "[System.LuaGetContract]getAccount Error"+err.Error())
			return -1
		}
		callState =
			&CallState{ctrState: contractState, prevState: prevState, curState: &curState}
		rootState.callState[contractIdStr] = callState
	}
	if callState.ctrState == nil {
		callState.ctrState, err = rootState.bs.OpenContractState(aid, callState.curState)
		if err != nil {
			luaPushStr(L, "[System.LuaGetContract]getAccount Error"+err.Error())
			return -1
		}
	}

	callee := getContract(callState.ctrState, cid, nil)
	if callee == nil {
		luaPushStr(L, "[System.LuaGetContract]cannot find contract "+string(contractIdStr))
		return -1
	}
	amountBig := new(big.Int).SetUint64(amount)

	newBcCtx := NewContext(nil, nil, callState.ctrState,
		C.GoString(bcCtx.contractId), C.GoString(bcCtx.txHash), uint64(bcCtx.blockHeight), int64(bcCtx.timestamp),
		"", int(bcCtx.confirmed), contractIdStr, int(bcCtx.isQuery), rootState, callState.curState.SqlRecoveryPoint,
		int(bcCtx.service), amountBig)
	newBcCtx.origin = bcCtx.origin
	ce := newExecutor(callee, newBcCtx)
	defer ce.close(true)

	if ce.err != nil {
		luaPushStr(L, "[System.LuaGetContract]newExecutor Error :"+ce.err.Error())
		return -1
	}

	var ci types.CallInfo
	ci.Name = fnameStr
	err = json.Unmarshal([]byte(argsStr), &ci.Args)
	if err != nil {
		luaPushStr(L, "[System.LuaCallContract] invalid args:"+err.Error())
		return -1
	}
	senderState := stateSet.contract.State
	if amount > 0 {
		if sendBalance(L, senderState, callState.curState, amountBig) == false {
			bcCtx.transferFailed = 1
			return -1
		}
	}
	if rootState.lastRecoveryEntry != nil {
		setRecoveryPoint(&contractIdStr, rootState, senderState, callState, amountBig, callState.ctrState.Snapshot())
	}
	ret := ce.call(&ci, L)
	if ce.err != nil {
		luaPushStr(L, "[System.LuaCallContract] call err:"+ce.err.Error())
		return -1
	}
	return ret
}

//export LuaDelegateCallContract
func LuaDelegateCallContract(L *LState, bcCtx *LBlockchainCtx, contractId *C.char,
	fname *C.char, args *C.char, gas uint64) C.int {
	stateKeyStr := C.GoString(bcCtx.stateKey)
	contractIdStr := C.GoString(contractId)
	fnameStr := C.GoString(fname)
	argsStr := C.GoString(args)

	cid, err := types.DecodeAddress(contractIdStr)
	if err != nil {
		luaPushStr(L, "[System.LuaGetContract]invalid contractId :"+err.Error())
		return -1
	}

	stateSet := contractMap.lookup(stateKeyStr)
	if stateSet == nil {
		luaPushStr(L, "[System.LuaCallContract]not found contract state")
		return -1
	}
	rootState := stateSet.rootState
	bs := rootState.bs
	contractState, err := bs.OpenContractStateAccount(types.ToAccountID(cid))
	contract := getContract(contractState, cid, nil)
	if contract == nil {
		luaPushStr(L, "[System.LuaGetContract]cannot find contract "+string(contractIdStr))
		return -1
	}
	ce := newExecutor(contract, bcCtx)
	defer ce.close(false)

	if ce.err != nil {
		luaPushStr(L, "[System.LuaGetContract]newExecutor Error :"+ce.err.Error())
		return -1
	}

	var ci types.CallInfo
	ci.Name = fnameStr
	err = json.Unmarshal([]byte(argsStr), &ci.Args)
	if err != nil {
		luaPushStr(L, "[System.LuaCallContract] invalid args:"+err.Error())
		return -1
	}

	if rootState.lastRecoveryEntry != nil {
		selfContractId := C.GoString(bcCtx.contractId)
		callState := rootState.callState[selfContractId]
		setRecoveryPoint(&selfContractId, rootState, nil, callState, new(big.Int), callState.ctrState.Snapshot())
	}
	ret := ce.call(&ci, L)
	if ce.err != nil {
		luaPushStr(L, "[System.LuaCallContract] call err:"+ce.err.Error())
		return -1
	}
	return ret
}

//export LuaSendAmount
func LuaSendAmount(L *LState, bcCtx *LBlockchainCtx, contractId *C.char, amount uint64) C.int {
	stateKeyStr := C.GoString(bcCtx.stateKey)
	contractIdStr := C.GoString(contractId)

	cid, err := types.DecodeAddress(contractIdStr)
	if err != nil {
		luaPushStr(L, "[System.LuaGetContract]invalid contractId :"+err.Error())
		return -1
	}

	stateSet := contractMap.lookup(stateKeyStr)
	if stateSet == nil {
		luaPushStr(L, "[System.LuaCallContract]not found contract state")
		return -1
	}

	rootState := stateSet.rootState
	callState := rootState.callState[contractIdStr]
	if callState == nil {
		bs := rootState.bs

		prevState, err := bs.GetAccountState(types.ToAccountID(cid))
		if err != nil {
			luaPushStr(L, "[System.LuaGetContract]getAccount Error :"+err.Error())
			return -1
		}

		curState := types.Clone(*prevState).(types.State)
		callState =
			&CallState{prevState: prevState, curState: &curState}
		rootState.callState[contractIdStr] = callState
	}
	amountBig := new(big.Int).SetUint64(amount)
	if sendBalance(L, stateSet.contract.State, callState.curState, amountBig) == false {
		bcCtx.transferFailed = 1
		return -1
	}
	if rootState.lastRecoveryEntry != nil {
		setRecoveryPoint(nil, rootState, stateSet.contract.State, callState, amountBig, 0)
	}
	return 0
}

func sendBalance(L *LState, sender *types.State, receiver *types.State, amount *big.Int) bool {
	if sender == receiver {
		return true
	}
	if sender.GetBalanceBigInt().Cmp(amount) < 0 {
		luaPushStr(L, "[Contract.call]insuficient balance"+
			sender.GetBalanceBigInt().String()+" : "+amount.String())
		return false
	} else {
		sender.Balance = new(big.Int).Sub(sender.GetBalanceBigInt(), amount).Bytes()
	}
	receiver.Balance = new(big.Int).Add(receiver.GetBalanceBigInt(), amount).Bytes()

	return true
}

//export LuaPrint
func LuaPrint(contractId *C.char, args *C.char) {
	logger.Info().Str("Contract SystemPrint", C.GoString(contractId)).Msg(C.GoString(args))
}

//export LuaSetRecoveryPoint
func LuaSetRecoveryPoint(L *LState, bcCtx *LBlockchainCtx) C.int {
	stateKeyStr := C.GoString(bcCtx.stateKey)

	stateSet := contractMap.lookup(stateKeyStr)
	if stateSet == nil {
		luaPushStr(L, "[System.LuaCallContract]not found contract state")
		return -1
	}
	rootState := stateSet.rootState
	selfContractId := C.GoString(bcCtx.contractId)
	callState := rootState.callState[selfContractId]
	setRecoveryPoint(&selfContractId, rootState, nil, callState, new(big.Int), callState.ctrState.Snapshot())
	return C.int(rootState.lastRecoveryEntry.seq)
}

//export LuaClearRecovery
func LuaClearRecovery(L *LState, stateKey *C.char, start int, error bool) C.int {
	stateKeyStr := C.GoString(stateKey)
	stateSet := contractMap.lookup(stateKeyStr)
	if stateSet == nil {
		luaPushStr(L, "[System.LuaCallContract]not found contract state")
		return -1
	}
	rootState := stateSet.rootState
	item := rootState.lastRecoveryEntry
	for {
		if error {
			item.recovery()
		}
		if item.seq == start {
			if error || item.prev == nil {
				rootState.lastRecoveryEntry = item.prev
			}
			return 0
		}
		item = item.prev
	}
	return 0
}

//export LuaGetDbHandle
func LuaGetDbHandle(ctxKey *C.char, contract *C.char, rp C.ulonglong, readOnly C.int) *C.sqlite3 {
	ctx := contractMap.lookup(C.GoString(ctxKey))
	callState := ctx.rootState.callState[C.GoString(contract)]
	if callState.tx != nil {
		return callState.tx.GetHandle()
	}
	var tx Tx
	var err error
	if int(readOnly) == 1 {
		tx, err = BeginReadOnly(C.GoString(contract), uint64(rp))
	} else {
		tx, err = BeginTx(C.GoString(contract), uint64(rp))
	}
	if err != nil {
		logger.Error().Err(err).Msg("Begin SQL Transaction")
		return nil
	}
	if int(readOnly) != 1 {
		err = tx.Savepoint()
		if err != nil {
			logger.Error().Err(err).Msg("Begin SQL Transaction")
			return nil
		}
	}
	callState.tx = tx
	return callState.tx.GetHandle()
}

=======
>>>>>>> 199fdbf1
func (re *recoveryEntry) recovery() {
	var zero big.Int
	callState := re.callState
	if re.amount.Cmp(&zero) > 0 {
		re.senderState.Balance = new(big.Int).Add(re.senderState.GetBalanceBigInt(), re.amount).Bytes()
		callState.curState.Balance = new(big.Int).Sub(callState.curState.GetBalanceBigInt(), re.amount).Bytes()
	}
	if re.sqlSaveName == nil && re.stateRevision == 0 {
		return
	}
	callState.ctrState.Rollback(re.stateRevision)
	if callState.tx != nil {
		if re.sqlSaveName == nil {
			callState.tx.RollbackToSavepoint()
			callState.tx = nil
		} else {
			callState.tx.RollbackToSubSavepoint(*re.sqlSaveName)
		}
	}
<<<<<<< HEAD
}

func setRecoveryPoint(contractId *string, rootState *StateSet, senderState *types.State,
	callState *CallState, amount *big.Int, snapshot state.Snapshot) {
	var seq int
	prev := rootState.lastRecoveryEntry
	if prev != nil {
		seq = prev.seq + 1
	}
	recoveryEntry := &recoveryEntry{
		seq,
		amount,
		senderState,
		callState,
		nil,
		snapshot,
		prev,
	}
	tx := callState.tx
	if tx != nil {
		saveName := fmt.Sprintf("%s_%p", *contractId, &recoveryEntry)
		tx.SubSavepoint(saveName)
		recoveryEntry.sqlSaveName = &saveName
	}
	rootState.lastRecoveryEntry = recoveryEntry
}

//export LuaGetBalance
func LuaGetBalance(L *LState, bcCtx *LBlockchainCtx, contractId *C.char) C.int {
	stateKeyStr := C.GoString(bcCtx.stateKey)

	if contractId == nil {
		stateSet := contractMap.lookup(stateKeyStr)
		luaPushStr(L, stateSet.contract.GetBalanceBigInt().String())
		return 0
	}
	contractIdStr := C.GoString(contractId)
	cid, err := types.DecodeAddress(contractIdStr)
	if err != nil {
		luaPushStr(L, "[System.LuaGetContract]invalid contractId :"+err.Error())
		return -1
	}

	stateSet := contractMap.lookup(stateKeyStr)
	if stateSet == nil {
		luaPushStr(L, "[System.LuaCallContract]not found contract state")
		return -1
	}

	rootState := stateSet.rootState
	callState := rootState.callState[contractIdStr]
	if callState == nil {
		bs := rootState.bs

		as, err := bs.GetAccountState(types.ToAccountID(cid))
		if err != nil {
			luaPushStr(L, "[System.LuaGetContract]getAccount Error :"+err.Error())
			return -1
		}
		luaPushStr(L, as.GetBalanceBigInt().String())
	} else {
		luaPushStr(L, callState.curState.GetBalanceBigInt().String())
	}

	return 0
=======
>>>>>>> 199fdbf1
}<|MERGE_RESOLUTION|>--- conflicted
+++ resolved
@@ -48,7 +48,7 @@
 	sender     []byte
 	contractId []byte
 	rp         uint64
-	amount     uint64
+	amount     *big.Int
 }
 
 type StateSet struct {
@@ -94,7 +94,7 @@
 	ctrLog = log.NewLogger("contract")
 }
 
-func newContractInfo(callState *CallState, sender, contractId []byte, rp uint64, amount uint64) *ContractInfo {
+func newContractInfo(callState *CallState, sender, contractId []byte, rp uint64, amount *big.Int) *ContractInfo {
 	return &ContractInfo{
 		callState,
 		sender,
@@ -104,32 +104,10 @@
 	}
 }
 
-<<<<<<< HEAD
-func NewContext(blockState *state.BlockState, senderState *types.State,
-	contractState *state.ContractState, Sender string,
-	txHash string, blockHeight uint64, timestamp int64, node string, confirmed int,
-	contractId string, query int, root *StateSet, rp uint64, service int, amount *big.Int) *LBlockchainCtx {
-
-	stateKey := fmt.Sprintf("%d%s%s", service, contractId, txHash)
-
-	bcCtx := &LBlockchainCtx{
-		stateKey:    C.CString(stateKey),
-		sender:      C.CString(Sender),
-		txHash:      C.CString(txHash),
-		blockHeight: C.ulonglong(blockHeight),
-		timestamp:   C.longlong(timestamp),
-		node:        C.CString(node),
-		confirmed:   C.int(confirmed),
-		contractId:  C.CString(contractId),
-		isQuery:     C.int(query),
-		rp:          C.ulonglong(rp),
-		service:     C.int(service),
-		amount:      C.CString(amount.String()),
-=======
 func NewContext(blockState *state.BlockState, sender, reciever *state.V,
 	contractState *state.ContractState, senderID []byte, txHash []byte, blockHeight uint64,
 	timestamp int64, node string, confirmed bool,
-	query bool, rp uint64, service int, amount uint64) *StateSet {
+	query bool, rp uint64, service int, amount *big.Int) *StateSet {
 
 	callState := &CallState{ctrState: contractState, curState: reciever.State()}
 
@@ -144,7 +122,6 @@
 		blockHeight: blockHeight,
 		timestamp:   timestamp,
 		service:     C.int(service),
->>>>>>> 199fdbf1
 	}
 	stateSet.callState = make(map[types.AccountID]*CallState)
 	stateSet.callState[reciever.AccountID()] = callState
@@ -162,7 +139,7 @@
 	callState := &CallState{ctrState: contractState, curState: contractState.State}
 
 	stateSet := &StateSet{
-		curContract: newContractInfo(callState, nil, receiverId, rp, 0),
+		curContract: newContractInfo(callState, nil, receiverId, rp, big.NewInt(0)),
 		bs:          blockState,
 		node:        node,
 		confirmed:   confirmed,
@@ -633,14 +610,8 @@
 
 	var ce *Executor
 
-<<<<<<< HEAD
-	bcCtx := NewContext(bs, nil, contractState, "", "",
-		0, 0, "", 0, types.EncodeAddress(contractAddress),
-		1, nil, contractState.SqlRecoveryPoint, ChainService, new(big.Int))
-=======
 	stateSet := NewContextQuery(bs, contractAddress, contractState, "", true,
 		contractState.SqlRecoveryPoint, ChainService)
->>>>>>> 199fdbf1
 
 	if ctrLog.IsDebugEnabled() {
 		ctrLog.Debug().Str("abi", string(queryInfo)).Msgf("contract %s", types.EncodeAddress(contractAddress))
@@ -706,386 +677,6 @@
 	return binary.LittleEndian.Uint32(val[0:])
 }
 
-<<<<<<< HEAD
-func (sm *stateMap) init() {
-	sm.states = make(map[string]*StateSet)
-}
-
-func (sm *stateMap) register(key string, item *StateSet) {
-	sm.mu.Lock()
-	defer sm.mu.Unlock()
-
-	found := sm.states[key]
-	if found != nil {
-		found.refCnt++
-		return
-	}
-	item.refCnt++
-	sm.states[key] = item
-}
-
-func (sm *stateMap) unregister(key string) {
-	sm.mu.Lock()
-	defer sm.mu.Unlock()
-
-	item := sm.states[key]
-
-	if item == nil {
-		err := fmt.Errorf("cannot find contract state: %s", key)
-		ctrLog.Warn().AnErr("err", err)
-		return
-	}
-	item.refCnt--
-	if item.refCnt == 0 {
-		delete(sm.states, key)
-	}
-}
-
-func (sm *stateMap) lookup(key string) *StateSet {
-	sm.mu.Lock()
-	defer sm.mu.Unlock()
-
-	return sm.states[key]
-}
-
-func luaPushStr(L *LState, str string) {
-	cStr := C.CString(str)
-	C.lua_pushstring(L, cStr)
-	C.free(unsafe.Pointer(cStr))
-}
-
-//export LuaSetDB
-func LuaSetDB(L *LState, stateKey *C.char, key *C.char, value *C.char) C.int {
-	stateKeyString := C.GoString(stateKey)
-	keyString := C.GoString(key)
-	valueString := C.GoString(value)
-
-	stateSet := contractMap.lookup(stateKeyString)
-	if stateSet == nil {
-		luaPushStr(L, "[System.LuaSetDB]not found contract state")
-		return -1
-	}
-
-	err := stateSet.contract.SetData([]byte(keyString), []byte(valueString))
-	if err != nil {
-		luaPushStr(L, err.Error())
-		return -1
-	}
-	return 0
-}
-
-//export LuaGetDB
-func LuaGetDB(L *LState, stateKey *C.char, key *C.char) C.int {
-	stateKeyString := C.GoString(stateKey)
-	keyString := C.GoString(key)
-
-	stateSet := contractMap.lookup(stateKeyString)
-	if stateSet == nil {
-		luaPushStr(L, "[System.LuaGetDB]not found contract state")
-		return -1
-	}
-
-	data, err := stateSet.contract.GetData([]byte(keyString))
-	if err != nil {
-		luaPushStr(L, err.Error())
-		return -1
-	}
-
-	if data == nil {
-		return 0
-	}
-	luaPushStr(L, string(data))
-	return 1
-}
-
-//export LuaCallContract
-func LuaCallContract(L *LState, bcCtx *LBlockchainCtx, contractId *C.char, fname *C.char, args *C.char,
-	amount uint64, gas uint64) C.int {
-	stateKeyStr := C.GoString(bcCtx.stateKey)
-	contractIdStr := C.GoString(contractId)
-	fnameStr := C.GoString(fname)
-	argsStr := C.GoString(args)
-
-	cid, err := types.DecodeAddress(contractIdStr)
-	if err != nil {
-		luaPushStr(L, "[System.LuaGetContract]invalid contractId :"+err.Error())
-		return -1
-	}
-	aid := types.ToAccountID(cid)
-
-	stateSet := contractMap.lookup(stateKeyStr)
-	if stateSet == nil {
-		luaPushStr(L, "[System.LuaCallContract]not found contract state")
-		return -1
-	}
-
-	rootState := stateSet.rootState
-	callState := rootState.callState[contractIdStr]
-	if callState == nil {
-		bs := rootState.bs
-
-		prevState, err := bs.GetAccountState(aid)
-		if err != nil {
-			luaPushStr(L, "[System.LuaGetContract]getAccount Error :"+err.Error())
-			return -1
-		}
-
-		curState := types.Clone(*prevState).(types.State)
-		contractState, err := bs.OpenContractState(aid, &curState)
-		if err != nil {
-			luaPushStr(L, "[System.LuaGetContract]getAccount Error"+err.Error())
-			return -1
-		}
-		callState =
-			&CallState{ctrState: contractState, prevState: prevState, curState: &curState}
-		rootState.callState[contractIdStr] = callState
-	}
-	if callState.ctrState == nil {
-		callState.ctrState, err = rootState.bs.OpenContractState(aid, callState.curState)
-		if err != nil {
-			luaPushStr(L, "[System.LuaGetContract]getAccount Error"+err.Error())
-			return -1
-		}
-	}
-
-	callee := getContract(callState.ctrState, cid, nil)
-	if callee == nil {
-		luaPushStr(L, "[System.LuaGetContract]cannot find contract "+string(contractIdStr))
-		return -1
-	}
-	amountBig := new(big.Int).SetUint64(amount)
-
-	newBcCtx := NewContext(nil, nil, callState.ctrState,
-		C.GoString(bcCtx.contractId), C.GoString(bcCtx.txHash), uint64(bcCtx.blockHeight), int64(bcCtx.timestamp),
-		"", int(bcCtx.confirmed), contractIdStr, int(bcCtx.isQuery), rootState, callState.curState.SqlRecoveryPoint,
-		int(bcCtx.service), amountBig)
-	newBcCtx.origin = bcCtx.origin
-	ce := newExecutor(callee, newBcCtx)
-	defer ce.close(true)
-
-	if ce.err != nil {
-		luaPushStr(L, "[System.LuaGetContract]newExecutor Error :"+ce.err.Error())
-		return -1
-	}
-
-	var ci types.CallInfo
-	ci.Name = fnameStr
-	err = json.Unmarshal([]byte(argsStr), &ci.Args)
-	if err != nil {
-		luaPushStr(L, "[System.LuaCallContract] invalid args:"+err.Error())
-		return -1
-	}
-	senderState := stateSet.contract.State
-	if amount > 0 {
-		if sendBalance(L, senderState, callState.curState, amountBig) == false {
-			bcCtx.transferFailed = 1
-			return -1
-		}
-	}
-	if rootState.lastRecoveryEntry != nil {
-		setRecoveryPoint(&contractIdStr, rootState, senderState, callState, amountBig, callState.ctrState.Snapshot())
-	}
-	ret := ce.call(&ci, L)
-	if ce.err != nil {
-		luaPushStr(L, "[System.LuaCallContract] call err:"+ce.err.Error())
-		return -1
-	}
-	return ret
-}
-
-//export LuaDelegateCallContract
-func LuaDelegateCallContract(L *LState, bcCtx *LBlockchainCtx, contractId *C.char,
-	fname *C.char, args *C.char, gas uint64) C.int {
-	stateKeyStr := C.GoString(bcCtx.stateKey)
-	contractIdStr := C.GoString(contractId)
-	fnameStr := C.GoString(fname)
-	argsStr := C.GoString(args)
-
-	cid, err := types.DecodeAddress(contractIdStr)
-	if err != nil {
-		luaPushStr(L, "[System.LuaGetContract]invalid contractId :"+err.Error())
-		return -1
-	}
-
-	stateSet := contractMap.lookup(stateKeyStr)
-	if stateSet == nil {
-		luaPushStr(L, "[System.LuaCallContract]not found contract state")
-		return -1
-	}
-	rootState := stateSet.rootState
-	bs := rootState.bs
-	contractState, err := bs.OpenContractStateAccount(types.ToAccountID(cid))
-	contract := getContract(contractState, cid, nil)
-	if contract == nil {
-		luaPushStr(L, "[System.LuaGetContract]cannot find contract "+string(contractIdStr))
-		return -1
-	}
-	ce := newExecutor(contract, bcCtx)
-	defer ce.close(false)
-
-	if ce.err != nil {
-		luaPushStr(L, "[System.LuaGetContract]newExecutor Error :"+ce.err.Error())
-		return -1
-	}
-
-	var ci types.CallInfo
-	ci.Name = fnameStr
-	err = json.Unmarshal([]byte(argsStr), &ci.Args)
-	if err != nil {
-		luaPushStr(L, "[System.LuaCallContract] invalid args:"+err.Error())
-		return -1
-	}
-
-	if rootState.lastRecoveryEntry != nil {
-		selfContractId := C.GoString(bcCtx.contractId)
-		callState := rootState.callState[selfContractId]
-		setRecoveryPoint(&selfContractId, rootState, nil, callState, new(big.Int), callState.ctrState.Snapshot())
-	}
-	ret := ce.call(&ci, L)
-	if ce.err != nil {
-		luaPushStr(L, "[System.LuaCallContract] call err:"+ce.err.Error())
-		return -1
-	}
-	return ret
-}
-
-//export LuaSendAmount
-func LuaSendAmount(L *LState, bcCtx *LBlockchainCtx, contractId *C.char, amount uint64) C.int {
-	stateKeyStr := C.GoString(bcCtx.stateKey)
-	contractIdStr := C.GoString(contractId)
-
-	cid, err := types.DecodeAddress(contractIdStr)
-	if err != nil {
-		luaPushStr(L, "[System.LuaGetContract]invalid contractId :"+err.Error())
-		return -1
-	}
-
-	stateSet := contractMap.lookup(stateKeyStr)
-	if stateSet == nil {
-		luaPushStr(L, "[System.LuaCallContract]not found contract state")
-		return -1
-	}
-
-	rootState := stateSet.rootState
-	callState := rootState.callState[contractIdStr]
-	if callState == nil {
-		bs := rootState.bs
-
-		prevState, err := bs.GetAccountState(types.ToAccountID(cid))
-		if err != nil {
-			luaPushStr(L, "[System.LuaGetContract]getAccount Error :"+err.Error())
-			return -1
-		}
-
-		curState := types.Clone(*prevState).(types.State)
-		callState =
-			&CallState{prevState: prevState, curState: &curState}
-		rootState.callState[contractIdStr] = callState
-	}
-	amountBig := new(big.Int).SetUint64(amount)
-	if sendBalance(L, stateSet.contract.State, callState.curState, amountBig) == false {
-		bcCtx.transferFailed = 1
-		return -1
-	}
-	if rootState.lastRecoveryEntry != nil {
-		setRecoveryPoint(nil, rootState, stateSet.contract.State, callState, amountBig, 0)
-	}
-	return 0
-}
-
-func sendBalance(L *LState, sender *types.State, receiver *types.State, amount *big.Int) bool {
-	if sender == receiver {
-		return true
-	}
-	if sender.GetBalanceBigInt().Cmp(amount) < 0 {
-		luaPushStr(L, "[Contract.call]insuficient balance"+
-			sender.GetBalanceBigInt().String()+" : "+amount.String())
-		return false
-	} else {
-		sender.Balance = new(big.Int).Sub(sender.GetBalanceBigInt(), amount).Bytes()
-	}
-	receiver.Balance = new(big.Int).Add(receiver.GetBalanceBigInt(), amount).Bytes()
-
-	return true
-}
-
-//export LuaPrint
-func LuaPrint(contractId *C.char, args *C.char) {
-	logger.Info().Str("Contract SystemPrint", C.GoString(contractId)).Msg(C.GoString(args))
-}
-
-//export LuaSetRecoveryPoint
-func LuaSetRecoveryPoint(L *LState, bcCtx *LBlockchainCtx) C.int {
-	stateKeyStr := C.GoString(bcCtx.stateKey)
-
-	stateSet := contractMap.lookup(stateKeyStr)
-	if stateSet == nil {
-		luaPushStr(L, "[System.LuaCallContract]not found contract state")
-		return -1
-	}
-	rootState := stateSet.rootState
-	selfContractId := C.GoString(bcCtx.contractId)
-	callState := rootState.callState[selfContractId]
-	setRecoveryPoint(&selfContractId, rootState, nil, callState, new(big.Int), callState.ctrState.Snapshot())
-	return C.int(rootState.lastRecoveryEntry.seq)
-}
-
-//export LuaClearRecovery
-func LuaClearRecovery(L *LState, stateKey *C.char, start int, error bool) C.int {
-	stateKeyStr := C.GoString(stateKey)
-	stateSet := contractMap.lookup(stateKeyStr)
-	if stateSet == nil {
-		luaPushStr(L, "[System.LuaCallContract]not found contract state")
-		return -1
-	}
-	rootState := stateSet.rootState
-	item := rootState.lastRecoveryEntry
-	for {
-		if error {
-			item.recovery()
-		}
-		if item.seq == start {
-			if error || item.prev == nil {
-				rootState.lastRecoveryEntry = item.prev
-			}
-			return 0
-		}
-		item = item.prev
-	}
-	return 0
-}
-
-//export LuaGetDbHandle
-func LuaGetDbHandle(ctxKey *C.char, contract *C.char, rp C.ulonglong, readOnly C.int) *C.sqlite3 {
-	ctx := contractMap.lookup(C.GoString(ctxKey))
-	callState := ctx.rootState.callState[C.GoString(contract)]
-	if callState.tx != nil {
-		return callState.tx.GetHandle()
-	}
-	var tx Tx
-	var err error
-	if int(readOnly) == 1 {
-		tx, err = BeginReadOnly(C.GoString(contract), uint64(rp))
-	} else {
-		tx, err = BeginTx(C.GoString(contract), uint64(rp))
-	}
-	if err != nil {
-		logger.Error().Err(err).Msg("Begin SQL Transaction")
-		return nil
-	}
-	if int(readOnly) != 1 {
-		err = tx.Savepoint()
-		if err != nil {
-			logger.Error().Err(err).Msg("Begin SQL Transaction")
-			return nil
-		}
-	}
-	callState.tx = tx
-	return callState.tx.GetHandle()
-}
-
-=======
->>>>>>> 199fdbf1
 func (re *recoveryEntry) recovery() {
 	var zero big.Int
 	callState := re.callState
@@ -1105,72 +696,4 @@
 			callState.tx.RollbackToSubSavepoint(*re.sqlSaveName)
 		}
 	}
-<<<<<<< HEAD
-}
-
-func setRecoveryPoint(contractId *string, rootState *StateSet, senderState *types.State,
-	callState *CallState, amount *big.Int, snapshot state.Snapshot) {
-	var seq int
-	prev := rootState.lastRecoveryEntry
-	if prev != nil {
-		seq = prev.seq + 1
-	}
-	recoveryEntry := &recoveryEntry{
-		seq,
-		amount,
-		senderState,
-		callState,
-		nil,
-		snapshot,
-		prev,
-	}
-	tx := callState.tx
-	if tx != nil {
-		saveName := fmt.Sprintf("%s_%p", *contractId, &recoveryEntry)
-		tx.SubSavepoint(saveName)
-		recoveryEntry.sqlSaveName = &saveName
-	}
-	rootState.lastRecoveryEntry = recoveryEntry
-}
-
-//export LuaGetBalance
-func LuaGetBalance(L *LState, bcCtx *LBlockchainCtx, contractId *C.char) C.int {
-	stateKeyStr := C.GoString(bcCtx.stateKey)
-
-	if contractId == nil {
-		stateSet := contractMap.lookup(stateKeyStr)
-		luaPushStr(L, stateSet.contract.GetBalanceBigInt().String())
-		return 0
-	}
-	contractIdStr := C.GoString(contractId)
-	cid, err := types.DecodeAddress(contractIdStr)
-	if err != nil {
-		luaPushStr(L, "[System.LuaGetContract]invalid contractId :"+err.Error())
-		return -1
-	}
-
-	stateSet := contractMap.lookup(stateKeyStr)
-	if stateSet == nil {
-		luaPushStr(L, "[System.LuaCallContract]not found contract state")
-		return -1
-	}
-
-	rootState := stateSet.rootState
-	callState := rootState.callState[contractIdStr]
-	if callState == nil {
-		bs := rootState.bs
-
-		as, err := bs.GetAccountState(types.ToAccountID(cid))
-		if err != nil {
-			luaPushStr(L, "[System.LuaGetContract]getAccount Error :"+err.Error())
-			return -1
-		}
-		luaPushStr(L, as.GetBalanceBigInt().String())
-	} else {
-		luaPushStr(L, callState.curState.GetBalanceBigInt().String())
-	}
-
-	return 0
-=======
->>>>>>> 199fdbf1
 }