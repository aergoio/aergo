/**
 *  @file
 *  @copyright defined in aergo/LICENSE.txt
 */

#include <string.h>
#include <stdlib.h>
#include <stdint.h>
#include "vm.h"
#include "system_module.h"

#define STATE_MAP_ID            "__state_map__"
#define STATE_ARRAY_ID          "__state_array__"
#define STATE_VALUE_ID          "__state_value__"

#define STATE_VAR_KEY_PREFIX    "_sv_"
#define STATE_VAR_META_LEN      "_sv_meta-len_"
#define STATE_VAR_META_TYPE     "_sv_meta-type_"

#define TYPE_NAME               "_type_"
#define TYPE_LEN                "_len_"
#define KEY_TYPE_NAME           "_key_type_"

static int state_map_delete(lua_State *L);
static int state_array_append(lua_State *L);
static int state_array_pairs(lua_State *L);

/* map */

typedef struct {
    char *id;
    int key_type;
} state_map_t;

static int state_map(lua_State *L)
{
    state_map_t *m = lua_newuserdata(L, sizeof(state_map_t));   /* m */
    m->id = NULL;
    m->key_type = LUA_TNONE;
    luaL_getmetatable(L, STATE_MAP_ID);                         /* m mt */
    lua_setmetatable(L, -2);                                    /* m */
    return 1;
}

static void state_map_check_index(lua_State *L, state_map_t *m, int store)
{
    /* m key */
    int key_type = lua_type(L, 2);
    int stored_type = m->key_type;

    if (key_type != LUA_TNUMBER && key_type != LUA_TSTRING) {
        luaL_error(L, "invalid key type: " LUA_QS ", state.map: " LUA_QS,
                   lua_typename(L, key_type), m->id);
    }
    if (stored_type == LUA_TNONE) {
        lua_pushcfunction(L, getItemWithPrefix);    /* m key f */
        lua_pushstring(L, m->id);                   /* m key f id */
        lua_pushstring(L, STATE_VAR_META_TYPE);     /* m key f id prefix */
        lua_call(L, 2, 1);                          /* m key t */
        if (lua_isnil(L, -1)) {
            lua_pop(L, 1);
            if (store) {
                lua_pushcfunction(L, setItemWithPrefix);    /* m key f */
                lua_pushstring(L, m->id);                   /* m key f id */
                lua_pushinteger(L, key_type);               /* m key f id type */
                lua_pushstring(L, STATE_VAR_META_TYPE);     /* m key f id type prefix */
                lua_call(L, 3, 0);                          /* m key */
                m->key_type = key_type;
            }
            return;
        }
        if (!luaL_isinteger(L, -1)) {
            luaL_error(L, "invalid stored key type: " LUA_QS ", state.map: " LUA_QS,
                       lua_typename(L, lua_type(L, -1)), m->id);
        }
        stored_type = (int)lua_tointeger(L, -1);
        if (stored_type != LUA_TNUMBER && stored_type != LUA_TSTRING) {
            luaL_error(L, "invalid stored key type: " LUA_QS ", state.map: " LUA_QS,
                       lua_typename(L, stored_type), m->id);
        }
        lua_pop(L, 1);
    }
    /* m key t */
    if (key_type != stored_type) {
        luaL_typerror(L, 2, lua_typename(L, stored_type));
    }

    m->key_type = stored_type;
}

static void state_map_push_key(lua_State *L, state_map_t *m)
{
    lua_pushstring(L, m->id);                       /* m key value f id */
    lua_pushstring(L, "-");
    lua_pushvalue(L, 2);                            /* m key value f id '-' key */
    lua_concat(L, 3);                               /* m key value f id-key */
}

static int state_map_get(lua_State *L)
{
    int key_type = LUA_TNONE;
    int arg = lua_gettop(L);
    state_map_t *m = luaL_checkudata(L, 1, STATE_MAP_ID); /* m key */

    key_type = lua_type(L, 2);
    if (key_type == LUA_TSTRING) {
        const char *method = lua_tostring(L, 2);
        if (method != NULL && strcmp(method, "delete") == 0) {
            lua_pushcfunction(L, state_map_delete);
            return 1;
        }
    }

    state_map_check_index(L, m, 0);
    if (m->key_type == LUA_TNONE) {
        lua_pushnil(L);
        return 1;
    }
    lua_pushcfunction(L, getItemWithPrefix);        /* m key f */
    state_map_push_key(L, m);                       /* m key f id-key */
    if (arg == 3) {
        lua_pushvalue(L, 3);
    }
    lua_pushstring(L, STATE_VAR_KEY_PREFIX);        /* m key f id-key prefix */
    lua_call(L, arg, 1);                            /* m key rv */
    return 1;
}

static int state_map_set(lua_State *L)
{
    /* m key value */
    int key_type = LUA_TNONE;
    state_map_t *m = luaL_checkudata(L, 1, STATE_MAP_ID);

    key_type = lua_type(L, 2);
    if (key_type == LUA_TSTRING) {
        const char *method = lua_tostring(L, 2);
        if (method != NULL && strcmp(method, "delete") == 0) {
            luaL_error(L, "can't use " LUA_QL("delete") " as a key");
        }
    }
    state_map_check_index(L, m, 1);
    luaL_checkany(L, 3);
    lua_pushcfunction(L, setItemWithPrefix);        /* m key value f */
    state_map_push_key(L, m);                       /* m key value f id-key */
    lua_pushvalue(L, 3);                            /* m key value f id-key value */
    lua_pushstring(L, STATE_VAR_KEY_PREFIX);        /* m key value f id-key value prefix */
    lua_call(L, 3, 0);                              /* t key value */
    return 0;
}

static int state_map_delete(lua_State *L)
{
    /* m key */
    state_map_t *m = luaL_checkudata(L, 1, STATE_MAP_ID);
    state_map_check_index(L, m, 0);
    if (m->key_type == LUA_TNONE) {
        return 0;
    }
    lua_pushcfunction(L, delItemWithPrefix);        /* m key f */
    state_map_push_key(L, m);                       /* m key f id-key */
    lua_pushstring(L, STATE_VAR_KEY_PREFIX);        /* m key f id-key prefix */
    lua_call(L, 2, 1);                              /* m key rv */
    return 0;
}

static int state_map_gc(lua_State *L)
{
    state_map_t *m = luaL_checkudata(L, 1, STATE_MAP_ID);
    if (m->id) {
        free(m->id);
        m->id = NULL;
    }
    return 0;
}

/* array */

typedef struct {
    char *id;
    int32_t len;
    int is_fixed;
} state_array_t;

static int state_array(lua_State *L)
{
    int is_fixed;
    int32_t len = 0;
    state_array_t *arr;

    is_fixed = lua_gettop(L) != 0;
    if (is_fixed) {
        if (!luaL_isinteger(L, 1)) {
            luaL_typerror(L, 1, "integer");
        }
        len = luaL_checkint(L, 1);                      /* size */
        luaL_argcheck(L, (len > 0), 1, "the array length must be greater than zero");
    }
    arr = lua_newuserdata(L, sizeof(state_array_t));    /* size a */
    luaL_getmetatable(L, STATE_ARRAY_ID);               /* size a mt */
    lua_setmetatable(L, -2);                            /* size a */
    arr->len = len;
    arr->id = NULL;
    arr->is_fixed = is_fixed;
    return 1;
}

static int state_array_len(lua_State *L)
{
    state_array_t *arr = luaL_checkudata(L, 1, STATE_ARRAY_ID);
    lua_pushinteger(L, arr->len);
    return 1;
}

static void state_array_load_len(lua_State *L, state_array_t *arr)
{
    if (!arr->is_fixed && arr->len == 0) {
        lua_pushcfunction(L, getItemWithPrefix);    /* a i f */
        lua_pushstring(L, arr->id);                 /* a i f id */
        lua_pushstring(L, STATE_VAR_META_LEN);      /* a i f id prefix */
        lua_call(L, 2, 1);                          /* a i n */
        arr->len = luaL_optinteger(L, -1, 0);
        lua_pop(L, 1);
    }
}

static void state_array_checkarg(lua_State *L, state_array_t *arr)
{
    int idx;
    if (!luaL_isinteger(L, 2)) {
        luaL_typerror(L, 2, "integer");
    }
    idx = luaL_checkint(L, 2);
    luaL_argcheck(L, idx >= 1 && idx <= arr->len, 2, "index out of range");
}

static void state_array_push_key(lua_State *L, const char *id)
{
    lua_pushstring(L, id);      /* a key value f id */
    lua_pushstring(L, "-");     /* a key value f id '-' */
    lua_pushvalue(L, 2);        /* m key value f id '-' key */
    lua_concat(L, 3);           /* m key value f id-key */
}

static int state_array_get(lua_State *L)
{
    state_array_t *arr;
    int arg = lua_gettop(L);
    int key_type = LUA_TNONE;

    arr = luaL_checkudata(L, 1, STATE_ARRAY_ID);
    state_array_load_len(L, arr);

    if (lua_type(L, 2) == LUA_TSTRING) {            /* methods */
        const char *method = lua_tostring(L, 2);
        if (strcmp(method, "append") == 0) {
            lua_pushcfunction(L, state_array_append);
            return 1;
        } else if (strcmp(method, "ipairs") == 0) {
            lua_pushcfunction(L, state_array_pairs);
            return 1;
        } else if (strcmp(method, "length") == 0) {
            lua_pushcfunction(L, state_array_len);
            return 1;
        }
        luaL_typerror(L, 2, "integer");
    }
    if (arg == 3) {
        lua_pushvalue(L, 2);
    }
    state_array_checkarg(L, arr);                   /* a i */
    lua_pushcfunction(L, getItemWithPrefix);        /* a i f */
    state_array_push_key(L, arr->id);               /* a i f id-i */
    if (arg == 3) {
        lua_pushvalue(L, 3);                        /* a i s i f id-i s */
    }
    lua_pushstring(L, STATE_VAR_KEY_PREFIX);        /* a i f id-i prefix */
    lua_call(L, arg, 1);                              /* a i rv */
    return 1;
}

static int state_array_set(lua_State *L)
{
    state_array_t *arr;

    arr = luaL_checkudata(L, 1, STATE_ARRAY_ID);
    state_array_load_len(L, arr);

    state_array_checkarg(L, arr);                   /* a i v */
    lua_pushcfunction(L, setItemWithPrefix);        /* a i v f */
    state_array_push_key(L, arr->id);               /* a i v f id-i */
    lua_pushvalue(L, 3);                            /* a i v f id-i v */
    lua_pushstring(L, STATE_VAR_KEY_PREFIX);        /* a i v f id-i v prefix */
    lua_call(L, 3, 0);                              /* a i v */
    return 0;
}

static int state_array_append(lua_State *L)
{
    state_array_t *arr = luaL_checkudata(L, 1, STATE_ARRAY_ID);
    luaL_checkany(L, 2);
    if (arr->is_fixed) {
        luaL_error(L, "the fixed array cannot use " LUA_QL("append") " method");
<<<<<<< HEAD
=======
    }
    if (arr->len + 1 <= 0) {
        luaL_error(L, "state.array " LUA_QS " overflow", arr->id);
>>>>>>> b5673825
    }
    arr->len++;
    lua_pushcfunction(L, state_array_set);          /* a v f */
    lua_pushvalue(L, 1);                            /* a v f a */
    lua_pushinteger(L, arr->len);                   /* a v f a i */
    lua_pushvalue(L, 2);                            /* a v f a i v */
    lua_call(L, 3, 0);
    lua_pushcfunction(L, setItemWithPrefix);
    lua_pushstring(L, arr->id);
    lua_pushinteger(L, arr->len);
    lua_pushstring(L, STATE_VAR_META_LEN);
    lua_call(L, 3, 0);
    return 0;
}

static int state_array_gc(lua_State *L)
{
    state_array_t *arr = luaL_checkudata(L, 1, STATE_ARRAY_ID);
    if (arr->id) {
        free(arr->id);
        arr->id = NULL;
    }
    return 0;
}

static int state_array_iter(lua_State *L)
{
    state_array_t *arr = luaL_checkudata(L, 1, STATE_ARRAY_ID);
    int i = luaL_checkint(L, 2);
    i = i + 1;
    if (i <= arr->len) {
        lua_pushinteger(L, i);
        lua_pushcfunction(L, state_array_get);
        lua_pushvalue(L, 1);
        lua_pushinteger(L, i);
        lua_call(L, 2, 1);
        return 2;
    }
    return 0;
}

static int state_array_pairs(lua_State *L)
{
    luaL_checkudata(L, 1, STATE_ARRAY_ID);
    lua_pushcfunction(L, state_array_iter);
    lua_pushvalue(L, 1);
    lua_pushinteger(L, 0);
    return 3;
}

/* scalar value */

typedef struct {
    char *id;
} state_value_t;

static int state_value(lua_State *L)
{
    state_value_t *v = lua_newuserdata(L, sizeof(state_value_t));   /* v */
    v->id = NULL;
    luaL_getmetatable(L, STATE_VALUE_ID);                           /* v mt */
    lua_setmetatable(L, -2);                                        /* v */
    return 1;
}

static int state_value_get(lua_State *L)
{
    state_value_t *v = luaL_checkudata(L, 1, STATE_VALUE_ID);
    lua_pushcfunction(L, getItemWithPrefix);        /* v f */
    lua_pushstring(L, v->id);                       /* v f id */
    lua_pushstring(L, STATE_VAR_KEY_PREFIX);        /* v f id prefix */
    lua_call(L, 2, 1);                              /* v rv */
    return 1;
}

static int state_value_snapget(lua_State *L)
{
    int arg = lua_gettop(L);
    state_value_t *v = luaL_checkudata(L, 1, STATE_VALUE_ID);   /* v */
    lua_pushcfunction(L, getItemWithPrefix);                    /* v f */
    lua_pushstring(L, v->id);                                   /* v f id */
    if (arg == 2) {
        lua_pushvalue(L, 2);
    }
    lua_pushstring(L, STATE_VAR_KEY_PREFIX);                    /* v f id prefix */
    lua_call(L, arg + 1, 1);                                    /* v rv */
    return 1;
}

static int state_value_set(lua_State *L)
{
    state_value_t *v = luaL_checkudata(L, 1, STATE_VALUE_ID);   /* v */
    luaL_checkany(L, 2);
    lua_pushcfunction(L, setItemWithPrefix);        /* t f */
    if (v->id == NULL) {
        luaL_error(L, "invalid state.value: (nil)");
    }
    lua_pushstring(L, v->id);                       /* v f id */
    lua_pushvalue(L, 2);                            /* t f id value */
    lua_pushstring(L, STATE_VAR_KEY_PREFIX);        /* v f id value prefix */
    lua_call(L, 3, 0);                              /* v */
    return 0;
}

static int state_value_gc(lua_State *L)
{
    state_value_t *v = luaL_checkudata(L, 1, STATE_VALUE_ID);
    if (v->id) {
        free(v->id);
        v->id = NULL;
    }
    return 0;
}

/* global variable */

static void insert_var(lua_State *L, const char *var_name)
{
    lua_getglobal(L, "abi");                        /* "type_name" m */
    lua_getfield(L, -1, "register_var");            /* "type_name" m f */
    lua_pushstring(L, var_name);                    /* "type_name" m f var_name */
    lua_pushvalue(L, -4);                           /* "type_name" m f var_name "type_name" */
    lua_call(L, 2, 0);                              /* "type_name" m */
    lua_pop(L, 2);
}

static int state_var(lua_State *L)
{
    const char *var_name;
    state_map_t *m = NULL;
    state_array_t *arr = NULL;
    state_value_t *v = NULL;

    luaL_checktype(L, 1, LUA_TTABLE);                   /* T */
    lua_pushnil(L);                                     /* T nil ; push the first key */
    while (lua_next(L, -2) != 0) {                      /* T key value */
        var_name = luaL_checkstring(L, -2);
        if (!lua_isuserdata(L, -1)) {
            lua_pushfstring(L, "bad argument " LUA_QS ": state.value, state.map or state.array expected, got %s",
                            var_name, lua_typename(L, lua_type(L, -1)));
            lua_error(L);
        }

        m = luaL_testudata(L, -1, STATE_MAP_ID);
        if (m != NULL) {
            m->id = strdup(var_name);
            lua_newtable(L);                            /* T key value VT */
            lua_pushstring(L, TYPE_NAME);               /* T key value VT _type_ */
            lua_pushstring(L, "map");                   /* T key value VT _type_ "map" */
            lua_rawset(L, -3);                          /* T key value VT{_type="map"} */
            goto found;
        }

        arr = luaL_testudata(L, -1, STATE_ARRAY_ID);
        if (arr != NULL) {
            arr->id = strdup(var_name);                 /* T key value */
            lua_newtable(L);                            /* T key value VT*/
            lua_pushstring(L, TYPE_NAME);               /* T key value VT _type_ */
            lua_pushstring(L, "array");                 /* T key value VT _type_ "array" */
            lua_rawset(L, -3);                          /* T key value VT{_type_="array"} */
            lua_pushstring(L, TYPE_LEN);                /* T key value VT _len_ */
            lua_pushinteger(L, arr->len);               /* T key value VT _len_ len */
            lua_rawset(L, -3);                          /* T key value VT{_type_="array", _len_=len} */
            goto found;
        }

        v = luaL_testudata(L, -1, STATE_VALUE_ID);
        if (v != NULL) {
            v->id = strdup(var_name);
            lua_newtable(L);                            /* T key value VT */
            lua_pushstring(L, TYPE_NAME);               /* T key value VT _type_ */
            lua_pushstring(L, "value");                 /* T key value VT _type_ "value" */
            lua_rawset(L, -3);                          /* T key value VT{_type="value"} */
            goto found;
        }

found:
        if (lua_istable(L, -1)) {
            insert_var(L, var_name);
            lua_setglobal(L, var_name);                 /* T key */
        } else {
            lua_pushfstring(L, "bad argument " LUA_QS ": state.value, state.map or state.array expected", var_name);
            lua_error(L);
        }
    }
    return 0;
}

static int state_get_snap(lua_State *L)
{
    state_map_t *m = NULL;
    state_array_t *arr = NULL;
    state_value_t *v = NULL;

    if (!lua_isuserdata(L, 1)) {
        luaL_typerror(L, 1, "state.value, state.map or state.array");
    }

    m = luaL_testudata(L, 1, STATE_MAP_ID);
    if (m != NULL) {
        if (lua_gettop(L) != 3)
            luaL_error(L, "invalid argument at getsnap, need (state.map, key, blockheight)");
        return state_map_get(L);
    }

    arr = luaL_testudata(L, 1, STATE_ARRAY_ID);
    if (arr != NULL) {
        if (lua_gettop(L) != 3)
            luaL_error(L, "invalid argument at getsnap, need (state.array, index, blockheight)");
        return state_array_get(L);
    }

    v = luaL_testudata(L, 1, STATE_VALUE_ID);
    if (v != NULL) {
        if (lua_gettop(L) != 2)
            luaL_error(L, "invalid argument at getsnap, need (state.value, blockheight)");
        return state_value_snapget(L);
    }

    luaL_typerror(L, 1, "state.value, state.map or state.array");
    return 0;
}

int luaopen_state(lua_State *L)
{
    static const luaL_Reg state_map_metas[] = {
        {"__index",  state_map_get},
        {"__newindex", state_map_set},
        {"__gc", state_map_gc},
        {NULL, NULL}
    };

    static const luaL_Reg state_array_metas[] = {
        {"__index",  state_array_get},
        {"__newindex", state_array_set},
        {"__len", state_array_len},
        {"__gc", state_array_gc},
        {NULL, NULL}
    };

    static const luaL_Reg state_value_methods[] = {
        {"get", state_value_get},
        {"set", state_value_set},
        {NULL, NULL}
    };

    static const luaL_Reg state_lib[] = {
        {"map", state_map},
        {"array", state_array},
        {"value", state_value},
        {"var", state_var},
        {"getsnap", state_get_snap},
        {NULL, NULL}
    };

    luaL_newmetatable(L, STATE_MAP_ID);
    luaL_register(L, NULL, state_map_metas);

    luaL_newmetatable(L, STATE_ARRAY_ID);
    luaL_register(L, NULL, state_array_metas);

    luaL_newmetatable(L, STATE_VALUE_ID);
    lua_pushvalue(L, -1);
    lua_setfield(L, -2, "__index");
    luaL_register(L, NULL, state_value_methods);
    lua_pushcfunction(L, state_value_gc);
    lua_setfield(L, -2, "__gc");

    luaL_register(L, "state", state_lib);

    return 1;
}<|MERGE_RESOLUTION|>--- conflicted
+++ resolved
@@ -301,12 +301,9 @@
     luaL_checkany(L, 2);
     if (arr->is_fixed) {
         luaL_error(L, "the fixed array cannot use " LUA_QL("append") " method");
-<<<<<<< HEAD
-=======
     }
     if (arr->len + 1 <= 0) {
         luaL_error(L, "state.array " LUA_QS " overflow", arr->id);
->>>>>>> b5673825
     }
     arr->len++;
     lua_pushcfunction(L, state_array_set);          /* a v f */
