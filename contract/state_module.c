--- conflicted
+++ resolved
@@ -201,11 +201,8 @@
 static int state_array_get(lua_State *L)
 {
     state_array_t *arr;
-<<<<<<< HEAD
     int arg = lua_gettop(L);
-=======
     int key_type = LUA_TNONE;
->>>>>>> 620ccac0
 
     arr = luaL_checkudata(L, 1, STATE_ARRAY_ID);
     state_array_load_len(L, arr);
