--- conflicted
+++ resolved
@@ -107,11 +107,7 @@
 	}
 
 	// open the contract state
-<<<<<<< HEAD
-	contractState, err := statedb.OpenContractState(receiver.AccountID(), receiver.State(), bs.LuaStateDB)
-=======
 	contractState, err := statedb.OpenContractState(receiver.ID(), receiver.State(), bs.StateDB)
->>>>>>> b4997709
 	if err != nil {
 		return
 	}
@@ -199,11 +195,7 @@
 	}
 
 	// save the contract state
-<<<<<<< HEAD
-	err = statedb.StageContractState(contractState, bs.LuaStateDB)
-=======
 	err = statedb.StageContractState(contractState, bs.StateDB)
->>>>>>> b4997709
 	if err != nil {
 		return "", events, usedFee, err
 	}
@@ -277,11 +269,7 @@
 		}
 
 		// open the contract state
-<<<<<<< HEAD
-		contractState, err := statedb.OpenContractState(receiver.AccountID(), receiver.State(), bs.LuaStateDB)
-=======
 		contractState, err := statedb.OpenContractState(receiver.ID(), receiver.State(), bs.StateDB)
->>>>>>> b4997709
 		if err != nil {
 			replyCh <- &preloadReply{tx, nil, err}
 			continue
