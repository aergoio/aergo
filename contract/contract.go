--- conflicted
+++ resolved
@@ -157,10 +157,10 @@
 // check if the tx is valid and if the code should be executed
 func checkExecution(txType types.TxType, amount *big.Int, payloadSize int, version int32, isDeploy, isContract bool) (do_execute bool, err error) {
 
-<<<<<<< HEAD
 	if txType == types.TxType_MULTICALL {
 		return true, nil
-=======
+	}
+
 	// transactions with type NORMAL should not call smart contracts
 	// transactions with type TRANSFER can only call smart contracts when:
 	//  * the amount is greater than 0
@@ -170,7 +170,6 @@
 			// emit an error
 			return false, newVmError(types.ErrTxNotAllowedRecipient)
 		}
->>>>>>> fedc0c3c
 	}
 
 	// check if the receiver is a not contract
