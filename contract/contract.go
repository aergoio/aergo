--- conflicted
+++ resolved
@@ -137,95 +137,6 @@
 	return rv, events, usedFee, nil
 }
 
-<<<<<<< HEAD
-// send a request to preload an executor for the next tx
-func RequestPreload(bs *state.BlockState, bi *types.BlockHeaderInfo, next, current *types.Tx, preloadService int) {
-	loadReqCh <- &preloadRequest{preloadService, bs, bi, next, current}
-}
-
-// the preloadWorker preloads an executor for the next tx
-func preloadWorker() {
-	// infinite loop
-	for {
-		var err error
-
-		// wait for a preload request
-		request := <-loadReqCh
-		// get the reply channel for this request
-		replyCh := preloaders[request.preloadService].replyCh
-
-		// if there are more than 2 requests waiting for a reply, close the oldest one
-		if len(replyCh) > 2 {
-			select {
-			case preload := <-replyCh:
-				preload.ex.close()
-			default:
-			}
-		}
-
-		bs := request.bs
-		tx := request.next // the tx to preload the executor for
-		txBody := tx.GetBody()
-		recipient := txBody.Recipient
-
-		// only preload an executor for a normal, transfer, call or fee delegation tx
-		if (txBody.Type != types.TxType_NORMAL &&
-			txBody.Type != types.TxType_TRANSFER &&
-			txBody.Type != types.TxType_CALL &&
-			txBody.Type != types.TxType_FEEDELEGATION) ||
-			len(recipient) == 0 {
-			continue
-		}
-
-		// if the tx currently being executed is a redeploy
-		if request.current.GetBody().Type == types.TxType_REDEPLOY {
-			// if the next tx is a call to the redeployed contract
-			currentTxBody := request.current.GetBody()
-			if bytes.Equal(recipient, currentTxBody.Recipient) {
-				// do not preload an executor for a contract that is being redeployed
-				replyCh <- &preloadReply{tx, nil, nil}
-				continue
-			}
-		}
-
-		// get the state of the recipient
-		receiver, err := state.GetAccountState(recipient, bs.StateDB)
-		if err != nil {
-			replyCh <- &preloadReply{tx, nil, err}
-			continue
-		}
-
-		// when deploy and call in same block and not deployed yet
-		if receiver.IsNew() || !receiver.IsContract() {
-			// do not preload an executor for a contract that is not deployed yet
-			replyCh <- &preloadReply{tx, nil, nil}
-			continue
-		}
-
-		// open the contract state
-		contractState, err := statedb.OpenContractState(receiver.ID(), receiver.State(), bs.StateDB)
-		if err != nil {
-			replyCh <- &preloadReply{tx, nil, err}
-			continue
-		}
-
-		// create a new context
-		// FIXME need valid context
-		ctx := NewVmContext(context.Background(), bs, nil, nil, receiver, contractState, txBody.GetAccount(), tx.GetHash(), request.bi, "", false, false, receiver.RP(), request.preloadService, txBody.GetAmountBigInt(), txBody.GetGasLimit(), txBody.Type == types.TxType_FEEDELEGATION)
-
-		// load a new executor
-		ex, err := PreloadExecutor(bs, contractState, txBody.Payload, receiver.ID(), ctx)
-		if ex == nil && ctx.traceFile != nil {
-			ctx.traceFile.Close()
-		}
-
-		// send reply with executor
-		replyCh <- &preloadReply{tx, ex, err}
-	}
-}
-
-=======
->>>>>>> 1922f82c
 // check if the tx is valid and if the code should be executed
 func checkExecution(txType types.TxType, amount *big.Int, payloadSize int, version int32, isDeploy, isContract bool) (do_execute bool, err error) {
 
