package contract

import "C"
import (
	"bytes"
	"fmt"
	"math"
	"math/big"
	"strconv"

	"github.com/aergoio/aergo/config"
	"github.com/aergoio/aergo/fee"
	"github.com/aergoio/aergo/state"
	"github.com/aergoio/aergo/types"
	"github.com/minio/sha256-simd"
)

type loadedReply struct {
	tx  *types.Tx
	ex  *executor
	err error
}

type preLoadReq struct {
	preLoadService int
	bs             *state.BlockState
	bi             *types.BlockHeaderInfo
	next           *types.Tx
	current        *types.Tx
}

type preLoadInfo struct {
	requestedTx *types.Tx
	replyCh     chan *loadedReply
}

var (
<<<<<<< HEAD
	loadReqCh      chan *preLoadReq
	preLoadInfos   [2]preLoadInfo
	PubNet         bool
	TraceBlockNo   uint64
	HardforkConfig *config.HardforkConfig
	bpTimeout      <-chan struct{}
=======
	loadReqCh    chan *preLoadReq
	preLoadInfos [2]preLoadInfo
	PubNet       bool
	TraceBlockNo uint64
	maxSQLDBSize uint32
>>>>>>> cb2b7d10
)

const (
	BlockFactory = iota
	ChainService
	MaxVmService
)

func init() {
	loadReqCh = make(chan *preLoadReq, 10)
	preLoadInfos[BlockFactory].replyCh = make(chan *loadedReply, 4)
	preLoadInfos[ChainService].replyCh = make(chan *loadedReply, 4)

	go preLoadWorker()
}

func SetPreloadTx(tx *types.Tx, service int) {
	preLoadInfos[service].requestedTx = tx
}

func Execute(
	bs *state.BlockState,
	cdb ChainAccessor,
	tx *types.Tx,
	sender, receiver *state.V,
	bi *types.BlockHeaderInfo,
	preLoadService int,
	isFeeDelegation bool,
) (rv string, events []*types.Event, usedFee *big.Int, err error) {
	txBody := tx.GetBody()

	usedFee = txFee(len(txBody.GetPayload()), bs.GasPrice, bi.Version)

	// Transfer balance
	if sender.AccountID() != receiver.AccountID() {
		if sender.Balance().Cmp(txBody.GetAmountBigInt()) < 0 {
			err = types.ErrInsufficientBalance
			return
		}
		sender.SubBalance(txBody.GetAmountBigInt())
		receiver.AddBalance(txBody.GetAmountBigInt())
	}

	if !receiver.IsDeploy() && len(receiver.State().CodeHash) == 0 {
		return
	}

	gasLimit := txBody.GetGasLimit()
	if useGas(bi.Version) && gasLimit == 0 {
		balance := new(big.Int).Sub(sender.Balance(), new(big.Int).Add(txBody.GetAmountBigInt(), usedFee))
		n := balance.Div(balance, bs.GasPrice)
		if n.IsUint64() {
			gasLimit = n.Uint64()
		} else {
			gasLimit = math.MaxUint64
		}
		if gasLimit == 0 {
			err = newVmError(types.ErrNotEnoughGas)
			return
		}
	}

	if gasLimit <= fee.TxGas(len(txBody.GetPayload())) {
		err = newVmError(types.ErrNotEnoughGas)
		return
	}
	gasLimit -= fee.TxGas(len(txBody.GetPayload()))

	contractState, err := bs.OpenContractState(receiver.AccountID(), receiver.State())
	if err != nil {
		return
	}
	if receiver.IsRedeploy() {
		if err = checkRedeploy(sender, receiver, contractState); err != nil {
			return
		}
		bs.CodeMap.Remove(receiver.AccountID())
	}

	var ex *executor
	if !receiver.IsDeploy() && preLoadInfos[preLoadService].requestedTx == tx {
		replyCh := preLoadInfos[preLoadService].replyCh
		for {
			var preload *loadedReply
			if HardforkConfig.IsV2Fork(bi.No) {
				if preLoadService == BlockFactory {
					select {
					case preload = <-replyCh:
					case <-bpTimeout:
						err = &VmTimeoutError{}
						return
					default:
						continue
					}
				} else {
					select {
					case preload = <-replyCh:
					default:
						continue
					}
				}
			} else {
				preload = <-replyCh
			}
			if preload.tx != tx {
				preload.ex.close()
				continue
			}
			ex = preload.ex
			err = preload.err
			break
		}
		if err != nil {
			return
		}
	}

	var ctrFee *big.Int
	if ex != nil {
		rv, events, ctrFee, err = PreCall(ex, bs, sender, contractState, receiver.RP(), gasLimit)
	} else {
		ctx := newVmContext(bs, cdb, sender, receiver, contractState, sender.ID(),
			tx.GetHash(), bi, "", true, false, receiver.RP(),
			preLoadService, txBody.GetAmountBigInt(), gasLimit, isFeeDelegation)
		if ctx.traceFile != nil {
			defer ctx.traceFile.Close()
		}
		if receiver.IsDeploy() {
			rv, events, ctrFee, err = Create(contractState, txBody.Payload, receiver.ID(), ctx)
		} else {
			rv, events, ctrFee, err = Call(contractState, txBody.Payload, receiver.ID(), ctx)
		}
	}

	usedFee.Add(usedFee, ctrFee)

	if err != nil {
		if isSystemError(err) {
			return "", events, usedFee, err
		}
		return "", events, usedFee, newVmError(err)
	}
	if isFeeDelegation {
		if receiver.Balance().Cmp(usedFee) < 0 {
			return "", events, usedFee, newVmError(types.ErrInsufficientBalance)
		}
	} else {
		if sender.Balance().Cmp(usedFee) < 0 {
			return "", events, usedFee, newVmError(types.ErrInsufficientBalance)
		}
	}

	err = bs.StageContractState(contractState)
	if err != nil {
		return "", events, usedFee, err
	}

	return rv, events, usedFee, nil
}

func txFee(payloadSize int, GasPrice *big.Int, version int32) *big.Int {
	if version < 2 {
		return fee.PayloadTxFee(payloadSize)
	}
	txGas := fee.TxGas(payloadSize)
	return new(big.Int).Mul(new(big.Int).SetUint64(txGas), GasPrice)
}

func PreLoadRequest(bs *state.BlockState, bi *types.BlockHeaderInfo, next, current *types.Tx, preLoadService int) {
	loadReqCh <- &preLoadReq{preLoadService, bs, bi, next, current}
}

func preLoadWorker() {
	for {
		var err error
		reqInfo := <-loadReqCh
		replyCh := preLoadInfos[reqInfo.preLoadService].replyCh

		if len(replyCh) > 2 {
			select {
			case preload := <-replyCh:
				preload.ex.close()
			default:
			}
		}

		bs := reqInfo.bs
		tx := reqInfo.next
		txBody := tx.GetBody()
		recipient := txBody.Recipient

		if (txBody.Type != types.TxType_NORMAL &&
			txBody.Type != types.TxType_TRANSFER &&
			txBody.Type != types.TxType_CALL &&
			txBody.Type != types.TxType_FEEDELEGATION) ||
			len(recipient) == 0 {
			continue
		}

		if reqInfo.current.GetBody().Type == types.TxType_REDEPLOY {
			currentTxBody := reqInfo.current.GetBody()
			if bytes.Equal(recipient, currentTxBody.Recipient) {
				replyCh <- &loadedReply{tx, nil, nil}
				continue
			}
		}

		receiver, err := bs.GetAccountStateV(recipient)
		if err != nil {
			replyCh <- &loadedReply{tx, nil, err}
			continue
		}
		/* When deploy and call in same block and not deployed yet*/
		if receiver.IsNew() || len(receiver.State().CodeHash) == 0 {
			replyCh <- &loadedReply{tx, nil, nil}
			continue
		}
		contractState, err := bs.OpenContractState(receiver.AccountID(), receiver.State())
		if err != nil {
			replyCh <- &loadedReply{tx, nil, err}
			continue
		}
		ctx := newVmContext(bs, nil, nil, receiver, contractState, txBody.GetAccount(),
			tx.GetHash(), reqInfo.bi, "", false, false, receiver.RP(),
			reqInfo.preLoadService, txBody.GetAmountBigInt(), txBody.GetGasLimit(),
			txBody.Type == types.TxType_FEEDELEGATION)

		ex, err := PreloadEx(bs, contractState, receiver.AccountID(), txBody.Payload, receiver.ID(), ctx)
		replyCh <- &loadedReply{tx, ex, err}
	}
}

func CreateContractID(account []byte, nonce uint64) []byte {
	h := sha256.New()
	h.Write(account)
	h.Write([]byte(strconv.FormatUint(nonce, 10)))
	recipientHash := h.Sum(nil)                   // byte array with length 32
	return append([]byte{0x0C}, recipientHash...) // prepend 0x0C to make it same length as account addresses
}

func checkRedeploy(sender, receiver *state.V, contractState *state.ContractState) error {
	if len(receiver.State().CodeHash) == 0 || receiver.IsNew() {
		receiverAddr := types.EncodeAddress(receiver.ID())
		ctrLgr.Warn().Str("error", "not found contract").Str("contract", receiverAddr).Msg("redeploy")
		return newVmError(fmt.Errorf("not found contract %s", receiverAddr))
	}
	creator, err := contractState.GetData(creatorMetaKey)
	if err != nil {
		return err
	}
	if !bytes.Equal(creator, []byte(types.EncodeAddress(sender.ID()))) {
		return newVmError(types.ErrCreatorNotMatch)
	}
	return nil
}

<<<<<<< HEAD
func useGas(version int32) bool {
	return version >= 2 && PubNet
}

func SetBPTimeout(timeout <-chan struct{}) {
	bpTimeout = timeout
}

func GasUsed(txFee, gasPrice *big.Int, txType types.TxType, version int32) uint64 {
	if fee.IsZeroFee() || txType == types.TxType_GOVERNANCE || version < 2 {
		return 0
	}
	return new(big.Int).Div(txFee, gasPrice).Uint64()
=======
func SetStateSQLMaxDBSize(size uint32) {
	if size > stateSQLMaxDBSize {
		maxSQLDBSize = stateSQLMaxDBSize
	} else if size < stateSQLMinDBSize {
		maxSQLDBSize = stateSQLMinDBSize
	} else {
		maxSQLDBSize = size
	}
>>>>>>> cb2b7d10
}<|MERGE_RESOLUTION|>--- conflicted
+++ resolved
@@ -35,20 +35,13 @@
 }
 
 var (
-<<<<<<< HEAD
 	loadReqCh      chan *preLoadReq
 	preLoadInfos   [2]preLoadInfo
 	PubNet         bool
 	TraceBlockNo   uint64
 	HardforkConfig *config.HardforkConfig
 	bpTimeout      <-chan struct{}
-=======
-	loadReqCh    chan *preLoadReq
-	preLoadInfos [2]preLoadInfo
-	PubNet       bool
-	TraceBlockNo uint64
-	maxSQLDBSize uint32
->>>>>>> cb2b7d10
+	maxSQLDBSize   uint32
 )
 
 const (
@@ -305,7 +298,6 @@
 	return nil
 }
 
-<<<<<<< HEAD
 func useGas(version int32) bool {
 	return version >= 2 && PubNet
 }
@@ -319,7 +311,8 @@
 		return 0
 	}
 	return new(big.Int).Div(txFee, gasPrice).Uint64()
-=======
+}
+
 func SetStateSQLMaxDBSize(size uint32) {
 	if size > stateSQLMaxDBSize {
 		maxSQLDBSize = stateSQLMaxDBSize
@@ -328,5 +321,4 @@
 	} else {
 		maxSQLDBSize = size
 	}
->>>>>>> cb2b7d10
 }