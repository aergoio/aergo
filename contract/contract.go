package contract

import "C"
import (
	"bytes"
	"context"
	"fmt"
	"math/big"
	"regexp"
	"strconv"

	"github.com/aergoio/aergo/v2/fee"
	"github.com/aergoio/aergo/v2/state"
	"github.com/aergoio/aergo/v2/types"
	"github.com/aergoio/aergo/v2/types/dbkey"
	"github.com/minio/sha256-simd"
)

/* The preloadWorker optimizes the execution time by preloading the next transaction while executing the current transaction */
type preloadRequest struct {
	preloadService int
	bs             *state.BlockState
	bi             *types.BlockHeaderInfo
	next           *types.Tx // the tx to preload the executor for, the next to be executed
	current        *types.Tx // the tx currently being executed
}

type preloadReply struct {
	tx  *types.Tx
	ex  *executor
	err error
}

type preloader struct {
	requestedTx *types.Tx // the next preload tx to be executed
	replyCh     chan *preloadReply
}

var (
	loadReqCh     chan *preloadRequest
	preloaders    [2]preloader
	PubNet        bool
	TraceBlockNo  uint64
	bpTimeout     <-chan struct{}
	maxSQLDBSize  uint64
	addressRegexp *regexp.Regexp
)

const (
	BlockFactory = iota
	ChainService
	MaxVmService
)

func init() {
	loadReqCh = make(chan *preloadRequest, 10)
	preloaders[BlockFactory].replyCh = make(chan *preloadReply, 4)
	preloaders[ChainService].replyCh = make(chan *preloadReply, 4)
	addressRegexp, _ = regexp.Compile("^[a-zA-Z0-9]+$")

	go preloadWorker()
}

// mark the next preload tx to be executed
func SetPreloadTx(tx *types.Tx, service int) {
	preloaders[service].requestedTx = tx
}

// Execute executes a normal transaction which is possibly executing smart contract.
func Execute(execCtx context.Context, bs *state.BlockState, cdb ChainAccessor, tx *types.Tx, sender, receiver *state.V, bi *types.BlockHeaderInfo, preloadService int, isFeeDelegation bool) (rv string, events []*types.Event, usedFee *big.Int, err error) {

	var (
		txBody     = tx.GetBody()
		txType     = txBody.GetType()
		txPayload  = txBody.GetPayload()
		txAmount   = txBody.GetAmountBigInt()
		txGasLimit = txBody.GetGasLimit()
	)

	// compute the base fee
<<<<<<< HEAD
	usedFee = TxFee(len(txPayload), bs.GasPrice, bi.ForkVersion)
=======
	usedFee = fee.TxBaseFee(bi.ForkVersion, bs.GasPrice, len(txPayload))
>>>>>>> e7e6161e

	// check if sender and receiver are not the same
	if sender.AccountID() != receiver.AccountID() {
		// check if sender has enough balance
		if sender.Balance().Cmp(txAmount) < 0 {
			err = types.ErrInsufficientBalance
			return
		}
		// transfer the amount from the sender to the receiver
		sender.SubBalance(txAmount)
		receiver.AddBalance(txAmount)
	}

	// check if the tx is valid and if the code should be executed
	var do_execute bool
	if do_execute, err = checkExecution(txType, txAmount, len(txPayload), bi.ForkVersion, receiver.IsDeploy(), receiver.IsContract()); do_execute != true {
		return
	}

	// compute gas limit
	var gasLimit uint64
	if gasLimit, err = fee.GasLimit(bi.ForkVersion, isFeeDelegation, txGasLimit, len(txPayload), bs.GasPrice, usedFee, sender.Balance(), receiver.Balance()); err != nil {
		err = newVmError(types.ErrNotEnoughGas)
		return
	}

	// open the contract state
	contractState, err := bs.OpenContractState(receiver.AccountID(), receiver.State())
	if err != nil {
		return
	}

	// check if this is a contract redeploy
	if receiver.IsRedeploy() {
		// check if the redeploy is valid
		if err = checkRedeploy(sender, receiver, contractState); err != nil {
			return
		}
		// remove the contract from the cache
		bs.RemoveCache(receiver.AccountID())
	}

	var ex *executor

	// is there a request to preload an executor for this tx?
	if !receiver.IsDeploy() && preloaders[preloadService].requestedTx == tx {
		// get the reply channel
		replyCh := preloaders[preloadService].replyCh
		// wait for the reply
		for {
			preload := <-replyCh
			if preload.tx != tx {
				preload.ex.close()
				continue
			}
			// get the executor and error from the reply
			ex = preload.ex
			err = preload.err
			break
		}
		if err != nil {
			return
		}
	}

	var ctrFee *big.Int

	// is there a preloaded executor?
	if ex != nil {
		// execute the transaction
		rv, events, ctrFee, err = PreCall(ex, bs, sender, contractState, receiver.RP(), gasLimit)
	} else {
		// create a new context
		ctx := NewVmContext(execCtx, bs, cdb, sender, receiver, contractState, sender.ID(), tx.GetHash(), bi, "", true, false, receiver.RP(), preloadService, txAmount, gasLimit, isFeeDelegation)

		// execute the transaction
		if receiver.IsDeploy() {
			rv, events, ctrFee, err = Create(contractState, txBody.Payload, receiver.ID(), ctx)
		} else {
			rv, events, ctrFee, err = Call(contractState, txBody.Payload, receiver.ID(), ctx)
		}

		// close the trace file
		if ctx.traceFile != nil {
			defer ctx.traceFile.Close()
		}
	}

	// check if the execution fee is negative
	if ctrFee != nil && ctrFee.Sign() < 0 {
		return "", events, usedFee, ErrVmStart
	}
	// add the execution fee to the total fee
	usedFee.Add(usedFee, ctrFee)

	// check if the execution failed
	if err != nil {
		if isSystemError(err) {
			return "", events, usedFee, err
		}
		return "", events, usedFee, newVmError(err)
	}

	// check for sufficient balance for fee
	if isFeeDelegation {
		if receiver.Balance().Cmp(usedFee) < 0 {
			return "", events, usedFee, newVmError(types.ErrInsufficientBalance)
		}
	} else {
		if sender.Balance().Cmp(usedFee) < 0 {
			return "", events, usedFee, newVmError(types.ErrInsufficientBalance)
		}
	}

	// save the contract state
	err = bs.StageContractState(contractState)
	if err != nil {
		return "", events, usedFee, err
	}

	// return the result
	return rv, events, usedFee, nil
}

// send a request to preload an executor for the next tx
func RequestPreload(bs *state.BlockState, bi *types.BlockHeaderInfo, next, current *types.Tx, preloadService int) {
	loadReqCh <- &preloadRequest{preloadService, bs, bi, next, current}
}

// the preloadWorker preloads an executor for the next tx
func preloadWorker() {
	// infinite loop
	for {
		var err error

		// wait for a preload request
		request := <-loadReqCh
		// get the reply channel for this request
		replyCh := preloaders[request.preloadService].replyCh

		// if there are more than 2 requests waiting for a reply, close the oldest one
		if len(replyCh) > 2 {
			select {
			case preload := <-replyCh:
				preload.ex.close()
			default:
			}
		}

		bs := request.bs
		tx := request.next // the tx to preload the executor for
		txBody := tx.GetBody()
		recipient := txBody.Recipient

		// only preload an executor for a normal, transfer, call or fee delegation tx
		if (txBody.Type != types.TxType_NORMAL &&
			txBody.Type != types.TxType_TRANSFER &&
			txBody.Type != types.TxType_CALL &&
			txBody.Type != types.TxType_FEEDELEGATION) ||
			len(recipient) == 0 {
			continue
		}

		// if the tx currently being executed is a redeploy
		if request.current.GetBody().Type == types.TxType_REDEPLOY {
			// if the next tx is a call to the redeployed contract
			currentTxBody := request.current.GetBody()
			if bytes.Equal(recipient, currentTxBody.Recipient) {
				// do not preload an executor for a contract that is being redeployed
				replyCh <- &preloadReply{tx, nil, nil}
				continue
			}
		}

		// get the state of the recipient
		receiver, err := bs.GetAccountStateV(recipient)
		if err != nil {
			replyCh <- &preloadReply{tx, nil, err}
			continue
		}

		// when deploy and call in same block and not deployed yet
		if receiver.IsNew() || !receiver.IsContract() {
			// do not preload an executor for a contract that is not deployed yet
			replyCh <- &preloadReply{tx, nil, nil}
			continue
		}

		// open the contract state
		contractState, err := bs.OpenContractState(receiver.AccountID(), receiver.State())
		if err != nil {
			replyCh <- &preloadReply{tx, nil, err}
			continue
		}

		// create a new context
		// FIXME need valid context
		ctx := NewVmContext(context.Background(), bs, nil, nil, receiver, contractState, txBody.GetAccount(), tx.GetHash(), request.bi, "", false, false, receiver.RP(), request.preloadService, txBody.GetAmountBigInt(), txBody.GetGasLimit(), txBody.Type == types.TxType_FEEDELEGATION)

		// load a new executor
		ex, err := PreloadExecutor(bs, contractState, txBody.Payload, receiver.ID(), ctx)
		if ex == nil && ctx.traceFile != nil {
			ctx.traceFile.Close()
		}

		// send reply with executor
		replyCh <- &preloadReply{tx, ex, err}
	}
}

// check if the tx is valid and if the code should be executed
func checkExecution(txType types.TxType, amount *big.Int, payloadSize int, version int32, isDeploy, isContract bool) (do_execute bool, err error) {

	// check if the receiver is a not contract
	if !isDeploy && !isContract {
		// before the hardfork version 3, all transactions in which the recipient
		// is not a contract were processed as a simple Aergo transfer, including
		// type CALL and FEEDELEGATION.
		// starting from hardfork version 3, transactions expected to CALL a
		// contract but without a valid recipient will emit an error.
		// FEEDELEGATION txns with invalid recipient are rejected on mempool.
		if version >= 3 && txType == types.TxType_CALL {
			// continue and emit an error for correct gas estimation
			// it will fail because there is no code to execute
		} else {
			// no code to execute, just return
			return false, nil
		}
	}

	return true, nil
}

<<<<<<< HEAD
=======
func CreateContractID(account []byte, nonce uint64) []byte {
	h := sha256.New()
	h.Write(account)
	h.Write([]byte(strconv.FormatUint(nonce, 10)))
	recipientHash := h.Sum(nil)                   // byte array with length 32
	return append([]byte{0x0C}, recipientHash...) // prepend 0x0C to make it same length as account addresses
}

>>>>>>> e7e6161e
func checkRedeploy(sender, receiver *state.V, contractState *state.ContractState) error {
	// check if the contract exists
	if !receiver.IsContract() || receiver.IsNew() {
		receiverAddr := types.EncodeAddress(receiver.ID())
		ctrLgr.Warn().Str("error", "not found contract").Str("contract", receiverAddr).Msg("redeploy")
		return newVmError(fmt.Errorf("not found contract %s", receiverAddr))
	}
	// get the contract creator
	creator, err := contractState.GetData(dbkey.CreatorMeta())
	if err != nil {
		return err
	}
	// check if the sender is the creator
	if !bytes.Equal(creator, []byte(types.EncodeAddress(sender.ID()))) {
		return newVmError(types.ErrCreatorNotMatch)
	}
	// no problem found
	return nil
}

<<<<<<< HEAD
// compute the base fee for a transaction
func TxFee(payloadSize int, GasPrice *big.Int, version int32) *big.Int {
	if version < 2 {
		return fee.PayloadTxFee(payloadSize)
	}
	// get the amount of gas needed for the payload
	txGas := fee.TxGas(payloadSize)
	// multiply the amount of gas with the gas price
	return new(big.Int).Mul(new(big.Int).SetUint64(txGas), GasPrice)
}

func GasLimit(version int32, isFeeDelegation bool, txGasLimit uint64, payloadSize int, gasPrice, usedFee, senderBalance, receiverBalance *big.Int) (gasLimit uint64, err error) {
	// 1. no gas limit
	if useGas(version) != true {
		return
	}

	// 2. fee delegation
	if isFeeDelegation {
		// check if the contract has enough balance for fee
		balance := new(big.Int).Sub(receiverBalance, usedFee)
		gasLimit = fee.MaxGasLimit(balance, gasPrice)
		if gasLimit == 0 {
			err = newVmError(types.ErrNotEnoughGas)
		}
		return
	}

	// read the gas limit from the tx
	gasLimit = txGasLimit
	// 3. no gas limit specified, the limit is the sender's balance
	if gasLimit == 0 {
		balance := new(big.Int).Sub(senderBalance, usedFee)
		gasLimit = fee.MaxGasLimit(balance, gasPrice)
		if gasLimit == 0 {
			err = newVmError(types.ErrNotEnoughGas)
		}
		return
	}

	// 4. check if the sender has enough balance for gas
	usedGas := fee.TxGas(payloadSize)
	if gasLimit <= usedGas {
		err = newVmError(types.ErrNotEnoughGas)
		return
	}
	// subtract the used gas from the gas limit
	gasLimit -= usedGas

	return gasLimit, nil
}

func useGas(version int32) bool {
	return version >= 2 && PubNet
}

func GasUsed(txFee, gasPrice *big.Int, txType types.TxType, version int32) uint64 {
	if fee.IsZeroFee() || txType == types.TxType_GOVERNANCE || version < 2 {
		return 0
	}
	return new(big.Int).Div(txFee, gasPrice).Uint64()
}

func CreateContractID(account []byte, nonce uint64) []byte {
	h := sha256.New()
	h.Write(account)
	h.Write([]byte(strconv.FormatUint(nonce, 10)))
	recipientHash := h.Sum(nil)                   // byte array with length 32
	return append([]byte{0x0C}, recipientHash...) // prepend 0x0C to make it same length as account addresses
}

=======
>>>>>>> e7e6161e
func SetStateSQLMaxDBSize(size uint64) {
	if size > stateSQLMaxDBSize {
		maxSQLDBSize = stateSQLMaxDBSize
	} else if size < stateSQLMinDBSize {
		maxSQLDBSize = stateSQLMinDBSize
	} else {
		maxSQLDBSize = size
	}
	//sqlLgr.Info().Uint64("size", maxSQLDBSize).Msg("set max database size(MB)")
}

func StrHash(d string) []byte {
	// using real address
	if len(d) == types.EncodedAddressLength && addressRegexp.MatchString(d) {
		return types.ToAddress(d)
	} else {
		// using alias
		h := sha256.New()
		h.Write([]byte(d))
		b := h.Sum(nil)
		b = append([]byte{0x0C}, b...)
		return b
	}
}<|MERGE_RESOLUTION|>--- conflicted
+++ resolved
@@ -78,11 +78,7 @@
 	)
 
 	// compute the base fee
-<<<<<<< HEAD
-	usedFee = TxFee(len(txPayload), bs.GasPrice, bi.ForkVersion)
-=======
 	usedFee = fee.TxBaseFee(bi.ForkVersion, bs.GasPrice, len(txPayload))
->>>>>>> e7e6161e
 
 	// check if sender and receiver are not the same
 	if sender.AccountID() != receiver.AccountID() {
@@ -316,8 +312,26 @@
 	return true, nil
 }
 
-<<<<<<< HEAD
-=======
+func checkRedeploy(sender, receiver *state.V, contractState *state.ContractState) error {
+	// check if the contract exists
+	if !receiver.IsContract() || receiver.IsNew() {
+		receiverAddr := types.EncodeAddress(receiver.ID())
+		ctrLgr.Warn().Str("error", "not found contract").Str("contract", receiverAddr).Msg("redeploy")
+		return newVmError(fmt.Errorf("not found contract %s", receiverAddr))
+	}
+	// get the contract creator
+	creator, err := contractState.GetData(dbkey.CreatorMeta())
+	if err != nil {
+		return err
+	}
+	// check if the sender is the creator
+	if !bytes.Equal(creator, []byte(types.EncodeAddress(sender.ID()))) {
+		return newVmError(types.ErrCreatorNotMatch)
+	}
+	// no problem found
+	return nil
+}
+
 func CreateContractID(account []byte, nonce uint64) []byte {
 	h := sha256.New()
 	h.Write(account)
@@ -326,101 +340,6 @@
 	return append([]byte{0x0C}, recipientHash...) // prepend 0x0C to make it same length as account addresses
 }
 
->>>>>>> e7e6161e
-func checkRedeploy(sender, receiver *state.V, contractState *state.ContractState) error {
-	// check if the contract exists
-	if !receiver.IsContract() || receiver.IsNew() {
-		receiverAddr := types.EncodeAddress(receiver.ID())
-		ctrLgr.Warn().Str("error", "not found contract").Str("contract", receiverAddr).Msg("redeploy")
-		return newVmError(fmt.Errorf("not found contract %s", receiverAddr))
-	}
-	// get the contract creator
-	creator, err := contractState.GetData(dbkey.CreatorMeta())
-	if err != nil {
-		return err
-	}
-	// check if the sender is the creator
-	if !bytes.Equal(creator, []byte(types.EncodeAddress(sender.ID()))) {
-		return newVmError(types.ErrCreatorNotMatch)
-	}
-	// no problem found
-	return nil
-}
-
-<<<<<<< HEAD
-// compute the base fee for a transaction
-func TxFee(payloadSize int, GasPrice *big.Int, version int32) *big.Int {
-	if version < 2 {
-		return fee.PayloadTxFee(payloadSize)
-	}
-	// get the amount of gas needed for the payload
-	txGas := fee.TxGas(payloadSize)
-	// multiply the amount of gas with the gas price
-	return new(big.Int).Mul(new(big.Int).SetUint64(txGas), GasPrice)
-}
-
-func GasLimit(version int32, isFeeDelegation bool, txGasLimit uint64, payloadSize int, gasPrice, usedFee, senderBalance, receiverBalance *big.Int) (gasLimit uint64, err error) {
-	// 1. no gas limit
-	if useGas(version) != true {
-		return
-	}
-
-	// 2. fee delegation
-	if isFeeDelegation {
-		// check if the contract has enough balance for fee
-		balance := new(big.Int).Sub(receiverBalance, usedFee)
-		gasLimit = fee.MaxGasLimit(balance, gasPrice)
-		if gasLimit == 0 {
-			err = newVmError(types.ErrNotEnoughGas)
-		}
-		return
-	}
-
-	// read the gas limit from the tx
-	gasLimit = txGasLimit
-	// 3. no gas limit specified, the limit is the sender's balance
-	if gasLimit == 0 {
-		balance := new(big.Int).Sub(senderBalance, usedFee)
-		gasLimit = fee.MaxGasLimit(balance, gasPrice)
-		if gasLimit == 0 {
-			err = newVmError(types.ErrNotEnoughGas)
-		}
-		return
-	}
-
-	// 4. check if the sender has enough balance for gas
-	usedGas := fee.TxGas(payloadSize)
-	if gasLimit <= usedGas {
-		err = newVmError(types.ErrNotEnoughGas)
-		return
-	}
-	// subtract the used gas from the gas limit
-	gasLimit -= usedGas
-
-	return gasLimit, nil
-}
-
-func useGas(version int32) bool {
-	return version >= 2 && PubNet
-}
-
-func GasUsed(txFee, gasPrice *big.Int, txType types.TxType, version int32) uint64 {
-	if fee.IsZeroFee() || txType == types.TxType_GOVERNANCE || version < 2 {
-		return 0
-	}
-	return new(big.Int).Div(txFee, gasPrice).Uint64()
-}
-
-func CreateContractID(account []byte, nonce uint64) []byte {
-	h := sha256.New()
-	h.Write(account)
-	h.Write([]byte(strconv.FormatUint(nonce, 10)))
-	recipientHash := h.Sum(nil)                   // byte array with length 32
-	return append([]byte{0x0C}, recipientHash...) // prepend 0x0C to make it same length as account addresses
-}
-
-=======
->>>>>>> e7e6161e
 func SetStateSQLMaxDBSize(size uint64) {
 	if size > stateSQLMaxDBSize {
 		maxSQLDBSize = stateSQLMaxDBSize
