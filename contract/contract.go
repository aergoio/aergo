--- conflicted
+++ resolved
@@ -167,11 +167,7 @@
 		rv, events, ctrFee, err = PreCall(ex, bs, sender, contractState, receiver.RP(), gasLimit)
 	} else {
 		// create a new context
-<<<<<<< HEAD
-		ctx := NewVmContext(execCtx, bs, cdb, sender, receiver, contractState, sender.ID(), tx.GetHash(), bi, "", true, false, receiver.RP(), preloadService, txBody.GetAmountBigInt(), gasLimit, isFeeDelegation, isMultiCall)
-=======
-		ctx := NewVmContext(execCtx, bs, cdb, sender, receiver, contractState, sender.ID(), tx.GetHash(), bi, "", true, false, receiver.RP(), preloadService, txAmount, gasLimit, isFeeDelegation)
->>>>>>> da2b603c
+		ctx := NewVmContext(execCtx, bs, cdb, sender, receiver, contractState, sender.ID(), tx.GetHash(), bi, "", true, false, receiver.RP(), preloadService, txAmount, gasLimit, isFeeDelegation, isMultiCall)
 
 		// execute the transaction
 		if receiver.IsDeploy() {
