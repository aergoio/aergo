--- conflicted
+++ resolved
@@ -93,16 +93,9 @@
 	if ex != nil {
 		rv, err = PreCall(ex, bs, sender, contractState, blockNo, ts, receiver.RP())
 	} else {
-<<<<<<< HEAD
-		bcCtx := NewContext(bs, sender.State(), contractState, types.EncodeAddress(txBody.GetAccount()),
-			enc.ToString(tx.GetHash()), blockNo, ts, "", 0,
-			types.EncodeAddress(receiver.ID()), 0, nil, receiver.RP(),
-			preLoadService, txBody.GetAmountBigInt())
-=======
 		stateSet := NewContext(bs, sender, receiver, contractState, sender.ID(),
 			tx.GetHash(), blockNo, ts, "", true,
-			false, receiver.RP(), preLoadService, txBody.GetAmount())
->>>>>>> 199fdbf1
+			false, receiver.RP(), preLoadService, txBody.GetAmountBigInt())
 
 		if receiver.IsCreate() {
 			rv, err = Create(contractState, txBody.Payload, receiver.ID(), stateSet)
@@ -171,26 +164,9 @@
 			replyCh <- &loadedReply{tx, nil, err}
 			continue
 		}
-<<<<<<< HEAD
-		txHash := enc.ToString(tx.GetHash())
-		sender := types.EncodeAddress(txBody.GetAccount())
-		contractId := types.EncodeAddress(receiver.ID())
-
-		bcCtx := &LBlockchainCtx{
-			sender:     C.CString(sender),
-			txHash:     C.CString(txHash),
-			contractId: C.CString(contractId),
-			service:    C.int(reqInfo.preLoadService),
-			amount:     C.CString(txBody.GetAmountBigInt().String()),
-			isQuery:    C.int(0),
-			confirmed:  C.int(0),
-			node:       C.CString(""),
-		}
-=======
 		stateSet := NewContext(bs, nil, receiver, contractState, txBody.GetAccount(),
 			tx.GetHash(), 0, 0, "", false,
-			false, receiver.RP(), reqInfo.preLoadService, txBody.GetAmount())
->>>>>>> 199fdbf1
+			false, receiver.RP(), reqInfo.preLoadService, txBody.GetAmountBigInt())
 
 		ex, err := PreloadEx(bs, contractState, receiver.AccountID(), txBody.Payload, receiver.ID(), stateSet)
 		replyCh <- &loadedReply{tx, ex, err}
