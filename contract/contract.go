package contract

import "C"
import (
	"bytes"
	"context"
	"fmt"
	"math/big"
	"regexp"
	"strconv"

	"github.com/aergoio/aergo/v2/fee"
	"github.com/aergoio/aergo/v2/state"
	"github.com/aergoio/aergo/v2/types"
	"github.com/aergoio/aergo/v2/types/dbkey"
	"github.com/minio/sha256-simd"
)

/* The preloadWorker optimizes the execution time by preloading the next transaction while executing the current transaction */
type preloadRequest struct {
	preloadService int
	bs             *state.BlockState
	bi             *types.BlockHeaderInfo
	next           *types.Tx // the tx to preload the executor for, the next to be executed
	current        *types.Tx // the tx currently being executed
}

type preloadReply struct {
	tx  *types.Tx
	ex  *executor
	err error
}

type preloader struct {
	requestedTx *types.Tx // the next preload tx to be executed
	replyCh     chan *preloadReply
}

var (
	loadReqCh     chan *preloadRequest
	preloaders    [2]preloader
	PubNet        bool
	TraceBlockNo  uint64
	bpTimeout     <-chan struct{}
	maxSQLDBSize  uint64
	addressRegexp *regexp.Regexp
)

const (
	BlockFactory = iota
	ChainService
	MaxVmService
)

func init() {
	loadReqCh = make(chan *preloadRequest, 10)
	preloaders[BlockFactory].replyCh = make(chan *preloadReply, 4)
	preloaders[ChainService].replyCh = make(chan *preloadReply, 4)
	addressRegexp, _ = regexp.Compile("^[a-zA-Z0-9]+$")

	go preloadWorker()
}

// mark the next preload tx to be executed
func SetPreloadTx(tx *types.Tx, service int) {
	preloaders[service].requestedTx = tx
}

// Execute executes a normal transaction which is possibly executing smart contract.
func Execute(execCtx context.Context, bs *state.BlockState, cdb ChainAccessor, tx *types.Tx, sender, receiver *state.AccountState, bi *types.BlockHeaderInfo, preloadService int, isFeeDelegation bool) (rv string, events []*types.Event, usedFee *big.Int, err error) {

	var (
		txBody     = tx.GetBody()
		txType     = txBody.GetType()
		txPayload  = txBody.GetPayload()
		txAmount   = txBody.GetAmountBigInt()
		txGasLimit = txBody.GetGasLimit()
	)

	// compute the base fee
	usedFee = fee.TxBaseFee(bi.ForkVersion, bs.GasPrice, len(txPayload))

	// check if sender and receiver are not the same
	if sender.AccountID() != receiver.AccountID() {
		// check if sender has enough balance
		if sender.Balance().Cmp(txBody.GetAmountBigInt()) < 0 {
			err = types.ErrInsufficientBalance
			return
		}
		// transfer the amount from the sender to the receiver
		sender.SubBalance(txBody.GetAmountBigInt())
		receiver.AddBalance(txBody.GetAmountBigInt())
	}

	// check if the tx is valid and if the code should be executed
	var do_execute bool
	if do_execute, err = checkExecution(txType, txAmount, len(txPayload), bi.ForkVersion, receiver.IsDeploy(), receiver.IsContract()); do_execute != true {
		return
	}

	// compute gas limit
	var gasLimit uint64
	if gasLimit, err = fee.GasLimit(bi.ForkVersion, isFeeDelegation, txGasLimit, len(txPayload), bs.GasPrice, usedFee, sender.Balance(), receiver.Balance()); err != nil {
		err = newVmError(types.ErrNotEnoughGas)
		return
	}

	// open the contract state
<<<<<<< HEAD
	contractState, err := bs.LuaStateDB.OpenContractState(receiver.AccountID(), receiver.State())
=======
	contractState, err := state.OpenContractState(receiver.AccountID(), receiver.State(), bs.StateDB)
>>>>>>> 8f4e472c
	if err != nil {
		return
	}

	// check if this is a contract redeploy
	if receiver.IsRedeploy() {
		// check if the redeploy is valid
		if err = checkRedeploy(sender, receiver, contractState); err != nil {
			return
		}
		// remove the contract from the cache
		bs.RemoveCache(receiver.AccountID())
	}

	var ex *executor

	// is there a request to preload an executor for this tx?
	if !receiver.IsDeploy() && preloaders[preloadService].requestedTx == tx {
		// get the reply channel
		replyCh := preloaders[preloadService].replyCh
		// wait for the reply
		for {
			preload := <-replyCh
			if preload.tx != tx {
				preload.ex.close()
				continue
			}
			// get the executor and error from the reply
			ex = preload.ex
			err = preload.err
			break
		}
		if err != nil {
			return
		}
	}

	var ctrFee *big.Int

	// is there a preloaded executor?
	if ex != nil {
		// execute the transaction
		rv, events, ctrFee, err = PreCall(ex, bs, sender, contractState, receiver.RP(), gasLimit)
	} else {
		// create a new context
		ctx := NewVmContext(execCtx, bs, cdb, sender, receiver, contractState, sender.ID(), tx.GetHash(), bi, "", true, false, receiver.RP(), preloadService, txBody.GetAmountBigInt(), gasLimit, isFeeDelegation)

		// execute the transaction
		if receiver.IsDeploy() {
			rv, events, ctrFee, err = Create(contractState, txBody.Payload, receiver.ID(), ctx)
		} else {
			rv, events, ctrFee, err = Call(contractState, txBody.Payload, receiver.ID(), ctx)
		}

		// close the trace file
		if ctx.traceFile != nil {
			defer ctx.traceFile.Close()
		}
	}

	// check if the execution fee is negative
	if ctrFee != nil && ctrFee.Sign() < 0 {
		return "", events, usedFee, ErrVmStart
	}
	// add the execution fee to the total fee
	usedFee.Add(usedFee, ctrFee)

	// check if the execution failed
	if err != nil {
		if isSystemError(err) {
			return "", events, usedFee, err
		}
		return "", events, usedFee, newVmError(err)
	}

	// check for sufficient balance for fee
	if isFeeDelegation {
		if receiver.Balance().Cmp(usedFee) < 0 {
			return "", events, usedFee, newVmError(types.ErrInsufficientBalance)
		}
	} else {
		if sender.Balance().Cmp(usedFee) < 0 {
			return "", events, usedFee, newVmError(types.ErrInsufficientBalance)
		}
	}

	// save the contract state
<<<<<<< HEAD
	err = bs.LuaStateDB.StageContractState(contractState)
=======
	err = state.StageContractState(contractState, bs.StateDB)
>>>>>>> 8f4e472c
	if err != nil {
		return "", events, usedFee, err
	}

	// return the result
	return rv, events, usedFee, nil
}

// send a request to preload an executor for the next tx
func RequestPreload(bs *state.BlockState, bi *types.BlockHeaderInfo, next, current *types.Tx, preloadService int) {
	loadReqCh <- &preloadRequest{preloadService, bs, bi, next, current}
}

// the preloadWorker preloads an executor for the next tx
func preloadWorker() {
	// infinite loop
	for {
		var err error

		// wait for a preload request
		request := <-loadReqCh
		// get the reply channel for this request
		replyCh := preloaders[request.preloadService].replyCh

		// if there are more than 2 requests waiting for a reply, close the oldest one
		if len(replyCh) > 2 {
			select {
			case preload := <-replyCh:
				preload.ex.close()
			default:
			}
		}

		bs := request.bs
		tx := request.next // the tx to preload the executor for
		txBody := tx.GetBody()
		recipient := txBody.Recipient

		// only preload an executor for a normal, transfer, call or fee delegation tx
		if (txBody.Type != types.TxType_NORMAL &&
			txBody.Type != types.TxType_TRANSFER &&
			txBody.Type != types.TxType_CALL &&
			txBody.Type != types.TxType_FEEDELEGATION) ||
			len(recipient) == 0 {
			continue
		}

		// if the tx currently being executed is a redeploy
		if request.current.GetBody().Type == types.TxType_REDEPLOY {
			// if the next tx is a call to the redeployed contract
			currentTxBody := request.current.GetBody()
			if bytes.Equal(recipient, currentTxBody.Recipient) {
				// do not preload an executor for a contract that is being redeployed
				replyCh <- &preloadReply{tx, nil, nil}
				continue
			}
		}

		// get the state of the recipient
<<<<<<< HEAD
		receiver, err := bs.LuaStateDB.GetAccountStateV(recipient)
=======
		receiver, err := state.GetAccountState(recipient, bs.StateDB)
>>>>>>> 8f4e472c
		if err != nil {
			replyCh <- &preloadReply{tx, nil, err}
			continue
		}

		// when deploy and call in same block and not deployed yet
		if receiver.IsNew() || !receiver.IsContract() {
			// do not preload an executor for a contract that is not deployed yet
			replyCh <- &preloadReply{tx, nil, nil}
			continue
		}

		// open the contract state
<<<<<<< HEAD
		contractState, err := bs.LuaStateDB.OpenContractState(receiver.AccountID(), receiver.State())
=======
		contractState, err := state.OpenContractState(receiver.AccountID(), receiver.State(), bs.StateDB)
>>>>>>> 8f4e472c
		if err != nil {
			replyCh <- &preloadReply{tx, nil, err}
			continue
		}

		// create a new context
		// FIXME need valid context
		ctx := NewVmContext(context.Background(), bs, nil, nil, receiver, contractState, txBody.GetAccount(), tx.GetHash(), request.bi, "", false, false, receiver.RP(), request.preloadService, txBody.GetAmountBigInt(), txBody.GetGasLimit(), txBody.Type == types.TxType_FEEDELEGATION)

		// load a new executor
		ex, err := PreloadExecutor(bs, contractState, txBody.Payload, receiver.ID(), ctx)
		if ex == nil && ctx.traceFile != nil {
			ctx.traceFile.Close()
		}

		// send reply with executor
		replyCh <- &preloadReply{tx, ex, err}
	}
}

// check if the tx is valid and if the code should be executed
func checkExecution(txType types.TxType, amount *big.Int, payloadSize int, version int32, isDeploy, isContract bool) (do_execute bool, err error) {

	// check if the receiver is a not contract
	if !isDeploy && !isContract {
		// before the hardfork version 3, all transactions in which the recipient
		// is not a contract were processed as a simple Aergo transfer, including
		// type CALL and FEEDELEGATION.
		// starting from hardfork version 3, transactions expected to CALL a
		// contract but without a valid recipient will emit an error.
		// FEEDELEGATION txns with invalid recipient are rejected on mempool.
		if version >= 3 && txType == types.TxType_CALL {
			// continue and emit an error for correct gas estimation
			// it will fail because there is no code to execute
		} else {
			// no code to execute, just return
			return false, nil
		}
	}

	return true, nil
}

func CreateContractID(account []byte, nonce uint64) []byte {
	h := sha256.New()
	h.Write(account)
	h.Write([]byte(strconv.FormatUint(nonce, 10)))
	recipientHash := h.Sum(nil)                   // byte array with length 32
	return append([]byte{0x0C}, recipientHash...) // prepend 0x0C to make it same length as account addresses
}

func checkRedeploy(sender, receiver *state.AccountState, contractState *state.ContractState) error {
	// check if the contract exists
	if !receiver.IsContract() || receiver.IsNew() {
		receiverAddr := types.EncodeAddress(receiver.ID())
		ctrLgr.Warn().Str("error", "not found contract").Str("contract", receiverAddr).Msg("redeploy")
		return newVmError(fmt.Errorf("not found contract %s", receiverAddr))
	}
	// get the contract creator
	creator, err := contractState.GetData(dbkey.CreatorMeta())
	if err != nil {
		return err
	}
	// check if the sender is the creator
	if !bytes.Equal(creator, []byte(types.EncodeAddress(sender.ID()))) {
		return newVmError(types.ErrCreatorNotMatch)
	}
	// no problem found
	return nil
}

func SetStateSQLMaxDBSize(size uint64) {
	if size > stateSQLMaxDBSize {
		maxSQLDBSize = stateSQLMaxDBSize
	} else if size < stateSQLMinDBSize {
		maxSQLDBSize = stateSQLMinDBSize
	} else {
		maxSQLDBSize = size
	}
	//sqlLgr.Info().Uint64("size", maxSQLDBSize).Msg("set max database size(MB)")
}

func StrHash(d string) []byte {
	// using real address
	if len(d) == types.EncodedAddressLength && addressRegexp.MatchString(d) {
		return types.ToAddress(d)
	} else {
		// using alias
		h := sha256.New()
		h.Write([]byte(d))
		b := h.Sum(nil)
		b = append([]byte{0x0C}, b...)
		return b
	}
}<|MERGE_RESOLUTION|>--- conflicted
+++ resolved
@@ -106,11 +106,7 @@
 	}
 
 	// open the contract state
-<<<<<<< HEAD
-	contractState, err := bs.LuaStateDB.OpenContractState(receiver.AccountID(), receiver.State())
-=======
 	contractState, err := state.OpenContractState(receiver.AccountID(), receiver.State(), bs.StateDB)
->>>>>>> 8f4e472c
 	if err != nil {
 		return
 	}
@@ -198,11 +194,7 @@
 	}
 
 	// save the contract state
-<<<<<<< HEAD
-	err = bs.LuaStateDB.StageContractState(contractState)
-=======
 	err = state.StageContractState(contractState, bs.StateDB)
->>>>>>> 8f4e472c
 	if err != nil {
 		return "", events, usedFee, err
 	}
@@ -262,11 +254,7 @@
 		}
 
 		// get the state of the recipient
-<<<<<<< HEAD
-		receiver, err := bs.LuaStateDB.GetAccountStateV(recipient)
-=======
 		receiver, err := state.GetAccountState(recipient, bs.StateDB)
->>>>>>> 8f4e472c
 		if err != nil {
 			replyCh <- &preloadReply{tx, nil, err}
 			continue
@@ -280,11 +268,7 @@
 		}
 
 		// open the contract state
-<<<<<<< HEAD
-		contractState, err := bs.LuaStateDB.OpenContractState(receiver.AccountID(), receiver.State())
-=======
 		contractState, err := state.OpenContractState(receiver.AccountID(), receiver.State(), bs.StateDB)
->>>>>>> 8f4e472c
 		if err != nil {
 			replyCh <- &preloadReply{tx, nil, err}
 			continue
