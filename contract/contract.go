--- conflicted
+++ resolved
@@ -92,40 +92,10 @@
 		receiver.AddBalance(txAmount)
 	}
 
-<<<<<<< HEAD
-	// transactions with type NORMAL should not call smart contracts
-	// transactions with type TRANSFER can only call smart contracts when:
-	//  * the amount is greater than 0
-	//  * the payload is empty (only transfer to "default" function)
-	if bi.ForkVersion >= 4 &&
-	   len(receiver.State().CodeHash) > 0 &&
-	   (txBody.Type == types.TxType_NORMAL ||
-	   (txBody.Type == types.TxType_TRANSFER &&
-	     (len(txBody.GetPayload()) > 0 || txBody.GetAmountBigInt().Sign() == 0))){
-		// emit an error
-		err = newVmError(types.ErrTxNotAllowedRecipient)
-		return
-	}
-
-	// check if the recipient is a not contract
-	if !receiver.IsDeploy() && len(receiver.State().CodeHash) == 0 {
-		// before the hardfork version 3, all transactions in which the recipient
-		// is not a contract were executed as a simple Aergo transfer, including
-		// type CALL and FEEDELEGATION.
-		// starting from hardfork version 3, transactions expected to CALL a
-		// contract but without a valid recipient will emit an error.
-		// FEEDELEGATION txns with invalid recipient are rejected on mempool.
-		if bi.ForkVersion >= 3 && txBody.Type == types.TxType_CALL {
-			// continue now and emit an error below for correct gas estimation
-		} else {
-			return
-		}
-=======
 	// check if the tx is valid and if the code should be executed
 	var do_execute bool
 	if do_execute, err = checkExecution(txType, txAmount, len(txPayload), bi.ForkVersion, receiver.IsDeploy(), receiver.IsContract()); do_execute != true {
 		return
->>>>>>> abf8c9cf
 	}
 
 	// compute gas limit
@@ -321,6 +291,17 @@
 // check if the tx is valid and if the code should be executed
 func checkExecution(txType types.TxType, amount *big.Int, payloadSize int, version int32, isDeploy, isContract bool) (do_execute bool, err error) {
 
+	// transactions with type NORMAL should not call smart contracts
+	// transactions with type TRANSFER can only call smart contracts when:
+	//  * the amount is greater than 0
+	//  * the payload is empty (only transfer to "default" function)
+	if version >= 4 && isContract {
+		if txType == types.TxType_NORMAL || (txType == types.TxType_TRANSFER && (payloadSize > 0 || types.IsZeroAmount(amount))) {
+			// emit an error
+			return false, newVmError(types.ErrTxNotAllowedRecipient)
+		}
+	}
+
 	// check if the receiver is a not contract
 	if !isDeploy && !isContract {
 		// before the hardfork version 3, all transactions in which the recipient
