--- conflicted
+++ resolved
@@ -27,24 +27,14 @@
 static void preloadModules(lua_State *L) {
 	int status;
 
-<<<<<<< HEAD
-    luaopen_system(L);
-    luaopen_contract(L);
-    luaopen_state(L);
-    luaopen_name(L);
-    luaopen_json(L);
-    luaopen_crypto(L);
-    luaopen_gmp(L);
-    luaopen_utf8(L);
-=======
 	luaopen_system(L);
 	luaopen_contract(L);
 	luaopen_state(L);
+	luaopen_name(L);
 	luaopen_json(L);
 	luaopen_crypto(L);
 	luaopen_bignum(L);
 	luaopen_utf8(L);
->>>>>>> 8896f790
 
 	if (!isPublic()) {
 		luaopen_db(L);
