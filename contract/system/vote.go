/**
 *  @file
 *  @copyright defined in aergo/LICENSE.txt
 */

package system

import (
	"bytes"
	"encoding/binary"
	"encoding/json"
	"math/big"
	"strings"

	"github.com/aergoio/aergo/v2/internal/enc"
	"github.com/aergoio/aergo/v2/state"
	"github.com/aergoio/aergo/v2/types"
	"github.com/aergoio/aergo/v2/types/dbkey"
	"github.com/mr-tron/base58"
)

const (
	PeerIDLength = 39
	VotingDelay  = 60 * 60 * 24 //block interval
	//VotingDelay = 10 //block interval
)

var (
	votingCatalog []types.VotingIssue

<<<<<<< HEAD
	lastBpCount    int
=======
	voteKey        = []byte("vote")
	totalKey       = []byte("total")
	sortKey        = []byte("sort")
>>>>>>> 42190ec7
	defaultVoteKey = []byte(types.OpvoteBP.ID())
)

func init() {
	initVotingCatalog()
}

func initVotingCatalog() {
	votingCatalog = make([]types.VotingIssue, 0)

	fuse := func(issues []types.VotingIssue) {
		votingCatalog = append(votingCatalog, issues...)
	}

	fuse(types.GetVotingIssues())
	fuse(GetVotingIssues())
}

func GetVotingCatalog() []types.VotingIssue {
	return votingCatalog
}

type vprCmd struct {
	*SystemContext
	voteResult *VoteResult

	add func(v *types.Vote) error
	sub func(v *types.Vote) error
}

func newVprCmd(ctx *SystemContext, vr *VoteResult) *vprCmd {
	cmd := &vprCmd{SystemContext: ctx, voteResult: vr}

	if vprLogger.IsDebugEnabled() {
		vprLogger.Debug().
			Int32("block version", ctx.BlockInfo.ForkVersion).
			Msg("create new voting power table command")
	}

	if ctx.BlockInfo.ForkVersion < 2 {
		cmd.add = func(v *types.Vote) error {
			return cmd.voteResult.AddVote(v)
		}
		cmd.sub = func(v *types.Vote) error {
			return cmd.voteResult.SubVote(v)
		}
	} else {
		cmd.add = func(v *types.Vote) error {
			return cmd.addVote(v)
		}
		cmd.sub = func(v *types.Vote) error {
			return cmd.subVote(v)
		}
	}

	return cmd
}

func (c *vprCmd) subVote(v *types.Vote) error {
	votingPowerRank.sub(c.Sender.AccountID(), c.Sender.ID(), v.GetAmountBigInt())
	// Hotfix - reproduce vpr calculation for block 138015125
	// When block is reverted, votingPowerRank is not reverted and calculated three times.
	if c.BlockInfo.No == 138015125 && c.Sender.AccountID().String() == "36t2u7Q31HmEbkkYZng7DHNm3xepxHKUfgGrAXNA8pMW" {
		for i := 0; i < 2; i++ {
			votingPowerRank.sub(c.Sender.AccountID(), c.Sender.ID(), v.GetAmountBigInt())
		}
	}
	return c.voteResult.SubVote(v)
}

func (c *vprCmd) addVote(v *types.Vote) error {
	votingPowerRank.add(c.Sender.AccountID(), c.Sender.ID(), v.GetAmountBigInt())
	// Hotfix - reproduce vpr calculation for block 138015125
	// When block is reverted, votingPowerRank is not reverted and calculated three times.
	if c.BlockInfo.No == 138015125 && c.Sender.AccountID().String() == "36t2u7Q31HmEbkkYZng7DHNm3xepxHKUfgGrAXNA8pMW" {
		for i := 0; i < 2; i++ {
			votingPowerRank.add(c.Sender.AccountID(), c.Sender.ID(), v.GetAmountBigInt())
		}
	}
	return c.voteResult.AddVote(v)
}

type voteCmd struct {
	*vprCmd

	issue     []byte
	args      []byte
	candidate []byte

	newVote *types.Vote
}

func newVoteCmd(ctx *SystemContext) (sysCmd, error) {
	var (
		scs = ctx.scs

		err error
	)

	cmd := &voteCmd{}

	if ctx.Proposal != nil {
		cmd.issue = ctx.Proposal.GetKey()
		cmd.candidate, err = json.Marshal(ctx.Call.Args[1:]) //[0] is name
		if err != nil {
			return nil, err
		}
		//for event. voteDAO allow only one candidate. it should be validate before.
		voteID := ctx.Call.Args[0].(string)
		cmd.args = []byte(`"` + strings.ToUpper(voteID) + `", {"_bignum":"` + ctx.Call.Args[1].(string) + `"}`)
	} else {
		cmd.issue = []byte(ctx.op.ID())
		cmd.args, err = json.Marshal(ctx.Call.Args)
		if err != nil {
			return nil, err
		}
		for _, v := range ctx.Call.Args {
			candidate, _ := base58.Decode(v.(string))
			cmd.candidate = append(cmd.candidate, candidate...)
		}
	}

	// The variable args is a JSON bytes. It is used as vote.candidate for the
	// proposal based voting, while just as an event output for BP election.
	staked := ctx.Staked
	// Update the block number when the last action is conducted (voting,
	// staking etc). Two consecutive votings must be seperated by the time
	// corresponding to VotingDeley (currently 24h). This time limit is check
	// against this block number (Staking.When). Due to this, the Staking value
	// on the state DB must be updated even for voting.
	staked.SetWhen(ctx.BlockInfo.No)

	if staked.GetAmountBigInt().Cmp(new(big.Int).SetUint64(0)) == 0 {
		return nil, types.ErrMustStakeBeforeVote
	}

	cmd.newVote = &types.Vote{
		Candidate: cmd.candidate,
		Amount:    staked.GetAmount(),
	}

	voteResult, err := loadVoteResult(scs, cmd.issue)
	if err != nil {
		return nil, err
	}

	cmd.vprCmd = newVprCmd(ctx, voteResult)

	return cmd, err
}

func (c *voteCmd) run() (*types.Event, error) {
	// To update Staking.When field (not Staking.Amount).
	if err := c.updateStaking(); err != nil {
		return nil, err
	}

	if err := c.updateVote(); err != nil {
		return nil, err
	}

	if err := c.updateVoteResult(); err != nil {
		return nil, err
	}

	jsonArgs := ""
	if c.SystemContext.BlockInfo.ForkVersion < 2 {
		jsonArgs = `{"who":"` + types.EncodeAddress(c.txBody.Account) + `", "vote":` + string(c.args) + `}`
	} else {
		jsonArgs = `["` + types.EncodeAddress(c.txBody.Account) + `", ` + string(c.args) + `]`
	}
	return &types.Event{
		ContractAddress: c.Receiver.ID(),
		EventIdx:        0,
		EventName:       c.op.ID(),
		JsonArgs:        jsonArgs,
	}, nil
}

// Update the sender's voting record.
func (c *voteCmd) updateVote() error {
	return setVote(c.scs, c.issue, c.Sender.ID(), c.newVote)
}

// Apply the new voting to the voting statistics on the (system) contract
// storage.
func (c *voteCmd) updateVoteResult() error {
	if err := c.sub(c.Vote); err != nil {
		return err
	}

	if err := c.add(c.newVote); err != nil {
		return err
	}

	if vprLogger.IsDebugEnabled() {
		vprLogger.Debug().
			Str("sub", c.Vote.GetAmountBigInt().String()).
			Str("add", c.Vote.GetAmountBigInt().String()).
			Msg("update vote result")
	}

	return c.voteResult.Sync()
}

func refreshAllVote(context *SystemContext) error {
	var (
		scs          = context.scs
		account      = context.Sender.ID()
		staked       = context.Staked
		stakedAmount = new(big.Int).SetBytes(staked.Amount)
	)

	for _, i := range GetVotingCatalog() {
		key := i.Key()

		oldvote, err := getVote(scs, key, account)
		if err != nil {
			return err
		}
		if oldvote.Amount == nil ||
			new(big.Int).SetBytes(oldvote.Amount).Cmp(stakedAmount) <= 0 {
			continue
		}
		if types.OpvoteBP.ID() != i.ID() {
			proposal, err := getProposal(i.ID())
			if err != nil {
				return err
			}
			if proposal != nil && proposal.Blockto != 0 && proposal.Blockto < context.BlockInfo.No {
				continue
			}
		}
		voteResult, err := loadVoteResult(scs, key)
		if err != nil {
			return err
		}

		cmd := newVprCmd(context, voteResult)

		if err = cmd.sub(oldvote); err != nil {
			return err
		}
		oldvote.Amount = staked.GetAmount()
		if err = setVote(scs, key, account, oldvote); err != nil {
			return err
		}
		if err = cmd.add(oldvote); err != nil {
			return err
		}
		if err = voteResult.Sync(); err != nil {
			return err
		}
	}
	return nil
}

// GetVote return amount, to, err.
func GetVote(scs *state.ContractState, voter []byte, issue []byte) (*types.Vote, error) {
	return getVote(scs, issue, voter)
}

func getVote(scs *state.ContractState, key, voter []byte) (*types.Vote, error) {
	data, err := scs.GetData(dbkey.SystemVote(key, voter))
	if err != nil {
		return nil, err
	}

	if len(data) != 0 {
		if bytes.Equal(key, defaultVoteKey) {
			return deserializeVote(data), nil
		} else {
			return deserializeVoteEx(data), nil
		}
	}

	return &types.Vote{}, nil
}

func setVote(scs *state.ContractState, key, voter []byte, vote *types.Vote) error {
	if bytes.Equal(key, defaultVoteKey) {
		return scs.SetData(dbkey.SystemVote(key, voter), serializeVote(vote))
	} else {
		return scs.SetData(dbkey.SystemVote(key, voter), serializeVoteEx(vote))
	}
}

// BuildOrderedCandidates returns a candidate list ordered by votes.xs
func BuildOrderedCandidates(vote map[string]*big.Int) []string {
	// TODO: cleanup
	voteResult := newVoteResult(defaultVoteKey, nil)
	voteResult.rmap = vote
	l := voteResult.buildVoteList()
	bps := make([]string, 0, len(l.Votes))
	for _, v := range l.Votes {
		bp := enc.ToString(v.Candidate)
		bps = append(bps, bp)
	}
	return bps
}

// AccountStateReader is an interface for getting a system account state.
type AccountStateReader interface {
	GetSystemAccountState() (*state.ContractState, error)
}

// GetVoteResult returns the top n voting result from the system account state.
func GetVoteResult(ar AccountStateReader, id []byte, n int) (*types.VoteList, error) {
	scs, err := ar.GetSystemAccountState()
	if err != nil {
		return nil, err
	}
	if !bytes.Equal(id, defaultVoteKey) {
		id = GenProposalKey(string(id))
	}
	return getVoteResult(scs, id, n)
}

// GetRankers returns the IDs of the top n rankers.
func GetRankers(ar AccountStateReader) ([]string, error) {
	n := GetBpCount()

	vl, err := GetVoteResult(ar, defaultVoteKey, n)
	if err != nil {
		return nil, err
	}

	bps := make([]string, 0, n)
	for _, v := range vl.Votes {
		bps = append(bps, enc.ToString(v.Candidate))
	}
	return bps, nil
}

func serializeVoteList(vl *types.VoteList, ex bool) []byte {
	var data []byte
	for _, v := range vl.GetVotes() {
		var serialized []byte
		if ex {
			serialized = serializeVoteEx(v)
		} else {
			serialized = serializeVote(v)
		}
		vsize := make([]byte, 8)
		binary.LittleEndian.PutUint64(vsize, uint64(len(serialized)))
		data = append(data, vsize...)
		data = append(data, serialized...)
	}
	return data
}

func serializeVote(v *types.Vote) []byte {
	var ret []byte
	if v != nil {
		ret = append(ret, v.GetCandidate()...)
		ret = append(ret, v.GetAmount()...)
	}
	return ret
}

func serializeVoteEx(v *types.Vote) []byte {
	var ret []byte
	if v != nil {
		size := make([]byte, 8)
		binary.LittleEndian.PutUint64(size, uint64(len(v.Candidate)))
		ret = append(ret, size...)
		ret = append(ret, v.GetCandidate()...)
		ret = append(ret, v.GetAmount()...)
	}
	return ret
}

func deserializeVote(data []byte) *types.Vote {
	pos := len(data) % PeerIDLength
	candidate := data[:len(data)-pos]
	amount := data[len(data)-pos:]
	if len(candidate)%PeerIDLength != 0 {
		panic("voting data corruption")
	}
	return &types.Vote{Amount: amount, Candidate: candidate}
}

func deserializeVoteEx(data []byte) *types.Vote {
	size := int(binary.LittleEndian.Uint64(data[:8]))
	candidate := data[8 : 8+size]
	amount := data[8+size:]
	return &types.Vote{Amount: amount, Candidate: candidate}
}

func deserializeVoteList(data []byte, ex bool) *types.VoteList {
	vl := &types.VoteList{Votes: []*types.Vote{}}
	var end int
	for offset := 0; offset < len(data); offset = end {
		size := binary.LittleEndian.Uint64(data[offset : offset+8])
		end = offset + 8 + int(size)
		v := data[offset+8 : end]
		if ex {
			vl.Votes = append(vl.Votes, deserializeVoteEx(v))
		} else {
			vl.Votes = append(vl.Votes, deserializeVote(v))
		}
	}
	return vl
}<|MERGE_RESOLUTION|>--- conflicted
+++ resolved
@@ -27,14 +27,7 @@
 
 var (
 	votingCatalog []types.VotingIssue
-
-<<<<<<< HEAD
 	lastBpCount    int
-=======
-	voteKey        = []byte("vote")
-	totalKey       = []byte("total")
-	sortKey        = []byte("sort")
->>>>>>> 42190ec7
 	defaultVoteKey = []byte(types.OpvoteBP.ID())
 )
 
