/**
 *  @file
 *  @copyright defined in aergo/LICENSE.txt
 */

package system

import (
	"math/big"
	"testing"

	"github.com/aergoio/aergo/v2/state"
	"github.com/aergoio/aergo/v2/types"
	"github.com/stretchr/testify/assert"
)

func TestBasicStakingUnstaking(t *testing.T) {
	scs, sender, receiver := initTest(t)
	defer deinitTest()

	tx := &types.Tx{
		Body: &types.TxBody{
			Account: sender.ID(),
			Amount:  types.StakingMinimum.Bytes(),
			Payload: []byte(`{"Name":"v1stake"}`),
		},
	}
	minplusmin := new(big.Int).Add(types.StakingMinimum, types.StakingMinimum)
	sender.AddBalance(minplusmin)

	blockInfo := &types.BlockHeaderInfo{No: uint64(0)}
	staking, err := newSysCmd(sender.ID(), tx.GetBody(), sender, receiver, scs, blockInfo)
	event, err := staking.run()
	assert.NoError(t, err, "staking failed")
	assert.Equal(t, sender.Balance(), types.StakingMinimum, "sender.Balance() should be 0 after staking")
	assert.Equal(t, event.EventName, "stake", "event name")
	assert.Equal(t, event.JsonArgs, "{\"who\":\"AmPNYHyzyh9zweLwDyuoiUuTVCdrdksxkRWDjVJS76WQLExa2Jr4\", \"amount\":\"10000000000000000000000\"}", "event args")
	saved, err := getStaking(scs, tx.Body.Account)
	assert.Equal(t, types.StakingMinimum.Bytes(), saved.Amount, "saved staking value")
	total, err := getStakingTotal(scs)
	assert.Equal(t, types.StakingMinimum, total, "total value")
	blockInfo.No += (StakingDelay - 1)
	tx.Body.Payload = []byte(`{"Name":"v1unstake"}`)
	_, err = ValidateSystemTx(sender.ID(), tx.GetBody(), sender, scs, blockInfo)
	assert.Equal(t, err, types.ErrLessTimeHasPassed, "should be return ErrLessTimeHasPassed")

	blockInfo.No++
	unstake, err := newSysCmd(sender.ID(), tx.GetBody(), sender, receiver, scs, blockInfo)
	assert.NoError(t, err, "should be success")
	event, err = unstake.run()
	assert.NoError(t, err, "should be success")
	assert.Equal(t, sender.Balance(), minplusmin, "sender.Balance() cacluation failed")
	assert.Equal(t, event.EventName, "unstake", "event name")
	assert.Equal(t, event.JsonArgs, "{\"who\":\"AmPNYHyzyh9zweLwDyuoiUuTVCdrdksxkRWDjVJS76WQLExa2Jr4\", \"amount\":\"10000000000000000000000\"}", "event args")
	saved, err = getStaking(scs, tx.Body.Account)
	assert.Equal(t, new(big.Int).SetUint64(0).Bytes(), saved.Amount, "saved staking value")
	total, err = getStakingTotal(scs)
	assert.NoError(t, err, "should be success")
	assert.Equal(t, new(big.Int).SetUint64(0), total, "total value")
}

func TestBasicStakingUnstakingV2(t *testing.T) {
	scs, sender, receiver := initTest(t)
	defer deinitTest()

	tx := &types.Tx{
		Body: &types.TxBody{
			Account: sender.ID(),
			Amount:  types.StakingMinimum.Bytes(),
			Payload: []byte(`{"Name":"v1stake"}`),
		},
	}
	minplusmin := new(big.Int).Add(types.StakingMinimum, types.StakingMinimum)
	sender.AddBalance(minplusmin)

	blockInfo := &types.BlockHeaderInfo{No: uint64(0), ForkVersion: 2}
	staking, err := newSysCmd(sender.ID(), tx.GetBody(), sender, receiver, scs, blockInfo)
	event, err := staking.run()
	assert.NoError(t, err, "staking failed")
	assert.Equal(t, sender.Balance(), types.StakingMinimum, "sender.Balance() should be 0 after staking")
	assert.Equal(t, event.EventName, "stake", "event name")
	assert.Equal(t, event.JsonArgs, "[\"AmPNYHyzyh9zweLwDyuoiUuTVCdrdksxkRWDjVJS76WQLExa2Jr4\", {\"_bignum\":\"10000000000000000000000\"}]", "event args")
	saved, err := getStaking(scs, tx.Body.Account)
	assert.Equal(t, types.StakingMinimum.Bytes(), saved.Amount, "saved staking value")
	total, err := getStakingTotal(scs)
	assert.Equal(t, types.StakingMinimum, total, "total value")
	blockInfo.No += (StakingDelay - 1)
	tx.Body.Payload = []byte(`{"Name":"v1unstake"}`)
	_, err = ValidateSystemTx(sender.ID(), tx.GetBody(), sender, scs, blockInfo)
	assert.Equal(t, err, types.ErrLessTimeHasPassed, "should be return ErrLessTimeHasPassed")

	blockInfo.No++
	unstake, err := newSysCmd(sender.ID(), tx.GetBody(), sender, receiver, scs, blockInfo)
	assert.NoError(t, err, "should be success")
	event, err = unstake.run()
	assert.NoError(t, err, "should be success")
	assert.Equal(t, sender.Balance(), minplusmin, "sender.Balance() cacluation failed")
	assert.Equal(t, event.EventName, "unstake", "event name")
	assert.Equal(t, event.JsonArgs, "[\"AmPNYHyzyh9zweLwDyuoiUuTVCdrdksxkRWDjVJS76WQLExa2Jr4\", {\"_bignum\":\"10000000000000000000000\"}]", "event args")
	saved, err = getStaking(scs, tx.Body.Account)
	assert.Equal(t, new(big.Int).SetUint64(0).Bytes(), saved.Amount, "saved staking value")
	total, err = getStakingTotal(scs)
	assert.NoError(t, err, "should be success")
	assert.Equal(t, new(big.Int).SetUint64(0), total, "total value")
}

func TestStaking1Unstaking2(t *testing.T) {
	scs, sender, receiver := initTest(t)
	defer deinitTest()
	const testSender = "AmPNYHyzyh9zweLwDyuoiUuTVCdrdksxkRWDjVJS76WQLExa2Jr4"
	tx := &types.Tx{
		Body: &types.TxBody{
			Account: sender.ID(),
			Amount:  types.StakingMinimum.Bytes(),
			Payload: []byte(`{"Name":"v1stake"}`),
		},
	}
	sender.AddBalance(types.MaxAER)
	blockInfo := &types.BlockHeaderInfo{No: uint64(0)}

	stake, err := newSysCmd(sender.ID(), tx.GetBody(), sender, receiver, scs, blockInfo)
	_, err = stake.run()
	assert.Equal(t, err, nil, "staking failed")
	assert.Equal(t, sender.Balance().Bytes(), new(big.Int).Sub(types.MaxAER, types.StakingMinimum).Bytes(),
		"sender.Balance() should be 'MaxAER - StakingMin' after staking")

	blockInfo.No += (StakingDelay - 1)
	tx.Body.Payload = []byte(`{"Name":"v1unstake"}`)
	_, err = ValidateSystemTx(sender.ID(), tx.GetBody(), sender, scs, blockInfo)
	assert.Equal(t, err, types.ErrLessTimeHasPassed, "should be return ErrLessTimeHasPassed")

	blockInfo.No++
	tx.Body.Amount = new(big.Int).Add(types.StakingMinimum, types.StakingMinimum).Bytes()
	_, err = ValidateSystemTx(sender.ID(), tx.GetBody(), sender, scs, blockInfo)
	assert.Error(t, err, "should return exceed error")
}

func TestUnstakingError(t *testing.T) {
	initTest(t)
	defer deinitTest()
	const testSender = "AmPNYHyzyh9zweLwDyuoiUuTVCdrdksxkRWDjVJS76WQLExa2Jr4"
<<<<<<< HEAD
	scs, err := cdb.GetLuaStateDB().GetSystemAccountState()
=======
	scs, err := state.GetSystemAccountState(cdb.GetStateDB())
>>>>>>> 8f4e472c
	assert.Equal(t, err, nil, "could not open contract state")

	account, err := types.DecodeAddress(testSender)
	assert.Equal(t, err, nil, "could not decode test address")

	tx := &types.Tx{
		Body: &types.TxBody{
			Account: account,
			Amount:  types.StakingMinimum.Bytes(),
			Payload: []byte(`{"Name":"v1unstake"}`),
		},
	}
<<<<<<< HEAD
	sender, err := bs.LuaStateDB.GetAccountStateV(tx.Body.Account)
	assert.NoError(t, err, "could not get test address state")
	receiver, err := bs.LuaStateDB.GetAccountStateV(tx.Body.Recipient)
=======
	sender, err := state.GetAccountState(tx.Body.Account, bs.StateDB)
	assert.NoError(t, err, "could not get test address state")
	receiver, err := state.GetAccountState(tx.Body.Recipient, bs.StateDB)
>>>>>>> 8f4e472c
	assert.NoError(t, err, "could not get test address state")
	sender.AddBalance(types.MaxAER)

	blockInfo := &types.BlockHeaderInfo{No: uint64(0)}
	_, err = ExecuteSystemTx(scs, tx.Body, sender, receiver, blockInfo)
	assert.EqualError(t, types.ErrMustStakeBeforeUnstake, err.Error(), "should be success")
}<|MERGE_RESOLUTION|>--- conflicted
+++ resolved
@@ -139,11 +139,7 @@
 	initTest(t)
 	defer deinitTest()
 	const testSender = "AmPNYHyzyh9zweLwDyuoiUuTVCdrdksxkRWDjVJS76WQLExa2Jr4"
-<<<<<<< HEAD
-	scs, err := cdb.GetLuaStateDB().GetSystemAccountState()
-=======
 	scs, err := state.GetSystemAccountState(cdb.GetStateDB())
->>>>>>> 8f4e472c
 	assert.Equal(t, err, nil, "could not open contract state")
 
 	account, err := types.DecodeAddress(testSender)
@@ -156,15 +152,9 @@
 			Payload: []byte(`{"Name":"v1unstake"}`),
 		},
 	}
-<<<<<<< HEAD
-	sender, err := bs.LuaStateDB.GetAccountStateV(tx.Body.Account)
-	assert.NoError(t, err, "could not get test address state")
-	receiver, err := bs.LuaStateDB.GetAccountStateV(tx.Body.Recipient)
-=======
 	sender, err := state.GetAccountState(tx.Body.Account, bs.StateDB)
 	assert.NoError(t, err, "could not get test address state")
 	receiver, err := state.GetAccountState(tx.Body.Recipient, bs.StateDB)
->>>>>>> 8f4e472c
 	assert.NoError(t, err, "could not get test address state")
 	sender.AddBalance(types.MaxAER)
 
