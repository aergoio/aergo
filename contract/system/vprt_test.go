package system

import (
	"bytes"
	"container/list"
	"fmt"
	"math/big"
	"math/rand"
	"os"
	"testing"

	"github.com/aergoio/aergo-lib/db"
	"github.com/aergoio/aergo-lib/log"
	"github.com/aergoio/aergo/v2/internal/enc/base58"
	"github.com/aergoio/aergo/v2/state"
	"github.com/aergoio/aergo/v2/state/statedb"
	"github.com/aergoio/aergo/v2/types"
	"github.com/stretchr/testify/assert"
)

const (
	testVprMax = vprMax

	opAdd = iota
	opSub
)

var (
	logger = log.NewLogger("system.test")

	valHundred = new(big.Int).SetUint64(100)
	valTen     = new(big.Int).SetUint64(10)

	vprOP = []func(types.AccountID, types.Address, *big.Int){
		opAdd: func(id types.AccountID, addr types.Address, opr *big.Int) {
			votingPowerRank.add(id, addr, opr)
		},
		opSub: func(id types.AccountID, addr types.Address, opr *big.Int) {
			votingPowerRank.sub(id, addr, opr)
		},
	}

	vprChainStateDB     *state.ChainStateDB
	vprStateDB          *statedb.StateDB
	initializedVprtTest bool
)

func (v *vpr) checkValidity(t *testing.T) {
	sum1 := &big.Int{}
	sum2 := &big.Int{}
	sum3 := &big.Int{}

	low := v.getLowest().getPower()
	for _, e := range v.voters.powers {
		pow := e.getPower()
		sum1.Add(sum1, pow)
		assert.True(t, low.Cmp(pow) <= 0, "invalid lowest power voter")
	}
	assert.True(t, sum1.Cmp(v.getTotalPower()) == 0, "voting power map inconsistent with total voting power")

	for _, i := range v.voters.members.Values() {
		sum2.Add(sum2, i.(*votingPower).getPower())
	}

	for i, l := range v.store.buckets {
		var next *list.Element
		for e := l.Front(); e != nil; e = next {
			if next = e.Next(); next != nil {
				ind := v.store.cmp(toVotingPower(e), toVotingPower(next))
				assert.True(t, ind > 0, "bucket[%v] not ordered", i)
			}
			sum3.Add(sum3, toVotingPower(e).getPower())
		}
	}
	assert.True(t, sum3.Cmp(v.getTotalPower()) == 0, "voting power buckects inconsistent with total voting power")
}

func initVpr() {
	votingPowerRank = newVpr()
}

func defaultVpr() *vpr {
	return votingPowerRank
}

func store(t *testing.T, s *state.ContractState) {
	err := state.StageContractState(s, vprStateDB)
	assert.NoError(t, err, "fail to stage")
	err = vprStateDB.Update()
	assert.NoError(t, err, "fail to update")
	err = vprStateDB.Commit()
	assert.NoError(t, err, "fail to commit")
}

type vprOpt struct {
	op  int
	arg *big.Int
}

type vprTC struct {
	seed uint32
	ops  []vprOpt
	want *big.Int
}

func (tc *vprTC) run(t *testing.T) {
	for _, o := range tc.ops {
		id, addr := genAddr(tc.seed)
		vprOP[o.op](id, addr, o.arg)
	}
}

func (tc *vprTC) check(t *testing.T) {
	id, _ := genAddr(tc.seed)

	assert.True(t,
		votingPowerRank.votingPowerOf(id).Cmp(tc.want) == 0,
		"incorrect result: %s (must be %s)", votingPowerRank.votingPowerOf(id).String(), tc.want)
}

func initVprtTest(t *testing.T, initTable func()) {
	initDB(t)
	initTable()
}

func initVprtTestWithSc(t *testing.T, initTable func(*state.ContractState)) {
	initDB(t)

	s, err := state.GetSystemAccountState(vprStateDB)
	assert.NoError(t, err, "fail to open the system contract state")

	initTable(s)

	store(t, s)
}

func initDB(t *testing.T) {
	vprChainStateDB = state.NewChainStateDB()
	_ = vprChainStateDB.Init(string(db.BadgerImpl), "test", nil, false)
	vprStateDB = vprChainStateDB.GetLuaStateDB()
	genesis := types.GetTestGenesis()

	err := vprChainStateDB.SetGenesis(genesis, nil)
	assert.NoError(t, err, "failed init")
}

func getStateRoot() []byte {
	return vprStateDB.GetRoot()
}

func openSystemAccountWith(root []byte) *state.ContractState {
<<<<<<< HEAD
	s, err := vprChainStateDB.OpenLuaStateDB(root).GetSystemAccountState()
=======
	s, err := state.GetSystemAccountState(vprChainStateDB.OpenNewStateDB(root))
>>>>>>> 8f4e472c
	if err != nil {
		return nil
	}

	return s
}

func initRankTableRandSc(rankMax uint32, s *state.ContractState) {
	votingPowerRank = newVpr()
	max := new(big.Int).Mul(binSize, new(big.Int).SetUint64(5))
	src := rand.New(rand.NewSource(0))
	for i := uint32(0); i < rankMax; i++ {
		id, addr := genAddr(i)
		votingPowerRank.add(id, addr, new(big.Int).Rand(src, max))
	}
	votingPowerRank.apply(s)
}

func initRankTableRand(rankMax uint32) {
	initRankTableRandSc(rankMax, nil)
}

func openSystemAccount(t *testing.T) *state.ContractState {
	s, err := state.GetSystemAccountState(vprStateDB)
	assert.NoError(t, err, "fail to open the system contract state")
	logger.Debug().Msgf(
		"(after) state, contract: %s, %s\n",
		base58.Encode(vprStateDB.GetRoot()),
		base58.Encode(s.GetStorageRoot()))

	return s
}

func finalizeVprtTest() {
	_ = vprChainStateDB.Close()
	_ = os.RemoveAll("test")
}

func initRankTable(rankMax uint32) {
	votingPowerRank = newVpr()
	for i := uint32(0); i < rankMax; i++ {
		id, addr := genAddr(i)
		votingPowerRank.add(id, addr, binSize)
		votingPowerRank.apply(nil)
	}
}

func isInitialized() bool {
	return initializedVprtTest
}

func genAddr(i uint32) (types.AccountID, types.Address) {
	s := fmt.Sprintf("aergo.%v", i)
	addr, _ := types.DecodeAddress(s)
	return types.ToAccountID(addr), addr
}

func commit() error {
	return vprStateDB.Commit()
}

func TestValidateInitVprt(t *testing.T) {
	assert.Equal(t, "1000000", million.String(), "million is not valid. check contract/system/vprt.go")
	assert.Equal(t, "5045760000000000000", annualRewardM.String(), "annualRewardM is not valid. check contract/system/vprt.go")
	assert.Equal(t, "5045760000000000000000000", annualReward.String(), "annualReward is not valid. check contract/system/vprt.go")
	assert.Equal(t, "160000000000000000", defaultReward.String(), "defaultReward is not valid. check contract/system/vprt.go")
	assert.Equal(t, "10000000000000000000000", binSize.String(), "binSize is not valid. check contract/system/vprt.go")
}

func TestVprOp(t *testing.T) {
	initVprtTest(t, func() { initRankTable(testVprMax) })
	defer finalizeVprtTest()

	rValue := func(rhs int64) *big.Int {
		defVal := new(big.Int).Set(binSize)
		return new(big.Int).Set(defVal).Add(defVal, new(big.Int).SetInt64(rhs))
	}

	testCases := []vprTC{
		{
			seed: 10,
			ops:  []vprOpt{{opAdd, valHundred}, {opSub, valTen}},
			want: rValue(90),
		},
		{
			seed: 11,
			ops:  []vprOpt{{opSub, valTen}, {opAdd, valHundred}},
			want: rValue(90),
		},
		{
			seed: 12,
			ops:  []vprOpt{{opAdd, valHundred}, {opAdd, valHundred}},
			want: rValue(200),
		},
		{
			seed: 13,
			ops:  []vprOpt{{opAdd, valTen}, {opAdd, valTen}},
			want: rValue(20),
		},
		{
			seed: 14,
			ops:  []vprOpt{{opSub, valTen}, {opSub, valTen}},
			want: rValue(-20),
		},
		{
			seed: 15,
			ops:  []vprOpt{{opSub, valTen}, {opSub, valTen}, {opSub, valTen}},
			want: rValue(-30),
		},
	}

	s := openSystemAccount(t)

	for _, tc := range testCases {
		tc.run(t)
	}
	n, err := votingPowerRank.apply(s)
	assert.NoError(t, err, "fail to update the voting power ranking")
	for _, tc := range testCases {
		tc.check(t)
	}

	store(t, s)

	s = openSystemAccount(t)

	lRank, err := loadVpr(s)
	assert.NoError(t, err, "fail to load")
	assert.Equal(t, n, lRank.voters.Count(), "size mismatch: voting power")
}

func TestVprTable(t *testing.T) {
	initVprtTest(t, func() { initRankTableRand(testVprMax) })
	defer finalizeVprtTest()

	for i, l := range votingPowerRank.store.buckets {
		for e := l.Front(); e.Next() != nil; e = e.Next() {
			curr := e.Value.(*votingPower)
			next := e.Next().Value.(*votingPower)
			assert.True(t, curr.getID() != next.getID(), "duplicate elems")
			cmp := curr.getPower().Cmp(next.getPower())
			assert.True(t, cmp == 0 || cmp == 1, "unordered bucket found: idx = %v", i)
		}
	}
}

func TestVotingPowerCodec(t *testing.T) {
	conv := func(s string) *big.Int {
		p, ok := new(big.Int).SetString(s, 10)
		assert.True(t, ok, "number conversion failed")
		return p
	}

	tcs := []struct {
		pow    *big.Int
		expect int
	}{
		{
			pow:    conv("500000000000000000000000000"),
			expect: 55,
		},
		{
			pow:    conv("5000000000000"),
			expect: 49,
		},
	}

	for _, tc := range tcs {
		id, addr := genAddr(0)
		orig := newVotingPower(addr, id, tc.pow)
		b := orig.marshal()
		assert.Equal(t, tc.expect, len(b))

		dec := &votingPower{}
		n := dec.unmarshal(b)
		assert.Equal(t, len(b), int(n))

		assert.Equal(t, orig.getAddr(), dec.getAddr())
		assert.True(t, orig.getPower().Cmp(dec.getPower()) == 0, "fail to decode")
	}
}

func TestVprLoader(t *testing.T) {
	const nVoters = 100

	initVprtTestWithSc(t, func(s *state.ContractState) { initRankTableRandSc(nVoters, s) })
	defer finalizeVprtTest()
	assert.Equal(t, nVoters, votingPowerRank.voters.Count(), "size mismatch: voting powers")
	assert.Equal(t, nVoters,
		func() int {
			sum := 0
			for i := uint8(0); i < vprBucketsMax; i++ {
				if l := votingPowerRank.store.buckets[i]; l != nil {
					sum += l.Len()
				}
			}
			return sum
		}(),
		"size mismatch: voting powers")

	s := openSystemAccount(t)
	r, err := loadVpr(s)
	assert.NoError(t, err, "fail to load")
	assert.Equal(t, nVoters, r.voters.Count(), "size mismatch: voting powers")

	r.checkValidity(t)
}

func TestVprTotalPower(t *testing.T) {
	const nVoters = 1000

	initVprtTestWithSc(t, func(s *state.ContractState) { initRankTableRandSc(nVoters, s) })
	defer finalizeVprtTest()

	testCases := []vprTC{
		{
			seed: 10,
			ops:  []vprOpt{{opAdd, valHundred}, {opSub, valTen}},
		},
		{
			seed: 11,
			ops:  []vprOpt{{opSub, valTen}, {opAdd, valHundred}},
		},
		{
			seed: 12,
			ops:  []vprOpt{{opAdd, valHundred}, {opAdd, valHundred}},
		},
		{
			seed: 13,
			ops:  []vprOpt{{opAdd, valTen}, {opAdd, valTen}},
		},
		{
			seed: 14,
			ops:  []vprOpt{{opSub, valTen}, {opSub, valTen}},
		},
		{
			seed: 15,
			ops:  []vprOpt{{opSub, valTen}, {opSub, valTen}, {opSub, valTen}},
		},
	}

	s := openSystemAccount(t)

	for _, tc := range testCases {
		tc.run(t)
	}
	_, err := votingPowerRank.apply(s)
	assert.NoError(t, err, "fail to update the voting power ranking")

	votingPowerRank.checkValidity(t)
	if logger.IsDebugEnabled() {
		buffer := &bytes.Buffer{}
		votingPowerRank.voters.dump(buffer, 10)
		votingPowerRank.voters.dump(buffer, 0)
		t.Log(buffer)
	}
}

func TestVprSingleWinner(t *testing.T) {
	const nVoters = 1

	initVprtTestWithSc(t, func(s *state.ContractState) { initRankTableRandSc(nVoters, s) })
	defer finalizeVprtTest()

	stat := make(map[types.AccountID]uint16)

	for i := int64(0); i < 1000; i++ {
		addr, err := votingPowerRank.pickVotingRewardWinner(i)
		assert.NoError(t, err)
		id := types.ToAccountID(addr)
		count := stat[id]
		stat[id] = count + 1
	}

	for addr, count := range stat {
		logger.Debug().Msgf("%v: pwr = %v, wins # = %v\n",
			addr, votingPowerRank.votingPowerOf(addr), count)
	}
}

func TestVprPickWinner(t *testing.T) {
	const nVoters = 1000

	initVprtTestWithSc(t, func(s *state.ContractState) { initRankTableRandSc(nVoters, s) })
	defer finalizeVprtTest()

	stat := make(map[types.AccountID]uint16)

	for i := int64(0); i < nVoters; i++ {
		addr, err := votingPowerRank.pickVotingRewardWinner(i)
		assert.NoError(t, err)
		id := types.ToAccountID(addr)
		count := stat[id]
		stat[id] = count + 1
	}

	for addr, count := range stat {
		logger.Debug().Msgf("%v: pwr = %v, wins # = %v\n",
			addr, votingPowerRank.votingPowerOf(addr), count)
	}
}

func TestVprZeroPowerVoter(t *testing.T) {
	testCases := []struct {
		pwr *big.Int
		chk func(*testing.T)
	}{
		{
			pwr: new(big.Int).SetUint64(0),
			chk: func(t *testing.T) {
				assert.Nil(t, votingPowerRank.getLowest(), "zero power votier must not be added.")
			},
		},
		{
			pwr: new(big.Int).SetUint64(1),
			chk: func(t *testing.T) {
				assert.True(t, votingPowerRank.getLowest().cmp(new(big.Int).SetUint64(1)) == 0, "invalid lowest power voter.")
			},
		},
		{
			pwr: new(big.Int).SetUint64(10),
			chk: func(t *testing.T) {
				assert.True(t, votingPowerRank.getLowest().cmp(new(big.Int).SetUint64(1)) == 0, "invalid lowest power voter.")
			},
		},
		{
			pwr: new(big.Int).SetUint64(100),
			chk: func(t *testing.T) {
				assert.True(t, votingPowerRank.getLowest().cmp(new(big.Int).SetUint64(1)) == 0, "invalid lowest power voter.")
			},
		},
	}

	initVprtTestWithSc(t, func(s *state.ContractState) {
		votingPowerRank = newVpr()
		for i, tc := range testCases {
			fmt.Printf("idx: %v, pwd: %v\n", i, tc.pwr)
			id, addr := genAddr(uint32(i))
			votingPowerRank.add(id, addr, tc.pwr)
			votingPowerRank.apply(s)
			tc.chk(t)
		}
	})

	defer finalizeVprtTest()

	s := openSystemAccount(t)

	idx := 1
	id, addr := genAddr(uint32(idx))
	votingPowerRank.sub(id, addr, new(big.Int).SetUint64(1))
	votingPowerRank.apply(s)
	assert.True(t, votingPowerRank.getLowest().cmp(new(big.Int).SetUint64(10)) == 0,
		"invalid lowest power(%v) voter.", votingPowerRank.getLowest().getPower())

	store(t, s)

	s = openSystemAccount(t)
	lRank, err := loadVpr(s)
	assert.NoError(t, err, "fail to load")
	assert.Equal(t, votingPowerRank.voters.Count(), lRank.voters.Count(), "size mismatch: voting power")

	assert.True(t, votingPowerRank.equals(lRank), "VPR mismatch")
}

func TestVprReorg(t *testing.T) {
	type testCase struct {
		pwr *big.Int
		chk func(*testing.T)
	}

	doTest := func(i int, tc testCase, s *state.ContractState) {
		fmt.Printf("idx: %v, pwd: %v\n", i, tc.pwr)
		id, addr := genAddr(uint32(i))
		votingPowerRank.add(id, addr, tc.pwr)
		votingPowerRank.apply(s)
		store(t, s)
		tc.chk(t)
	}

	initVprtTestWithSc(t, func(s *state.ContractState) {
		initVpr()
	})
	defer finalizeVprtTest()

	testCases := []testCase{

		{
			pwr: new(big.Int).SetUint64(1),
			chk: func(t *testing.T) {
				assert.True(t, votingPowerRank.getLowest().cmp(new(big.Int).SetUint64(1)) == 0, "invalid lowest power voter.")
			},
		},
		{
			pwr: new(big.Int).SetUint64(10),
			chk: func(t *testing.T) {
				assert.True(t, votingPowerRank.getLowest().cmp(new(big.Int).SetUint64(1)) == 0, "invalid lowest power voter.")
			},
		},
	}

	sRoots := make([][]byte, len(testCases))
	totalPowers := make([]*big.Int, len(testCases))

	for i, tc := range testCases {
		s := openSystemAccount(t)
		doTest(i, tc, s)
		sRoots[i] = getStateRoot()
		totalPowers[i] = defaultVpr().getTotalPower()
	}

	for i, root := range sRoots {
		s := openSystemAccountWith(root)
		assert.NotNil(t, s, "failed to open the system account")
		InitVotingPowerRank(s)
		assert.Equal(t, defaultVpr().getTotalPower(), totalPowers[i], "invalid total voting power")
	}
}<|MERGE_RESOLUTION|>--- conflicted
+++ resolved
@@ -149,11 +149,7 @@
 }
 
 func openSystemAccountWith(root []byte) *state.ContractState {
-<<<<<<< HEAD
-	s, err := vprChainStateDB.OpenLuaStateDB(root).GetSystemAccountState()
-=======
 	s, err := state.GetSystemAccountState(vprChainStateDB.OpenNewStateDB(root))
->>>>>>> 8f4e472c
 	if err != nil {
 		return nil
 	}
