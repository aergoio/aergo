package system

import (
	"math/big"
<<<<<<< HEAD
=======
	"strings"
	"sync"
>>>>>>> 42190ec7

	"github.com/aergoio/aergo/v2/state"
	"github.com/aergoio/aergo/v2/types"
	"github.com/aergoio/aergo/v2/types/dbkey"
)

type parameters struct {
	mutex  sync.RWMutex
	params map[string]*big.Int
}

func (p *parameters) setParam(proposalID string, value *big.Int) {
	p.mutex.Lock()
	defer p.mutex.Unlock()

	p.params[proposalID] = value
}

// save the new value for the param, to be active on the next block
func (p *parameters) setNextBlockParam(proposalID string, value *big.Int) {
	p.mutex.Lock()
	defer p.mutex.Unlock()

	p.params[nextBlockParamKey(proposalID)] = value
}

func (p *parameters) delNextBlockParam(proposalID string) {
	p.mutex.Lock()
	defer p.mutex.Unlock()

	delete(p.params, nextBlockParamKey(proposalID))
}

func (p *parameters) getNextBlockParam(proposalID string) *big.Int {
	p.mutex.Lock()
	defer p.mutex.Unlock()

	return p.params[nextBlockParamKey(proposalID)]
}

func (p *parameters) getParam(proposalID string) *big.Int {
	p.mutex.Lock()
	defer p.mutex.Unlock()

	return p.params[proposalID]
}

func nextBlockParamKey(id string) string {
	return id + "next"
}

const (
	RESET = -1
)

//go:generate stringer -type=sysParamIndex
type sysParamIndex int

const (
	bpCount sysParamIndex = iota // BP count
	stakingMin
	gasPrice
	namePrice
	sysParamMax
)

var (
	systemParams *parameters = &parameters{
		mutex:  sync.RWMutex{},
		params: map[string]*big.Int{},
	}

	//DefaultParams is for aergo v1 compatibility
	DefaultParams = map[string]*big.Int{
		stakingMin.ID(): types.StakingMinimum,
		gasPrice.ID():   types.NewAmount(50, types.Gaer), // 50 gaer
		namePrice.ID():  types.NewAmount(1, types.Aergo), // 1 aergo
	}
)

func genParamKey(id string) []byte {
	return []byte("param\\" + strings.ToUpper(id))
}

// This is also called on chain reorganization
func InitSystemParams(g dataGetter, bpCount int) {
	// discard any new params computed for the next block
	CommitParams(false)
	// (re)load param values from database
	initDefaultBpCount(bpCount)
	systemParams = loadParams(g)
}

<<<<<<< HEAD
func loadParam(g dataGetter) parameters {
=======
// This function must be called before all the aergosvr
// services start.
func initDefaultBpCount(count int) {
	// Ensure that it is not modified after it is initialized.
	if DefaultParams[bpCount.ID()] == nil {
		DefaultParams[bpCount.ID()] = big.NewInt(int64(count))
	}
}

// load the params from the database or use the default values
func loadParams(g dataGetter) *parameters {
>>>>>>> 42190ec7
	ret := map[string]*big.Int{}
	for i := sysParamIndex(0); i < sysParamMax; i++ {
		id := i.ID()
		data, err := g.GetData(dbkey.SystemParam(id))
		if err != nil {
			panic("could not load blockchain parameter")
		}
		if data != nil {
			ret[id] = new(big.Int).SetBytes(data)
		} else {
			ret[id] = DefaultParams[id]
		}
	}
	return &parameters{
		mutex:  sync.RWMutex{},
		params: ret,
	}
}

func updateParam(s dataSetter, id string, value *big.Int) error {
	// save the param to the database (in a db txn, commit when the block is connected)
	if err := s.SetData(genParamKey(id), value.Bytes()); err != nil {
		return err
	}
	// save the new value for the param, only active on the next block
	systemParams.setNextBlockParam(id, value)
	return nil
}

// if a system param was changed, apply or discard its new value
func CommitParams(apply bool) {
	for i := sysParamIndex(0); i < sysParamMax; i++ {
		id := i.ID()
		// check if the param has a new value
		if param := systemParams.getNextBlockParam(id); param != nil {
			if apply {
				// set the new value for the current block
				systemParams.setParam(id, param)
			}
			// delete the new value
			systemParams.delNextBlockParam(id)
		}
	}
}

<<<<<<< HEAD
func updateParam(s dataSetter, id string, value *big.Int) (*big.Int, error) {
	if err := s.SetData(dbkey.SystemParam(id), value.Bytes()); err != nil {
		return nil, err
=======
// get the param value for the next block
func GetNextBlockParam(proposalID string) *big.Int {
	// check the value for the next block
	if val := systemParams.getNextBlockParam(proposalID); val != nil {
		return val
>>>>>>> 42190ec7
	}
	// check the value for the current block
	if val := systemParams.getParam(proposalID); val != nil {
		return val
	}
	// default value
	return DefaultParams[proposalID]
}

// get the param value for the current block
func GetParam(proposalID string) *big.Int {
	if val := systemParams.getParam(proposalID); val != nil {
		return val
	}
	return DefaultParams[proposalID]
}

// these 4 functions are reading the param value for the current block

func GetStakingMinimum() *big.Int {
	return GetParam(stakingMin.ID())
}

func GetGasPrice() *big.Int {
	return GetParam(gasPrice.ID())
}

func GetNamePrice() *big.Int {
	return GetParam(namePrice.ID())
}

func GetBpCount() int {
	return int(GetParam(bpCount.ID()).Uint64())
}

// these functions are reading the param value directly from the state

func GetNamePriceFromState(scs *state.ContractState) *big.Int {
	return getParamFromState(scs, namePrice)
}

func GetStakingMinimumFromState(scs *state.ContractState) *big.Int {
	return getParamFromState(scs, stakingMin)
}

func GetGasPriceFromState(ar AccountStateReader) *big.Int {
	scs, err := ar.GetSystemAccountState()
	if err != nil {
		panic("could not open system state when get gas price")
	}
	return getParamFromState(scs, gasPrice)
}

func getParamFromState(scs *state.ContractState, id sysParamIndex) *big.Int {
	data, err := scs.GetInitialData(dbkey.SystemParam(id.ID()))
	if err != nil {
		panic("could not get blockchain parameter")
	}
	if data == nil {
		return DefaultParams[id.ID()]
	}
	return new(big.Int).SetBytes(data)
}<|MERGE_RESOLUTION|>--- conflicted
+++ resolved
@@ -2,11 +2,7 @@
 
 import (
 	"math/big"
-<<<<<<< HEAD
-=======
-	"strings"
 	"sync"
->>>>>>> 42190ec7
 
 	"github.com/aergoio/aergo/v2/state"
 	"github.com/aergoio/aergo/v2/types"
@@ -86,10 +82,6 @@
 		namePrice.ID():  types.NewAmount(1, types.Aergo), // 1 aergo
 	}
 )
-
-func genParamKey(id string) []byte {
-	return []byte("param\\" + strings.ToUpper(id))
-}
 
 // This is also called on chain reorganization
 func InitSystemParams(g dataGetter, bpCount int) {
@@ -100,9 +92,6 @@
 	systemParams = loadParams(g)
 }
 
-<<<<<<< HEAD
-func loadParam(g dataGetter) parameters {
-=======
 // This function must be called before all the aergosvr
 // services start.
 func initDefaultBpCount(count int) {
@@ -114,7 +103,6 @@
 
 // load the params from the database or use the default values
 func loadParams(g dataGetter) *parameters {
->>>>>>> 42190ec7
 	ret := map[string]*big.Int{}
 	for i := sysParamIndex(0); i < sysParamMax; i++ {
 		id := i.ID()
@@ -136,7 +124,7 @@
 
 func updateParam(s dataSetter, id string, value *big.Int) error {
 	// save the param to the database (in a db txn, commit when the block is connected)
-	if err := s.SetData(genParamKey(id), value.Bytes()); err != nil {
+	if err := s.SetData(dbkey.SystemParam(id), value.Bytes()); err != nil {
 		return err
 	}
 	// save the new value for the param, only active on the next block
@@ -160,17 +148,11 @@
 	}
 }
 
-<<<<<<< HEAD
-func updateParam(s dataSetter, id string, value *big.Int) (*big.Int, error) {
-	if err := s.SetData(dbkey.SystemParam(id), value.Bytes()); err != nil {
-		return nil, err
-=======
 // get the param value for the next block
 func GetNextBlockParam(proposalID string) *big.Int {
 	// check the value for the next block
 	if val := systemParams.getNextBlockParam(proposalID); val != nil {
 		return val
->>>>>>> 42190ec7
 	}
 	// check the value for the current block
 	if val := systemParams.getParam(proposalID); val != nil {
