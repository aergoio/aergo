function testState()
    system.setItem("key1", 999)
    return system.getSender(), system.getTxhash(), system.getContractID(), system.getTimestamp(), system.getBlockheight(),
        system.getItem("key1")
end

abi.register(testState)


<<<<<<< HEAD
function to_address(pubkey)
  return system.toAddress(pubkey)
end

function to_pubkey(address)
  return system.toPubKey(address)
end

abi.register_view(to_address, to_pubkey)
=======
function get_version()
	return system.version()
end

abi.register_view(get_version)
>>>>>>> f201a476
<|MERGE_RESOLUTION|>--- conflicted
+++ resolved
@@ -1,13 +1,14 @@
 function testState()
     system.setItem("key1", 999)
-    return system.getSender(), system.getTxhash(), system.getContractID(), system.getTimestamp(), system.getBlockheight(),
-        system.getItem("key1")
+    return system.getSender(), system.getTxhash(), system.getContractID(), system.getTimestamp(), system.getBlockheight(), system.getItem("key1")
 end
 
 abi.register(testState)
 
+function get_version()
+	return system.version()
+end
 
-<<<<<<< HEAD
 function to_address(pubkey)
   return system.toAddress(pubkey)
 end
@@ -16,11 +17,4 @@
   return system.toPubKey(address)
 end
 
-abi.register_view(to_address, to_pubkey)
-=======
-function get_version()
-	return system.version()
-end
-
-abi.register_view(get_version)
->>>>>>> f201a476
+abi.register_view(get_version, to_address, to_pubkey)