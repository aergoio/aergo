--- conflicted
+++ resolved
@@ -474,16 +474,12 @@
 		return err
 	}
 
-<<<<<<< HEAD
-	var eContractState *state.ContractState
+	var eContractState *statedb.ContractState
 	if l.isMultiCall() {
-		eContractState = state.GetMultiCallState(creatorId, creatorState.State())
+		eContractState = statedb.GetMultiCallState(l.sender(), creatorState.State())
 	} else {
-		eContractState, err = state.OpenContractState(contractId, contractState.State(), bs.StateDB)
-	}
-=======
-	eContractState, err := statedb.OpenContractState(l.recipient(), contractState.State(), bs.StateDB)
->>>>>>> a30c588a
+		eContractState, err = statedb.OpenContractState(l.recipient(), contractState.State(), bs.StateDB)
+	}
 	if err != nil {
 		return err
 	}
@@ -506,16 +502,10 @@
 			return types.ErrNotAllowedFeeDelegation
 		}
 	}
-<<<<<<< HEAD
-
-	if contractId != creatorId {
-		creatorState.SubBalance(l.amount())
-		contractState.AddBalance(l.amount())
-=======
+
 	err = state.SendBalance(creatorState, contractState, l.amount())
 	if err != nil {
 		return err
->>>>>>> a30c588a
 	}
 
 	rv, events, cFee, err := run(creatorState, contractState, contractId, eContractState)
@@ -643,31 +633,20 @@
 
 func (l *luaTxCall) run(execCtx context.Context, bs *state.BlockState, bc *DummyChain, bi *types.BlockHeaderInfo, receiptTx db.Transaction) error {
 	err := contractFrame(l, bs, bc, receiptTx,
-<<<<<<< HEAD
-		func(sender, contractV *state.AccountState, contractId types.AccountID, eContractState *state.ContractState) (string, []*types.Event, *big.Int, error) {
+		func(sender, contractV *state.AccountState, contractId types.AccountID, eContractState *statedb.ContractState) (string, []*types.Event, *big.Int, error) {
 
 			ctx := contract.NewVmContext(execCtx, bs, bc, sender, contractV, eContractState, sender.ID(), l.Hash(), bi, "", true, false, contractV.State().SqlRecoveryPoint, contract.BlockFactory, l.amount(), math.MaxUint64, l.feeDelegate, l.multiCall)
-=======
-		func(sender, contractV *state.AccountState, contractId types.AccountID, eContractState *statedb.ContractState) (string, []*types.Event, *big.Int, error) {
-			ctx := contract.NewVmContext(execCtx, bs, bc, sender, contractV, eContractState, sender.ID(), l.Hash(), bi, "", true, false, contractV.State().SqlRecoveryPoint, contract.BlockFactory, l.amount(), math.MaxUint64, l.feeDelegate)
->>>>>>> a30c588a
 
 			rv, events, ctrFee, err := contract.Call(eContractState, l.payload(), l.recipient(), ctx)
 			if err != nil {
 				return "", nil, ctrFee, err
 			}
-<<<<<<< HEAD
 
 			if !ctx.IsMultiCall() {
-				err = state.StageContractState(eContractState, bs.StateDB)
+				err = statedb.StageContractState(eContractState, bs.StateDB)
 				if err != nil {
 					return "", nil, ctrFee, err
 				}
-=======
-			err = statedb.StageContractState(eContractState, bs.StateDB)
-			if err != nil {
-				return "", nil, ctrFee, err
->>>>>>> a30c588a
 			}
 
 			return rv, events, ctrFee, nil
