// The tests in vm_dummy_test.go are architecture independent tests.
package vm_dummy

import (
	"encoding/json"
	"errors"
	"fmt"
	"math/big"
	"os"
	"path/filepath"
	"runtime"
	"strconv"
	"strings"
	"testing"

	"github.com/aergoio/aergo/v2/contract"
	"github.com/aergoio/aergo/v2/types"
	"github.com/stretchr/testify/assert"
	"github.com/stretchr/testify/require"
)

const min_version int32 = 2
const max_version int32 = 3

func TestMaxCallDepth(t *testing.T) {
	//code := readLuaCode(t, "maxcalldepth_1.lua")
	// this contract receives a list of contract IDs to be called
	code2 := readLuaCode(t, "maxcalldepth_2.lua")
	// this contract stores the address of the next contract to be called
	code3 := readLuaCode(t, "maxcalldepth_3.lua")

	for version := int32(3); version <= max_version; version++ {
		bc, err := LoadDummyChain(SetHardForkVersion(version), SetPubNet())
		require.NoErrorf(t, err, "failed to create dummy chain")
		defer bc.Release()

		err = bc.ConnectBlock(
			NewLuaTxAccount("user", 1, types.Aergo),
		)
		if err != nil {
			t.Error(err)
		}

		/*
			// deploy 2 identical contracts
			err = bc.ConnectBlock(
				NewLuaTxDeploy("user", "c1", 0, definition1),
				NewLuaTxDeploy("user", "c2", 0, definition1),
			)
			if err != nil {
				t.Error(err)
			}

			// call first contract - recursion depth 64
			err = bc.ConnectBlock(
				NewLuaTxCall("user", "c1", 0, `{"Name":"call_me", "Args":[1, 64]}`),
			)
			if err != nil {
				t.Error(err)
			}
			// check state
			err = bc.Query("c1", `{"Name":"check_state"}`, "", "true")
			if err != nil {
				t.Error(err)
			}
			// query view
			err = bc.Query("c1", `{"Name":"get_total_calls"}`, "", "[64,64]")
			if err != nil {
				t.Error(err)
			}
			for i := 1; i <= 64; i++ {
				err = bc.Query("c1", fmt.Sprintf(`{"Name":"get_call_info", "Args":["%d"]}`, i), "", fmt.Sprintf("%d", i))
				if err != nil {
					t.Error(err)
				}
			}

			// call second contract - recursion depth 66
			err = bc.ConnectBlock(
				NewLuaTxCall("user", "c2", 0, `{"Name":"call_me", "Args":[1, 66]}`).
					Fail("exceeded the maximum call depth"),
			)
			if err != nil {
				t.Error(err)
			}
			// check state - should fail
			err = bc.Query("c2", `{"Name":"check_state"}`, "", "")
			if err == nil {
				t.Error("should fail")
			}
			// query view - must return nil
			err = bc.Query("c2", `{"Name":"get_total_calls"}`, "", "[null,null]")
			if err != nil {
				t.Error(err)
			}
			for i := 1; i <= 64; i++ {
				err = bc.Query("c2", fmt.Sprintf(`{"Name":"get_call_info", "Args":["%d"]}`, i), "", "null")
				if err != nil {
					t.Error(err)
				}
			}
		*/

		// deploy 66 identical contracts using definition2
		for i := 1; i <= 66; i++ {
			err = bc.ConnectBlock(
				NewLuaTxDeploy("user", fmt.Sprintf("c2%d", i), 0, code2),
			)
			if err != nil {
				t.Error(err)
			}
		}
		// deploy 66 identical contracts using definition3
		for i := 1; i <= 66; i++ {
			err = bc.ConnectBlock(
				NewLuaTxDeploy("user", fmt.Sprintf("c3%d", i), 0, code3),
			)
			if err != nil {
				t.Error(err)
			}
		}

		// build a list of contract IDs, used to call the first contract
		contracts := make([]string, 64)
		contracts_str := []byte("")
		for i := 1; i <= 64; i++ {
			contracts[i-1] = StrToAddress(fmt.Sprintf("c2%d", i))
		}
		contracts_str, err = json.Marshal(contracts)
		if err != nil {
			t.Error(err)
		}
		// call first contract - recursion depth 64
		err = bc.ConnectBlock(
			NewLuaTxCall("user", "c2"+fmt.Sprintf("%d", 1), 0, fmt.Sprintf(`{"Name":"call_me", "Args":[%s, 1, 64]}`, string(contracts_str))),
		)
		if err != nil {
			t.Error(err)
		}
		// check state on all the 64 contracts (query total calls and call info)
		for i := 1; i <= 64; i++ {
			err = bc.Query(fmt.Sprintf("c2%d", i), `{"Name":"get_total_calls"}`, "", "1")
			if err != nil {
				t.Error(err)
			}
			//err = bc.Query(fmt.Sprintf("c2%d", i), fmt.Sprintf(`{"Name":"get_call_info", "Args":["%d"]}`, i), "", fmt.Sprintf("%d", i))
			err = bc.Query(fmt.Sprintf("c2%d", i), `{"Name":"get_call_info", "Args":["1"]}`, "", fmt.Sprintf("%d", i))
			if err != nil {
				t.Error(err)
			}
		}

		// add the 66th contract to the list
		contracts = append(contracts, StrToAddress(fmt.Sprintf("c2%d", 6)))
		contracts_str, err = json.Marshal(contracts)
		if err != nil {
			t.Error(err)
		}
		// call first contract - recursion depth 66
		err = bc.ConnectBlock(
			NewLuaTxCall("user", "c2"+fmt.Sprintf("%d", 1), 0, fmt.Sprintf(`{"Name":"call_me", "Args":[%s, 1, 66]}`, string(contracts_str))).Fail("exceeded the maximum call depth"),
		)
		if err != nil {
			t.Error(err)
		}
		// check state on all the 64 contracts (query total calls and call info)
		for i := 1; i <= 64; i++ {
			err = bc.Query(fmt.Sprintf("c2%d", i), `{"Name":"get_total_calls"}`, "", "1")
			if err != nil {
				t.Error(err)
			}
			err = bc.Query(fmt.Sprintf("c2%d", i), `{"Name":"get_call_info", "Args":["1"]}`, "", fmt.Sprintf("%d", i))
			if err != nil {
				t.Error(err)
			}
		}
		// check state on the 66th contract (query total calls and call info)
		err = bc.Query("c2"+fmt.Sprintf("%d", 66), `{"Name":"get_total_calls"}`, "", "null")
		if err != nil {
			t.Error(err)
		}
		err = bc.Query("c2"+fmt.Sprintf("%d", 66), `{"Name":"get_call_info", "Args":["1"]}`, "", "null")
		if err != nil {
			t.Error(err)
		}

		// set next_contract for each contract
		for i := 1; i <= 66; i++ {
			err = bc.ConnectBlock(
				NewLuaTxCall("user", fmt.Sprintf("c3%d", i), 0, fmt.Sprintf(`{"Name":"set_next_contract", "Args":["%s"]}`, StrToAddress(fmt.Sprintf("c3%d", i+1)))),
			)
			if err != nil {
				t.Error(err)
			}
		}
		// call first contract - recursion depth 64
		err = bc.ConnectBlock(
			NewLuaTxCall("user", "c3"+fmt.Sprintf("%d", 1), 0, `{"Name":"call_me", "Args":[1, 64]}`),
		)
		if err != nil {
			t.Error(err)
		}
		// check state on all the 64 contracts (query total calls and call info)
		for i := 1; i <= 64; i++ {
			err = bc.Query(fmt.Sprintf("c3%d", i), `{"Name":"get_total_calls"}`, "", "1")
			if err != nil {
				t.Error(err)
			}
			err = bc.Query(fmt.Sprintf("c3%d", i), `{"Name":"get_call_info", "Args":["1"]}`, "", fmt.Sprintf("%d", i))
			if err != nil {
				t.Error(err)
			}
		}

		// call first contract - recursion depth 66
		err = bc.ConnectBlock(
			NewLuaTxCall("user", "c3"+fmt.Sprintf("%d", 1), 0, `{"Name":"call_me", "Args":[1, 66]}`).Fail("exceeded the maximum call depth"),
		)
		if err != nil {
			t.Error(err)
		}
		// check state on all the 64 contracts (query total calls and call info)
		for i := 1; i <= 64; i++ {
			err = bc.Query(fmt.Sprintf("c3%d", i), `{"Name":"get_total_calls"}`, "", "1")
			if err != nil {
				t.Error(err)
			}
			err = bc.Query(fmt.Sprintf("c3%d", i), `{"Name":"get_call_info", "Args":["1"]}`, "", fmt.Sprintf("%d", i))
			if err != nil {
				t.Error(err)
			}
		}
		// check state on the 66th contract (query total calls and call info)
		err = bc.Query("c3"+fmt.Sprintf("%d", 66), `{"Name":"get_total_calls"}`, "", "null")
		if err != nil {
			t.Error(err)
		}
		err = bc.Query("c3"+fmt.Sprintf("%d", 66), `{"Name":"get_call_info", "Args":["1"]}`, "", "null")
		if err != nil {
			t.Error(err)
		}

		// Circle: contract 1 calls contract 2, contract 2 calls contract 3, contract 3 calls contract 1...

		// deploy 4 identical contracts using definition2
		for i := 1; i <= 4; i++ {
			err = bc.ConnectBlock(
				NewLuaTxDeploy("user", fmt.Sprintf("c4%d", i), 0, code2),
			)
			if err != nil {
				t.Error(err)
			}
		}
		// build a list of contract IDs, used to call the first contract
		contracts = make([]string, 4)
		for i := 1; i <= 4; i++ {
			contracts[i-1] = StrToAddress(fmt.Sprintf("c4%d", i))
		}
		contracts_str, err = json.Marshal(contracts)
		if err != nil {
			t.Error(err)
		}
		// call first contract - recursion depth 64
		err = bc.ConnectBlock(
			NewLuaTxCall("user", "c4"+fmt.Sprintf("%d", 1), 0, fmt.Sprintf(`{"Name":"call_me", "Args":[%s, 1, 64]}`, string(contracts_str))),
		)
		if err != nil {
			t.Error(err)
		}
		// check state on all the 4 contracts
		// each contract should have (64 / 4) = 16 calls
		for i := 1; i <= 4; i++ {
			err = bc.Query(fmt.Sprintf("c4%d", i), `{"Name":"get_total_calls"}`, "", "16")
			if err != nil {
				t.Error(err)
			}
			for j := 1; j <= 16; j++ {
				err = bc.Query(fmt.Sprintf("c4%d", i), fmt.Sprintf(`{"Name":"get_call_info", "Args":["%d"]}`, j), "", fmt.Sprintf("%d", i+4*(j-1)))
				if err != nil {
					t.Error(err)
				}
			}
		}

		// call first contract - recursion depth 66
		err = bc.ConnectBlock(
			NewLuaTxCall("user", "c4"+fmt.Sprintf("%d", 1), 0, fmt.Sprintf(`{"Name":"call_me", "Args":[%s, 1, 66]}`, string(contracts_str))).Fail("exceeded the maximum call depth"),
		)
		if err != nil {
			t.Error(err)
		}
		// check state on all the 4 contracts
		// each contract should have (64 / 4) = 16 calls
		for i := 1; i <= 4; i++ {
			err = bc.Query(fmt.Sprintf("c4%d", i), `{"Name":"get_total_calls"}`, "", "16")
			if err != nil {
				t.Error(err)
			}
			for j := 1; j <= 16; j++ {
				err = bc.Query(fmt.Sprintf("c4%d", i), fmt.Sprintf(`{"Name":"get_call_info", "Args":["%d"]}`, j), "", fmt.Sprintf("%d", i+4*(j-1)))
				if err != nil {
					t.Error(err)
				}
			}
		}

		// ZigZag: contract 1 calls contract 2, contract 2 calls contract 1...

		// deploy 2 identical contracts using definition2
		for i := 1; i <= 2; i++ {
			err = bc.ConnectBlock(
				NewLuaTxDeploy("user", fmt.Sprintf("c5%d", i), 0, code2),
			)
			if err != nil {
				t.Error(err)
			}
		}
		// build a list of contract IDs, used to call the first contract
		contracts = make([]string, 2)
		for i := 1; i <= 2; i++ {
			contracts[i-1] = StrToAddress(fmt.Sprintf("c5%d", i))
		}
		contracts_str, err = json.Marshal(contracts)
		if err != nil {
			t.Error(err)
		}
		// call first contract - recursion depth 64
		err = bc.ConnectBlock(
			NewLuaTxCall("user", "c5"+fmt.Sprintf("%d", 1), 0, fmt.Sprintf(`{"Name":"call_me", "Args":[%s, 1, 64]}`, string(contracts_str))),
		)
		if err != nil {
			t.Error(err)
		}
		// check state on all the 2 contracts
		// each contract should have (64 / 2) = 32 calls
		for i := 1; i <= 2; i++ {
			err = bc.Query(fmt.Sprintf("c5%d", i), `{"Name":"get_total_calls"}`, "", "32")
			if err != nil {
				t.Error(err)
			}
			for j := 1; j <= 32; j++ {
				err = bc.Query(fmt.Sprintf("c5%d", i), fmt.Sprintf(`{"Name":"get_call_info", "Args":["%d"]}`, j), "", fmt.Sprintf("%d", i+2*(j-1)))
				if err != nil {
					t.Error(err)
				}
			}
		}

		// call first contract - recursion depth 66
		err = bc.ConnectBlock(
			NewLuaTxCall("user", "c5"+fmt.Sprintf("%d", 1), 0, fmt.Sprintf(`{"Name":"call_me", "Args":[%s, 1, 66]}`, string(contracts_str))).Fail("exceeded the maximum call depth"),
		)
		if err != nil {
			t.Error(err)
		}
		// check state on all the 2 contracts
		// each contract should have (64 / 2) = 32 calls
		for i := 1; i <= 2; i++ {
			err = bc.Query(fmt.Sprintf("c5%d", i), `{"Name":"get_total_calls"}`, "", "32")
			if err != nil {
				t.Error(err)
			}
			for j := 1; j <= 32; j++ {
				err = bc.Query(fmt.Sprintf("c5%d", i), fmt.Sprintf(`{"Name":"get_call_info", "Args":["%d"]}`, j), "", fmt.Sprintf("%d", i+2*(j-1)))
				if err != nil {
					t.Error(err)
				}
			}
		}

	}
}

func TestContractSystem(t *testing.T) {
	code := readLuaCode(t, "contract_system.lua")

	for version := min_version; version <= max_version; version++ {
		bc, err := LoadDummyChain(SetHardForkVersion(version))
		require.NoErrorf(t, err, "failed to create dummy chain")
		defer bc.Release()

		err = bc.ConnectBlock(NewLuaTxAccount("user1", 1, types.Aergo))
		require.NoErrorf(t, err, "failed to new account")

		err = bc.ConnectBlock(NewLuaTxDeploy("user1", "system", 0, code))
		require.NoErrorf(t, err, "failed to deploy contract")

		tx := NewLuaTxCall("user1", "system", 0, `{"Name":"testState", "Args":[]}`)
		err = bc.ConnectBlock(tx)
		require.NoErrorf(t, err, "failed to call tx")

		receipt := bc.GetReceipt(tx.Hash())
		exRv := fmt.Sprintf(`["%s","6FbDRScGruVdATaNWzD51xJkTfYCVwxSZDb7gzqCLzwf","AmhNNBNY7XFk4p5ym4CJf8nTcRTEHjWzAeXJfhP71244CjBCAQU3",%d,3,999]`, StrToAddress("user1"), bc.cBlock.Header.Timestamp/1e9)
		assert.Equal(t, exRv, receipt.GetRet(), "receipt ret error")

	}
}

func TestContractHello(t *testing.T) {
	code := readLuaCode(t, "contract_hello.lua")

	for version := min_version; version <= max_version; version++ {
		bc, err := LoadDummyChain(SetHardForkVersion(version))
		require.NoErrorf(t, err, "failed to create test database")
		defer bc.Release()

		err = bc.ConnectBlock(NewLuaTxAccount("user1", 1, types.Aergo))
		require.NoErrorf(t, err, "failed to new account")

		err = bc.ConnectBlock(NewLuaTxDeploy("user1", "hello", 0, code))
		require.NoErrorf(t, err, "failed to deploy contract")

		tx := NewLuaTxCall("user1", "hello", 0, `{"Name":"hello", "Args":["World"]}`)
		err = bc.ConnectBlock(tx)
		require.NoErrorf(t, err, "failed to call tx")

		receipt := bc.GetReceipt(tx.Hash())
		assert.Equal(t, `"Hello World"`, receipt.GetRet(), "receipt ret error")

	}
}

func TestContractSend(t *testing.T) {
	code1 := readLuaCode(t, "contract_send_1.lua")
	code2 := readLuaCode(t, "contract_send_2.lua")
	code3 := readLuaCode(t, "contract_send_3.lua")
	code4 := readLuaCode(t, "contract_send_4.lua")

	for version := min_version; version <= max_version; version++ {
		bc, err := LoadDummyChain(SetHardForkVersion(version))
		require.NoErrorf(t, err, "failed to create dummy chain")
		defer bc.Release()

		err = bc.ConnectBlock(
			NewLuaTxAccount("user1", 1, types.Aergo),
			NewLuaTxDeploy("user1", "test1", 50, code1),
			NewLuaTxDeploy("user1", "test2", 0, code2),
			NewLuaTxDeploy("user1", "test3", 0, code3),
			NewLuaTxDeploy("user1", "test4", 0, code4),
		)
		assert.NoErrorf(t, err, "failed to deploy contract")

		err = bc.ConnectBlock(
			NewLuaTxCall("user1", "test1", 0, fmt.Sprintf(`{"Name":"send", "Args":["%s"]}`, nameToAddress("test2"))),
		)
		assert.NoErrorf(t, err, "failed to call tx")

		state, err := bc.GetAccountState("test2")
		assert.Equalf(t, int64(2), state.GetBalanceBigInt().Int64(), "balance error")

		err = bc.ConnectBlock(
			NewLuaTxCall("user1", "test1", 0, fmt.Sprintf(`{"Name":"send", "Args":["%s"]}`, nameToAddress("test3"))).Fail(`[Contract.LuaSendAmount] call err: not found function: default`),
		)
		assert.NoErrorf(t, err, "failed to connect new block")

		err = bc.ConnectBlock(
			NewLuaTxCall("user1", "test1", 0, fmt.Sprintf(`{"Name":"send", "Args":["%s"]}`, nameToAddress("test4"))).Fail(`[Contract.LuaSendAmount] call err: 'default' is not payable`),
		)
		assert.NoErrorf(t, err, "failed to connect new block")

		err = bc.ConnectBlock(
			NewLuaTxCall("user1", "test1", 0, fmt.Sprintf(`{"Name":"send", "Args":["%s"]}`, nameToAddress("user1"))),
		)
		assert.NoErrorf(t, err, "failed to connect new block")

	}
}

func TestContractQuery(t *testing.T) {
	code := readLuaCode(t, "contract_query.lua")

	for version := min_version; version <= max_version; version++ {
		bc, err := LoadDummyChain(SetHardForkVersion(version))
		require.NoErrorf(t, err, "failed to create dummy chain")
		defer bc.Release()

		err = bc.ConnectBlock(NewLuaTxAccount("user1", 1, types.Aergo))
		require.NoErrorf(t, err, "failed to connect new block")

		err = bc.ConnectBlock(
			NewLuaTxDeploy("user1", "query", 0, code),
			NewLuaTxCall("user1", "query", 2, `{"Name":"inc", "Args":[]}`),
		)
		require.NoErrorf(t, err, "failed to connect new block")

		query, err := bc.GetAccountState("query")
		require.NoErrorf(t, err, "failed to get account state")
		assert.Equalf(t, int64(2), query.GetBalanceBigInt().Int64(), "not equal balance")

		err = bc.Query("query", `{"Name":"inc", "Args":[]}`, "set not permitted in query", "")
		require.NoErrorf(t, err, "failed to query")

		err = bc.Query("query", `{"Name":"query", "Args":["key1"]}`, "", "1")
		require.NoErrorf(t, err, "failed to query")

	}
}

func TestContractCall(t *testing.T) {
	code := readLuaCode(t, "contract_call_1.lua")
	code2 := readLuaCode(t, "contract_call_2.lua")

	for version := min_version; version <= max_version; version++ {
		bc, err := LoadDummyChain(SetHardForkVersion(version))
		require.NoErrorf(t, err, "failed to create dummy chain")
		defer bc.Release()

		err = bc.ConnectBlock(
			NewLuaTxAccount("user1", 1, types.Aergo),
			NewLuaTxDeploy("user1", "counter", 0, code).Constructor("[1]"),
			NewLuaTxCall("user1", "counter", 0, `{"Name":"inc", "Args":[]}`),
		)
		require.NoErrorf(t, err, "failed to connect new block")

		err = bc.Query("counter", `{"Name":"get", "Args":[]}`, "", "2")
		require.NoErrorf(t, err, "failed to query")

		err = bc.ConnectBlock(
			NewLuaTxDeploy("user1", "caller", 0, code2).Constructor(fmt.Sprintf(`["%s"]`, nameToAddress("counter"))),
			NewLuaTxCall("user1", "caller", 0, `{"Name":"add", "Args":[]}`),
		)
		require.NoErrorf(t, err, "failed to connect new block")

		err = bc.Query("caller", `{"Name":"get", "Args":[]}`, "", "3")
		require.NoErrorf(t, err, "failed to query")

		err = bc.Query("caller", `{"Name":"dget", "Args":[]}`, "", "99")
		require.NoErrorf(t, err, "failed to query")

		tx := NewLuaTxCall("user1", "caller", 0, `{"Name":"dadd", "Args":[]}`)
		err = bc.ConnectBlock(tx)
		require.NoErrorf(t, err, "failed to connect new block")

		receipt := bc.GetReceipt(tx.Hash())
		assert.Equalf(t, `99`, receipt.GetRet(), "contract Call ret error")

		tx = NewLuaTxCall("user1", "caller", 0, `{"Name":"dadd", "Args":[]}`)
		err = bc.ConnectBlock(tx)
		require.NoErrorf(t, err, "failed to connect new block")

		receipt = bc.GetReceipt(tx.Hash())
		assert.Equalf(t, `100`, receipt.GetRet(), "contract Call ret error")

		err = bc.Query("caller", `{"Name":"get", "Args":[]}`, "", "3")
		require.NoErrorf(t, err, "failed to query")

	}
}

func TestContractPingpongCall(t *testing.T) {
	code := readLuaCode(t, "contract_pingpongcall_1.lua")
	code2 := readLuaCode(t, "contract_pingpongcall_2.lua")

	for version := min_version; version <= max_version; version++ {
		bc, err := LoadDummyChain(SetHardForkVersion(version))
		require.NoErrorf(t, err, "failed to create dummy chain")
		defer bc.Release()

		err = bc.ConnectBlock(
			NewLuaTxAccount("user1", 1, types.Aergo),
			NewLuaTxDeploy("user1", "a", 0, code),
		)
		require.NoErrorf(t, err, "failed to connect new block")

		err = bc.ConnectBlock(NewLuaTxDeploy("user1", "b", 0, code2).Constructor(fmt.Sprintf(`["%s"]`, nameToAddress("a"))))
		require.NoErrorf(t, err, "failed to connect new block")

		tx := NewLuaTxCall("user1", "a", 0, fmt.Sprintf(`{"Name":"start", "Args":["%s"]}`, nameToAddress("b")))
		err = bc.ConnectBlock(tx)
		require.NoErrorf(t, err, "failed to connect new block")

		err = bc.Query("a", `{"Name":"get", "Args":[]}`, "", `"callback"`)
		require.NoErrorf(t, err, "failed to query")

		err = bc.Query("b", `{"Name":"get", "Args":[]}`, "", `"called"`)
		require.NoErrorf(t, err, "failed to query")

	}
}

func TestRollback(t *testing.T) {
	code := readLuaCode(t, "rollback.lua")

	for version := min_version; version <= max_version; version++ {
		bc, err := LoadDummyChain(SetHardForkVersion(version))
		require.NoErrorf(t, err, "failed to create dummy chain")
		defer bc.Release()

		err = bc.ConnectBlock(NewLuaTxAccount("user1", 1, types.Aergo))
		require.NoErrorf(t, err, "failed to connect new block")
		err = bc.ConnectBlock(NewLuaTxDeploy("user1", "query", 0, code), NewLuaTxCall("user1", "query", 0, `{"Name":"inc", "Args":[]}`))
		require.NoErrorf(t, err, "failed to connect new block")
		err = bc.ConnectBlock(NewLuaTxCall("user1", "query", 0, `{"Name":"inc", "Args":[]}`), NewLuaTxCall("user1", "query", 0, `{"Name":"inc", "Args":[]}`))
		require.NoErrorf(t, err, "failed to connect new block")
		err = bc.ConnectBlock(NewLuaTxCall("user1", "query", 0, `{"Name":"inc", "Args":[]}`), NewLuaTxCall("user1", "query", 0, `{"Name":"inc", "Args":[]}`))
		require.NoErrorf(t, err, "failed to connect new block")

		err = bc.Query("query", `{"Name":"query", "Args":["key1"]}`, "", "5")
		require.NoErrorf(t, err, "failed to query")

		err = bc.DisConnectBlock()
		require.NoErrorf(t, err, "failed to disconnect block")

		err = bc.Query("query", `{"Name":"query", "Args":["key1"]}`, "", "3")
		require.NoErrorf(t, err, "failed to query")

		err = bc.DisConnectBlock()
		require.NoErrorf(t, err, "failed to disconnect block")

		err = bc.Query("query", `{"Name":"query", "Args":["key1"]}`, "", "1")
		require.NoErrorf(t, err, "failed to query")

		err = bc.ConnectBlock(NewLuaTxCall("user1", "query", 0, `{"Name":"inc", "Args":[]}`))
		require.NoErrorf(t, err, "failed to connect new block")

		err = bc.Query("query", `{"Name":"query", "Args":["key1"]}`, "", "2")
		require.NoErrorf(t, err, "failed to query")

	}
}

func TestAbi(t *testing.T) {
	codeNoAbi := readLuaCode(t, "abi_no.lua")
	codeEmpty := readLuaCode(t, "abi_empty.lua")
	codeLocalFunc := readLuaCode(t, "abi_localfunc.lua")

	for version := min_version; version <= max_version; version++ {
		bc, err := LoadDummyChain(SetHardForkVersion(version))
		require.NoErrorf(t, err, "failed to create dummy chain")
		defer bc.Release()

		err = bc.ConnectBlock(NewLuaTxAccount("user1", 1, types.Aergo), NewLuaTxDeploy("user1", "a", 0, codeNoAbi))
		require.Errorf(t, err, fmt.Sprintf("expected err : %s, buf got nil", "no exported functions"))
		require.Containsf(t, err.Error(), "no exported functions", "not contains error message")

		err = bc.ConnectBlock(NewLuaTxDeploy("user1", "a", 0, codeEmpty))
		require.Errorf(t, err, fmt.Sprintf("expected err : %s, buf got nil", "no exported functions."))
		require.Containsf(t, err.Error(), "no exported functions.", "not contains error message")

		err = bc.ConnectBlock(NewLuaTxDeploy("user1", "a", 0, codeLocalFunc))
		require.Errorf(t, err, fmt.Sprintf("expected err : %s, buf got nil", "global function expected"))
		require.Containsf(t, err.Error(), "global function expected", "not contains error message")

	}
}

func TestGetABI(t *testing.T) {
	code := readLuaCode(t, "getabi.lua")

	for version := min_version; version <= max_version; version++ {
		bc, err := LoadDummyChain(SetHardForkVersion(version))
		require.NoErrorf(t, err, "failed to create dummy chain")
		defer bc.Release()

		err = bc.ConnectBlock(NewLuaTxAccount("user1", 1, types.Aergo), NewLuaTxDeploy("user1", "hello", 0, code))
		require.NoErrorf(t, err, "failed to connect new block")

		abi, err := bc.GetABI("hello")
		require.NoErrorf(t, err, "failed to get abi")

		jsonAbi, err := json.Marshal(abi)
		require.NoErrorf(t, err, "failed to marshal abi")
		require.Equalf(t, `{"version":"0.2","language":"lua","functions":[{"name":"hello","arguments":[{"name":"say"}]}],"state_variables":[{"name":"Say","type":"value"}]}`, string(jsonAbi), "not equal abi")

	}
}

func TestPayable(t *testing.T) {
	code := readLuaCode(t, "payable.lua")

	for version := min_version; version <= max_version; version++ {
		bc, err := LoadDummyChain(SetHardForkVersion(version))
		require.NoErrorf(t, err, "failed to create dummy chain")
		defer bc.Release()

		err = bc.ConnectBlock(NewLuaTxAccount("user1", 1, types.Aergo))
		require.NoErrorf(t, err, "failed to connect new block")

		err = bc.ConnectBlock(NewLuaTxDeploy("user1", "payable", 1, code))
		require.Errorf(t, err, "expected: 'constructor' is not payable")
		require.Containsf(t, err.Error(), "'constructor' is not payable", "not contains error message")

		err = bc.ConnectBlock(NewLuaTxCall("user1", "payable", 0, `{"Name":"save", "Args": ["blahblah"]}`).Fail("not found contract"))
		require.NoErrorf(t, err, "failed to connect new block")

		err = bc.ConnectBlock(NewLuaTxDeploy("user1", "payable", 0, code), NewLuaTxCall("user1", "payable", 0, `{"Name":"save", "Args": ["blahblah"]}`))
		require.NoErrorf(t, err, "failed to connect new block")

		err = bc.Query("payable", `{"Name":"load"}`, "", `"blahblah"`)
		require.NoErrorf(t, err, "failed to query")

		err = bc.ConnectBlock(NewLuaTxCall("user1", "payable", 1, `{"Name":"save", "Args": ["payed"]}`))
		require.NoErrorf(t, err, "failed to connect new block")

		err = bc.Query("payable", `{"Name":"load"}`, "", `"payed"`)
		require.NoErrorf(t, err, "failed to query")

	}
}

func TestDefault(t *testing.T) {
	code := readLuaCode(t, "default.lua")

	for version := min_version; version <= max_version; version++ {
		bc, err := LoadDummyChain(SetHardForkVersion(version))
		require.NoErrorf(t, err, "failed to create dummy chain")
		defer bc.Release()

		err = bc.ConnectBlock(
			NewLuaTxAccount("user1", 1, types.Aergo),
			NewLuaTxDeploy("user1", "default", 0, code),
		)
		require.NoErrorf(t, err, "failed to connect new block")

		tx := NewLuaTxCall("user1", "default", 0, "")
		err = bc.ConnectBlock(tx)
		require.NoErrorf(t, err, "failed to connect new block")

		receipt := bc.GetReceipt(tx.Hash())
		require.Equalf(t, `"default"`, receipt.GetRet(), "contract Call ret error")

		err = bc.ConnectBlock(NewLuaTxCall("user1", "default", 1, "").Fail(`'default' is not payable`))
		require.NoErrorf(t, err, "failed to connect new block")

		err = bc.Query("default", `{"Name":"a"}`, "not found function: a", "")
		require.NoErrorf(t, err, "failed to query")

	}
}

func TestReturn(t *testing.T) {
	code := readLuaCode(t, "return_1.lua")
	code2 := readLuaCode(t, "return_2.lua")

	for version := min_version; version <= max_version; version++ {
		bc, err := LoadDummyChain(SetHardForkVersion(version))
		require.NoErrorf(t, err, "failed to create dummy chain")
		defer bc.Release()

		err = bc.ConnectBlock(
			NewLuaTxAccount("user1", 1, types.Aergo),
			NewLuaTxDeploy("user1", "return_num", 0, code),
			NewLuaTxCall("user1", "return_num", 0, `{"Name":"return_num", "Args":[]}`),
		)
		require.NoErrorf(t, err, "failed to connect new block")

		err = bc.Query("return_num", `{"Name":"return_num", "Args":[]}`, "", "10")
		require.NoErrorf(t, err, "failed to query")

		err = bc.ConnectBlock(NewLuaTxDeploy("user1", "foo", 0, code2))
		require.NoErrorf(t, err, "failed to connect new block")

		err = bc.Query("foo", `{"Name":"foo", "Args":[]}`, "", "[1,2,3]")
		require.NoErrorf(t, err, "failed to query")

		err = bc.Query("foo", `{"Name":"foo2", "Args":["foo314"]}`, "", `"foo314"`)
		require.NoErrorf(t, err, "failed to query")

	}
}

func TestReturnUData(t *testing.T) {
	code := readLuaCode(t, "return_udata.lua")

	for version := min_version; version <= max_version; version++ {
		bc, err := LoadDummyChain(SetHardForkVersion(version))
		require.NoErrorf(t, err, "failed to create dummy chain")
		defer bc.Release()

		err = bc.ConnectBlock(
			NewLuaTxAccount("user1", 1, types.Aergo),
			NewLuaTxDeploy("user1", "rs-return", 0, code),
		)
		require.NoErrorf(t, err, "failed to connect new block")

		err = bc.ConnectBlock(NewLuaTxCall("user1", "rs-return", 0, `{"Name": "test_die", "Args":[]}`).Fail(`unsupport type: userdata`))
		require.NoErrorf(t, err, "failed to connect new block")

	}
}

func TestEvent(t *testing.T) {
	code := readLuaCode(t, "event.lua")

	for version := min_version; version <= max_version; version++ {
		bc, err := LoadDummyChain(SetHardForkVersion(version))
		require.NoErrorf(t, err, "failed to create dummy chain")
		defer bc.Release()

		err = bc.ConnectBlock(
			NewLuaTxAccount("user1", 1, types.Aergo),
			NewLuaTxDeploy("user1", "event", 0, code),
		)
		require.NoErrorf(t, err, "failed to connect new block")

		err = bc.ConnectBlock(NewLuaTxCall("user1", "event", 0, `{"Name": "test_ev", "Args":[]}`))
		require.NoErrorf(t, err, "failed to connect new block")

	}

}

func TestView(t *testing.T) {
	code := readLuaCode(t, "view.lua")

	for version := min_version; version <= max_version; version++ {
		bc, err := LoadDummyChain(SetHardForkVersion(version))
		require.NoErrorf(t, err, "failed to create dummy chain")
		defer bc.Release()

		err = bc.ConnectBlock(
			NewLuaTxAccount("user1", 1, types.Aergo),
			NewLuaTxDeploy("user1", "view", 0, code),
		)
		require.NoErrorf(t, err, "failed to connect new block")

		err = bc.ConnectBlock(NewLuaTxCall("user1", "view", 0, `{"Name": "test_view", "Args":[]}`).Fail("[Contract.Event] event not permitted in query"))
		require.NoErrorf(t, err, "failed to connect new block")

		err = bc.Query("view", `{"Name":"k", "Args":[10]}`, "", "10")
		require.NoErrorf(t, err, "failed to query")

		err = bc.ConnectBlock(NewLuaTxCall("user1", "view", 0, `{"Name": "tx_in_view_function", "Args":[]}`).Fail("[Contract.Event] event not permitted in query"))
		require.NoErrorf(t, err, "failed to connect new block")

		err = bc.ConnectBlock(NewLuaTxCall("user1", "view", 0, `{"Name": "tx_after_view_function", "Args":[]}`))
		require.NoErrorf(t, err, "failed to connect new block")

		err = bc.ConnectBlock(NewLuaTxCall("user1", "view", 0, `{"Name": "k2", "Args":[]}`).Fail("[Contract.Event] event not permitted in query"))
		require.NoErrorf(t, err, "failed to connect new block")

		err = bc.ConnectBlock(NewLuaTxCall("user1", "view", 0, `{"Name": "k3", "Args":[]}`))
		require.NoErrorf(t, err, "failed to connect new block")

		err = bc.ConnectBlock(NewLuaTxCall("user1", "view", 0, `{"Name": "sqltest", "Args":[]}`).Fail("not permitted in view function"))
		require.NoErrorf(t, err, "failed to connect new block")

	}
}

func TestDeploy(t *testing.T) {
	code := readLuaCode(t, "deploy.lua")

	for version := min_version; version <= max_version; version++ {
		bc, err := LoadDummyChain(SetHardForkVersion(version))
		require.NoErrorf(t, err, "failed to create dummy chain")
		defer bc.Release()

		err = bc.ConnectBlock(
			NewLuaTxAccount("user1", 1, types.Aergo),
			NewLuaTxDeploy("user1", "deploy", uint64(types.Aergo/2), code),
		)
		require.NoErrorf(t, err, "failed to connect new block")

		tx := NewLuaTxCall("user1", "deploy", 0, `{"Name":"hello"}`)
		err = bc.ConnectBlock(tx)
		require.NoErrorf(t, err, "failed to connect new block")

		receipt := bc.GetReceipt(tx.Hash())
		assert.Equalf(t, `["AmgKtCaGjH4XkXwny2Jb1YH5gdsJGJh78ibWEgLmRWBS5LMfQuTf","Hello world"]`, receipt.GetRet(), "contract Call ret error")

		err = bc.Query("deploy", `{"Name":"helloQuery", "Args":["AmgKtCaGjH4XkXwny2Jb1YH5gdsJGJh78ibWEgLmRWBS5LMfQuTf"]}`, "", `"Hello world"`)
		require.NoErrorf(t, err, "failed to query")

		tx = NewLuaTxCall("user1", "deploy", 0, `{"Name":"testConst"}`)
		err = bc.ConnectBlock(tx)
		require.NoErrorf(t, err, "failed to connect new block")

		receipt = bc.GetReceipt(tx.Hash())
		assert.Equalf(t, `["Amhmj6kKZz7mPstBAPJWRe1e8RHP7bZ5pV35XatqTHMWeAVSyMkc","Hello world2"]`, receipt.GetRet(), "contract Call ret error")

		deployAcc, err := bc.GetAccountState("deploy")
		require.NoErrorf(t, err, "failed to get account state")
		assert.Equalf(t, int64(types.Aergo/2-100), deployAcc.GetBalanceBigInt().Int64(), "not same balance")

		deployAcc, err = bc.GetAccountState("deploy")
		require.NoErrorf(t, err, "failed to get account state")

		tx = NewLuaTxCall("user1", "deploy", 0, `{"Name":"testFail"}`)
		err = bc.ConnectBlock(tx)
		require.Errorf(t, err, "expect err : `constructor` is not payable")

		deployAcc, err = bc.GetAccountState("deploy")
		require.NoErrorf(t, err, "failed to get account state")
		assert.Equalf(t, int64(2), int64(deployAcc.Nonce), "not same nonce")

		tx = NewLuaTxCall("user1", "deploy", 0, `{"Name":"testPcall"}`)
		err = bc.ConnectBlock(tx)
		require.Errorf(t, err, "expect err : cannot find contract Amhs9v8EeAAWrrvEFrvMng4UksHRsR7wN1iLqKkXw5bqMV18JP3h")

		deployAcc, err = bc.GetAccountState("deploy")
		require.NoErrorf(t, err, "failed to get account state")
		assert.Equalf(t, int64(2), int64(deployAcc.Nonce), "nonce rollback failed")

		receipt = bc.GetReceipt(tx.Hash())
		assert.Containsf(t, receipt.GetRet(), "cannot find contract", "contract Call ret error")

	}
}

func TestDeploy2(t *testing.T) {
	code := readLuaCode(t, "deploy2.lua")

	for version := min_version; version <= max_version; version++ {
		bc, err := LoadDummyChain(SetHardForkVersion(version))
		require.NoErrorf(t, err, "failed to create dummy chain")
		defer bc.Release()

		oneAergo := types.NewAmount(1, types.Aergo)
		halfAergo := new(big.Int).Div(oneAergo, big.NewInt(2))

		err = bc.ConnectBlock(
			NewLuaTxAccountBig("user1", oneAergo),
			NewLuaTxDeployBig("user1", "deploy", halfAergo, code),
		)
		require.NoErrorf(t, err, "failed to connect new block")

		tx := NewLuaTxCall("user1", "deploy", 0, `{"Name":"hello"}`).Fail(`not permitted state referencing at global scope`)
		err = bc.ConnectBlock(tx)
		require.NoErrorf(t, err, "failed to connect new block")

	}

}

func TestNDeploy(t *testing.T) {
	code := readLuaCode(t, "deployn.lua")

	for version := min_version; version <= max_version; version++ {
		bc, err := LoadDummyChain(SetHardForkVersion(version))
		require.NoErrorf(t, err, "failed to create dummy chain")
		defer bc.Release()

		err = bc.ConnectBlock(
			NewLuaTxAccount("user1", 1, types.Aergo),
			NewLuaTxDeploy("user1", "n-deploy", 100000, code),
			NewLuaTxCall("user1", "n-deploy", 200000, `{"Name":"testall"}`),
		)
		require.NoErrorf(t, err, "failed to connect new block")

	}
}

func xestInfiniteLoop(t *testing.T) {
	code := readLuaCode(t, "infiniteloop.lua")

	for version := min_version; version <= max_version; version++ {
		bc, err := LoadDummyChain(SetTimeout(50), SetHardForkVersion(version))
		require.NoErrorf(t, err, "failed to create dummy chain")
		defer bc.Release()

		err = bc.ConnectBlock(
			NewLuaTxAccount("user1", 1, types.Aergo),
			NewLuaTxDeploy("user1", "loop", 0, code),
		)
		require.NoErrorf(t, err, "failed to connect new block")

		errTimeout := "exceeded the maximum instruction count"

		err = bc.ConnectBlock(NewLuaTxCall("user1", "loop", 0, `{"Name":"infiniteLoop"}`))
		require.Errorf(t, err, "expected: %v", errTimeout)
		require.Containsf(t, err.Error(), errTimeout, "not contain timeout error")

		err = bc.ConnectBlock(NewLuaTxCall("user1", "loop", 0, `{"Name":"catch"}`))
		require.Errorf(t, err, "expected: %v", errTimeout)
		require.Containsf(t, err.Error(), errTimeout, "not contain timeout error")

		err = bc.ConnectBlock(NewLuaTxCall("user1", "loop", 0, `{"Name":"contract_catch"}`))
		require.Errorf(t, err, "expected: %v", errTimeout)
		require.Containsf(t, err.Error(), errTimeout, "not contain timeout error")

		err = bc.ConnectBlock(NewLuaTxCall("user1", "loop", 0, `{"Name":"infiniteCall"}`).Fail("stack overflow"))
		require.NoErrorf(t, err, "failed to connect new block")

	}
}

func TestInfiniteLoopOnPubNet(t *testing.T) {
	code := readLuaCode(t, "infiniteloop.lua")

	for version := min_version; version <= max_version; version++ {
		bc, err := LoadDummyChain(SetTimeout(50), SetPubNet(), SetHardForkVersion(version))
		require.NoErrorf(t, err, "failed to create dummy chain")
		defer bc.Release()

		err = bc.ConnectBlock(
			NewLuaTxAccount("user1", 1, types.Aergo),
			NewLuaTxDeploy("user1", "loop", 0, code),
		)
		require.NoErrorf(t, err, "failed to connect new block")

		errTimeout := contract.VmTimeoutError{}

		err = bc.ConnectBlock(NewLuaTxCall("user1", "loop", 0, `{"Name":"infiniteLoop"}`))
		require.Errorf(t, err, "expected: %v", errTimeout)
		require.Containsf(t, err.Error(), errTimeout.Error(), "not contain timeout error")

		err = bc.ConnectBlock(NewLuaTxCall("user1", "loop", 0, `{"Name":"catch"}`))
		require.Errorf(t, err, "expected: %v", errTimeout)
		require.Containsf(t, err.Error(), errTimeout.Error(), "not contain timeout error")

		err = bc.ConnectBlock(NewLuaTxCall("user1", "loop", 0, `{"Name":"contract_catch"}`))
		require.Errorf(t, err, "expected: %v", errTimeout)
		require.Containsf(t, err.Error(), errTimeout.Error(), "not contain timeout error")

		err = bc.ConnectBlock(NewLuaTxCall("user1", "loop", 0, `{"Name":"infiniteCall"}`).Fail("stack overflow"))
		require.NoErrorf(t, err, "failed to connect new block")

	}
}

func TestUpdateSize(t *testing.T) {
	code := readLuaCode(t, "updatesize.lua")

	for version := min_version; version <= max_version; version++ {
		bc, err := LoadDummyChain(SetHardForkVersion(version))
		require.NoErrorf(t, err, "failed to create dummy chain")
		defer bc.Release()

		err = bc.ConnectBlock(
			NewLuaTxAccount("user1", 1, types.Aergo),
			NewLuaTxDeploy("user1", "loop", 0, code),
			NewLuaTxCall("user1", "loop", 0, `{"Name":"infiniteLoop"}`),
		)
		errMsg := "exceeded size of updates in the state database"
		require.Errorf(t, err, "expected: %s", errMsg)
		require.Containsf(t, err.Error(), errMsg, "error message not same as expected")

	}
}

func TestTimeoutCnt(t *testing.T) {
	code := readLuaCode(t, "timeout_1.lua")
	code2 := readLuaCode(t, "timeout_2.lua")

	for version := min_version; version <= max_version; version++ {
		bc, err := LoadDummyChain(SetTimeout(500), SetPubNet(), SetHardForkVersion(version)) // timeout 500 milliseconds
		require.NoErrorf(t, err, "failed to create dummy chain")
		defer bc.Release()

		err = bc.ConnectBlock(
			NewLuaTxAccount("user1", 1, types.Aergo),
			NewLuaTxDeploy("user1", "timeout-cnt", 0, code),
		)
		require.NoErrorf(t, err, "failed to connect new block")

		err = bc.ConnectBlock(NewLuaTxCall("user1", "timeout-cnt", 0, `{"Name": "infinite_loop"}`).Fail("contract timeout"))
		require.NoErrorf(t, err, "failed to connect new block")

		err = bc.Query("timeout-cnt", `{"Name": "infinite_loop"}`, "exceeded the maximum instruction count")
		require.NoErrorf(t, err, "failed to query")

		err = bc.ConnectBlock(NewLuaTxDeploy("user1", "timeout-cnt2", 0, code2))
		require.NoErrorf(t, err, "failed to deploy new tx")

		err = bc.ConnectBlock(NewLuaTxCall("user1", "timeout-cnt2", 0, `{"Name": "a"}`).Fail("contract timeout"))
		require.NoErrorf(t, err, "failed to call tx")

	}
}

func TestSnapshot(t *testing.T) {
	code := readLuaCode(t, "snapshot.lua")

	for version := min_version; version <= max_version; version++ {
		bc, err := LoadDummyChain(SetHardForkVersion(version))
		require.NoErrorf(t, err, "failed to create dummy chain")
		defer bc.Release()

		err = bc.ConnectBlock(
			NewLuaTxAccount("user1", 1, types.Aergo),
			NewLuaTxDeploy("user1", "snap", 0, code),
		)
		require.NoErrorf(t, err, "failed to deploy contract")

		err = bc.ConnectBlock(NewLuaTxCall("user1", "snap", 0, `{"Name": "inc", "Args":[]}`))
		assert.NoErrorf(t, err, "failed to call contract")

		err = bc.ConnectBlock(NewLuaTxCall("user1", "snap", 0, `{"Name": "inc", "Args":[]}`))
		assert.NoErrorf(t, err, "failed to call contract")

		err = bc.ConnectBlock(NewLuaTxCall("user1", "snap", 0, `{"Name": "inc", "Args":[]}`))
		assert.NoErrorf(t, err, "failed to call contract")

		err = bc.Query("snap", `{"Name":"query"}`, "", "[3,3,3,3]")
		assert.NoErrorf(t, err, "failed to query")

		err = bc.Query("snap", `{"Name":"query", "Args":[2]}`, "", "[1,null,null,null]")
		assert.NoErrorf(t, err, "failed to query")

		err = bc.Query("snap", `{"Name":"query", "Args":[3]}`, "", "[2,2,2,2]")
		assert.NoErrorf(t, err, "failed to query")

		err = bc.Query("snap", `{"Name":"query2", "Args":[]}`, "invalid argument at getsnap, need (state.array, index, blockheight)", "")
		assert.NoErrorf(t, err, "failed to query")

	}
}

func TestKvstore(t *testing.T) {
	code := readLuaCode(t, "kvstore.lua")

	for version := min_version; version <= max_version; version++ {
		bc, err := LoadDummyChain(SetHardForkVersion(version))
		require.NoErrorf(t, err, "failed to create dummy chain")
		defer bc.Release()

		err = bc.ConnectBlock(
			NewLuaTxAccount("user1", 1, types.Aergo),
			NewLuaTxDeploy("user1", "map", 0, code),
		)
		require.NoErrorf(t, err, "failed to deploy contract")

		err = bc.ConnectBlock(
			NewLuaTxCall("user1", "map", 0, `{"Name":"inc", "Args":["user1"]}`),
			NewLuaTxCall("user1", "map", 0, `{"Name":"setname", "Args":["eve2adam"]}`),
		)
		require.NoErrorf(t, err, "failed to call contract")

		err = bc.ConnectBlock()
		require.NoErrorf(t, err, "failed to new block")

		err = bc.Query("map", `{"Name":"get", "Args":["user1"]}`, "", "1")
		require.NoErrorf(t, err, "failed to query")

		err = bc.Query("map", `{"Name":"get", "Args":["htwo"]}`, "", "null")
		require.NoErrorf(t, err, "failed to query")

		err = bc.ConnectBlock(
			NewLuaTxCall("user1", "map", 0, `{"Name":"inc", "Args":["user1"]}`),
			NewLuaTxCall("user1", "map", 0, `{"Name":"inc", "Args":["htwo"]}`),
			NewLuaTxCall("user1", "map", 0, `{"Name":"set", "Args":["wook", 100]}`),
		)
		require.NoErrorf(t, err, "failed to call contract")

		err = bc.Query("map", `{"Name":"get", "Args":["user1"]}`, "", "2")
		assert.NoErrorf(t, err, "failed to query")

		err = bc.Query("map", `{"Name":"get", "Args":["htwo"]}`, "", "1")
		assert.NoErrorf(t, err, "failed to query")

		err = bc.Query("map", `{"Name":"get", "Args":["wook"]}`, "", "100")
		assert.NoErrorf(t, err, "failed to query")

		err = bc.Query("map", `{"Name":"getname"}`, "", `"eve2adam"`)
		assert.NoErrorf(t, err, "failed to query")

	}
}

// sql tests
func TestSqlConstrains(t *testing.T) {
	code := readLuaCode(t, "sql_constrains.lua")

	for version := min_version; version <= max_version; version++ {
		bc, err := LoadDummyChain(SetHardForkVersion(version))
		require.NoErrorf(t, err, "failed to create dummy chain")
		defer bc.Release()

		err = bc.ConnectBlock(
			NewLuaTxAccount("user1", 1, types.Aergo),
			NewLuaTxDeploy("user1", "constraint", 0, code),
			NewLuaTxCall("user1", "constraint", 0, `{"Name":"init"}`),
			NewLuaTxCall("user1", "constraint", 0, `{"Name":"pkFail"}`).Fail("UNIQUE constraint failed: r.id"),
			NewLuaTxCall("user1", "constraint", 0, `{"Name":"checkFail"}`).Fail("CHECK constraint failed: r"),
			NewLuaTxCall("user1", "constraint", 0, `{"Name":"fkFail"}`).Fail("FOREIGN KEY constraint failed"),
			NewLuaTxCall("user1", "constraint", 0, `{"Name":"notNullFail"}`).Fail("NOT NULL constraint failed: r.nonull"),
			NewLuaTxCall("user1", "constraint", 0, `{"Name":"uniqueFail"}`).Fail("UNIQUE constraint failed: r.only"),
		)
		require.NoErrorf(t, err, "failed to call contract")

	}
}

func TestSqlAutoincrement(t *testing.T) {
	code := readLuaCode(t, "sql_autoincrement.lua")

	for version := min_version; version <= max_version; version++ {
		bc, err := LoadDummyChain(SetHardForkVersion(version))
		require.NoErrorf(t, err, "failed to create dummy chain")
		defer bc.Release()

		err = bc.ConnectBlock(
			NewLuaTxAccount("user1", 1, types.Aergo),
			NewLuaTxDeploy("user1", "auto", 0, code),
			NewLuaTxCall("user1", "auto", 0, `{"Name":"init"}`),
		)
		require.NoErrorf(t, err, "failed to deploy")

		tx := NewLuaTxCall("user1", "auto", 0, `{"Name":"get"}`)
		err = bc.ConnectBlock(tx)
		require.NoErrorf(t, err, "failed to call tx")

	}
}

func TestSqlOnConflict(t *testing.T) {
	code := readLuaCode(t, "sql_onconflict.lua")

	for version := min_version; version <= max_version; version++ {
		bc, err := LoadDummyChain(SetHardForkVersion(version))
		require.NoErrorf(t, err, "failed to create dummy chain")
		defer bc.Release()

		err = bc.ConnectBlock(
			NewLuaTxAccount("user1", 1, types.Aergo),
			NewLuaTxDeploy("user1", "on_conflict", 0, code),
		)
		require.NoErrorf(t, err, "failed to deploy")

		err = bc.ConnectBlock(
			NewLuaTxCall("user1", "on_conflict", 0, `{"name":"stmt_exec", "args": ["insert into t values (2)"]}`),
			NewLuaTxCall("user1", "on_conflict", 0, `{"name":"stmt_exec", "args": ["insert into t values (3),(2),(4)"]}`).Fail(`UNIQUE constraint failed: t.col`),
		)
		require.NoErrorf(t, err, "failed to call tx")

		err = bc.Query("on_conflict", `{"name":"get"}`, "", `[1,2]`)
		require.NoErrorf(t, err, "failed to query")

		err = bc.ConnectBlock(
			NewLuaTxCall("user1", "on_conflict", 0, `{"name":"stmt_exec", "args": ["replace into t values (2)"]}`),
			NewLuaTxCall("user1", "on_conflict", 0, `{"name":"stmt_exec", "args": ["insert or ignore into t values (3),(2),(4)"]}`),
		)
		require.NoErrorf(t, err, "failed to call tx")

		err = bc.Query("on_conflict", `{"name":"get"}`, "", `[1,2,3,4]`)
		require.NoErrorf(t, err, "failed to query")

		err = bc.ConnectBlock(
			NewLuaTxCall("user1", "on_conflict", 0, `{"name":"stmt_exec", "args": ["insert into t values (5)"]}`),
			NewLuaTxCall("user1", "on_conflict", 0, `{"name":"stmt_exec", "args": ["insert or rollback into t values (5)"]}`).Fail("syntax error"),
		)
		require.NoErrorf(t, err, "failed to call tx")

		err = bc.Query("on_conflict", `{"name":"get"}`, "", `[1,2,3,4,5]`)
		require.NoErrorf(t, err, "failed to query")

		err = bc.ConnectBlock(NewLuaTxCall("user1", "on_conflict", 0, `{"name":"stmt_exec_pcall", "args": ["insert or fail into t values (6),(7),(5),(8),(9)"]}`))
		require.NoErrorf(t, err, "failed to call tx")

		err = bc.Query("on_conflict", `{"name":"get"}`, "", `[1,2,3,4,5,6,7]`)
		require.NoErrorf(t, err, "failed to query")

	}
}

func TestSqlDupCol(t *testing.T) {
	code := readLuaCode(t, "sql_dupcol.lua")

	for version := min_version; version <= max_version; version++ {
		bc, err := LoadDummyChain(SetHardForkVersion(version))
		require.NoErrorf(t, err, "failed to create dummy chain")
		defer bc.Release()

		err = bc.ConnectBlock(
			NewLuaTxAccount("user1", 1, types.Aergo),
			NewLuaTxDeploy("user1", "dup_col", 0, code),
		)
		require.NoErrorf(t, err, "failed to deploy")

		err = bc.Query("dup_col", `{"name":"get"}`, `too many duplicate column name "1+1", max: 5`)
		require.NoErrorf(t, err, "failed to query")

	}
}

func TestSqlVmSimple(t *testing.T) {
	code := readLuaCode(t, "sql_vm_simple.lua")

	for version := min_version; version <= max_version; version++ {
		bc, err := LoadDummyChain(SetHardForkVersion(version))
		require.NoErrorf(t, err, "failed to create dummy chain")
		defer bc.Release()

		err = bc.ConnectBlock(
			NewLuaTxAccount("user1", 1, types.Aergo),
			NewLuaTxDeploy("user1", "simple-query", 0, code),
		)
		require.NoErrorf(t, err, "failed to deploy")

		err = bc.ConnectBlock(NewLuaTxCall("user1", "simple-query", 0, `{"Name": "createAndInsert", "Args":[]}`))
		require.NoErrorf(t, err, "failed to call tx")

		err = bc.Query("simple-query", `{"Name": "query", "Args":[]}`, "", `[2,3.1,"X Hello Blockchain",2,3.1,"Y Hello Blockchain",2,3.1,"Z Hello Blockchain"]`)
		require.NoErrorf(t, err, "failed to query")

		err = bc.Query("simple-query", `{"Name": "count", "Args":[]}`, "", `3`)
		require.NoErrorf(t, err, "failed to query")

		err = bc.ConnectBlock(NewLuaTxCall("user1", "simple-query", 0, `{"Name": "createAndInsert", "Args":[]}`))
		require.NoErrorf(t, err, "failed to call tx")

		err = bc.Query("simple-query", `{"Name": "count", "Args":[]}`, "", `6`)
		require.NoErrorf(t, err, "failed to query")

		err = bc.DisConnectBlock()
		require.NoErrorf(t, err, "failed to disconnect block")

		err = bc.Query("simple-query", `{"Name": "count", "Args":[]}`, "", `3`)
		require.NoErrorf(t, err, "failed to query")

		err = bc.DisConnectBlock()
		require.NoErrorf(t, err, "failed to disconnect block")

		err = bc.DisConnectBlock()
		require.NoErrorf(t, err, "failed to disconnect block")

		// there is only a genesis block
		err = bc.Query("simple-query", `{"Name": "count", "Args":[]}`, "not found contract", "")
		require.NoErrorf(t, err, "failed to query")

	}
}

func TestSqlVmFail(t *testing.T) {
	code := readLuaCode(t, "sql_vm_fail.lua")

	for version := min_version; version <= max_version; version++ {
		bc, err := LoadDummyChain(SetHardForkVersion(version))
		require.NoErrorf(t, err, "failed to create dummy chain")
		defer bc.Release()

		err = bc.ConnectBlock(
			NewLuaTxAccount("user1", 1, types.Aergo),
			NewLuaTxDeploy("user1", "fail", 0, code),
			NewLuaTxCall("user1", "fail", 0, `{"Name":"init"}`),
		)
		require.NoErrorf(t, err, "failed to deploy")

		err = bc.ConnectBlock(NewLuaTxCall("user1", "fail", 0, `{"Name":"add", "Args":[1]}`))
		require.NoErrorf(t, err, "failed to call tx")

		err = bc.ConnectBlock(
			NewLuaTxCall("user1", "fail", 0, `{"Name":"add", "Args":[2]}`),
			NewLuaTxCall("user1", "fail", 0, `{"Name":"addFail", "Args":[3]}`).Fail(`near "set": syntax error`),
			NewLuaTxCall("user1", "fail", 0, `{"Name":"add", "Args":[4]}`),
		)
		require.NoErrorf(t, err, "failed to call tx")

		err = bc.ConnectBlock(NewLuaTxCall("user1", "fail", 0, `{"Name":"add", "Args":[5]}`))
		require.NoErrorf(t, err, "failed to call tx")

		err = bc.Query("fail", `{"Name":"get"}`, "", "12")
		require.NoErrorf(t, err, "failed to query")

		err = bc.DisConnectBlock()
		require.NoErrorf(t, err, "failed to disconnect block")

		err = bc.Query("fail", `{"Name":"get"}`, "", "7")
		require.NoErrorf(t, err, "failed to query")

	}
}

func TestSqlVmPubNet(t *testing.T) {
	code := readLuaCode(t, "sql_vm_pubnet.lua")

	for version := min_version; version <= max_version; version++ {
		bc, err := LoadDummyChain(SetPubNet(), SetHardForkVersion(version))
		require.NoErrorf(t, err, "failed to create dummy chain")
		defer bc.Release()

		err = bc.ConnectBlock(
			NewLuaTxAccount("user1", 1, types.Aergo),
			NewLuaTxDeploy("user1", "simple-query", 0, code),
		)
		require.NoErrorf(t, err, "failed to deploy")

		err = bc.ConnectBlock(NewLuaTxCall("user1", "simple-query", 0, `{"Name": "createAndInsert", "Args":[]}`).Fail(`attempt to index global 'db'`))
		require.NoErrorf(t, err, "failed to call tx")

	}
}

func TestSqlVmDateTime(t *testing.T) {
	code := readLuaCode(t, "sql_vm_datetime.lua")

	for version := min_version; version <= max_version; version++ {
		bc, err := LoadDummyChain(SetHardForkVersion(version))
		require.NoErrorf(t, err, "failed to create dummy chain")
		defer bc.Release()

		err = bc.ConnectBlock(
			NewLuaTxAccount("user1", 1, types.Aergo),
			NewLuaTxDeploy("user1", "datetime", 0, code),
			NewLuaTxCall("user1", "datetime", 0, `{"Name":"init"}`),
		)
		require.NoErrorf(t, err, "failed to deploy")

		err = bc.ConnectBlock(NewLuaTxCall("user1", "datetime", 0, `{"Name":"nowNull"}`))
		require.NoErrorf(t, err, "failed to call tx")

		err = bc.ConnectBlock(NewLuaTxCall("user1", "datetime", 0, `{"Name":"localtimeNull"}`))
		require.NoErrorf(t, err, "failed to call tx")

		err = bc.Query("datetime", `{"Name":"get"}`, "", `[{"bool":0},{"bool":1},{"bool":1,"date":"1970-01-01 02:46:40"},{"bool":0,"date":"2004-11-23"}]`)
		require.NoErrorf(t, err, "failed to query")

	}
}

func TestSqlVmCustomer(t *testing.T) {
	code := readLuaCode(t, "sql_vm_customer.lua")

	for version := min_version; version <= max_version; version++ {
		bc, err := LoadDummyChain(SetHardForkVersion(version))
		require.NoErrorf(t, err, "failed to create dummy chain")
		defer bc.Release()

		err = bc.ConnectBlock(
			NewLuaTxAccount("user1", 1, types.Aergo),
			NewLuaTxDeploy("user1", "customer", 0, code),
			NewLuaTxCall("user1", "customer", 0, `{"Name":"createTable"}`),
		)
		require.NoErrorf(t, err, "failed to deploy")

		err = bc.ConnectBlock(NewLuaTxCall("user1", "customer", 0, `{"Name":"insert", "Args":["id1","passwd1","name1","20180524","010-1234-5678"]}`))
		require.NoErrorf(t, err, "failed to call tx")

		err = bc.ConnectBlock(NewLuaTxCall("user1", "customer", 0, `{"Name":"insert", "Args":["id2","passwd2","name2","20180524","010-1234-5678"]}`))
		require.NoErrorf(t, err, "failed to call tx")

		err = bc.ConnectBlock(NewLuaTxCall("user1", "customer", 0, `{"Name":"update", "Args":["id2","passwd3"]}`))
		require.NoErrorf(t, err, "failed to call tx")

		err = bc.Query("customer", `{"Name":"count"}`, "", "2")
		require.NoErrorf(t, err, "failed to query")

		err = bc.DisConnectBlock()
		require.NoErrorf(t, err, "failed to disconnect block")

		err = bc.Query("customer", `{"Name":"query", "Args":["id2"]}`, "", `[{"birth":"20180524","id":"id2","mobile":"010-1234-5678","name":"name2","passwd":"passwd2"}]`)
		require.NoErrorf(t, err, "failed to query")

		err = bc.ConnectBlock(NewLuaTxCall("user1", "customer", 0, `{"Name":"delete", "Args":["id2"]}`))
		require.NoErrorf(t, err, "failed to call tx")

		err = bc.Query("customer", `{"Name":"query", "Args":["id2"]}`, "", `{}`)
		require.NoErrorf(t, err, "failed to query")

	}
}

func TestSqlVmDataType(t *testing.T) {
	code := readLuaCode(t, "sql_vm_datatype.lua")

	for version := min_version; version <= max_version; version++ {
		bc, err := LoadDummyChain(SetHardForkVersion(version))
		require.NoErrorf(t, err, "failed to create dummy chain")
		defer bc.Release()

		err = bc.ConnectBlock(
			NewLuaTxAccount("user1", 1, types.Aergo),
			NewLuaTxDeploy("user1", "datatype", 0, code),
			NewLuaTxCall("user1", "datatype", 0, `{"Name":"createDataTypeTable"}`),
		)
		require.NoErrorf(t, err, "failed to deploy")

		err = bc.ConnectBlock(
			NewLuaTxCall("user1", "datatype", 0, `{"Name":"insertDataTypeTable"}`),
			NewLuaTxCall("user1", "datatype", 0, `{"Name":"insertDataTypeTable"}`),
			NewLuaTxCall("user1", "datatype", 0, `{"Name":"insertDataTypeTable"}`),
		)
		require.NoErrorf(t, err, "failed to call tx")

		err = bc.ConnectBlock(NewLuaTxCall("user1", "datatype", 0, `{"Name":"insertDataTypeTable"}`))
		require.NoErrorf(t, err, "failed to call tx")

		err = bc.Query("datatype", `{"Name":"queryOrderByDesc"}`, "", `[{"blockheight1":3,"char1":"fgh","float1":3.14,"int1":1,"var1":"ABCD"},{"blockheight1":2,"char1":"fgh","float1":3.14,"int1":1,"var1":"ABCD"},{"blockheight1":2,"char1":"fgh","float1":3.14,"int1":1,"var1":"ABCD"},{"blockheight1":2,"char1":"fgh","float1":3.14,"int1":1,"var1":"ABCD"}]`)
		require.NoErrorf(t, err, "failed to query")

		err = bc.Query("datatype", `{"Name":"queryGroupByBlockheight1"}`, "", `[{"avg_float1":3.14,"blockheight1":2,"count1":3,"sum_int1":3},{"avg_float1":3.14,"blockheight1":3,"count1":1,"sum_int1":1}]`)
		require.NoErrorf(t, err, "failed to query")

	}
}

func TestSqlVmFunction(t *testing.T) {
	code := readLuaCode(t, "sql_vm_function.lua")

	for version := min_version; version <= max_version; version++ {
		bc, err := LoadDummyChain(SetHardForkVersion(version))
		require.NoErrorf(t, err, "failed to create dummy chain")
		defer bc.Release()

		err = bc.ConnectBlock(
			NewLuaTxAccount("user1", 1, types.Aergo),
			NewLuaTxDeploy("user1", "fns", 0, code),
		)
		require.NoErrorf(t, err, "failed to deploy")

		err = bc.Query("fns", `{"Name":"sql_func"}`, "", `[3,1,6]`)
		require.NoErrorf(t, err, "failed to query")

		err = bc.Query("fns", `{"Name":"abs_func"}`, "", `[1,0,1]`)
		require.NoErrorf(t, err, "failed to query")

		err = bc.Query("fns", `{"Name":"typeof_func"}`, "", `["integer","text","real","null"]`)
		require.NoErrorf(t, err, "failed to query")

	}
}

func TestSqlVmBook(t *testing.T) {
	code := readLuaCode(t, "sql_vm_book.lua")

	for version := min_version; version <= max_version; version++ {
		bc, err := LoadDummyChain(SetHardForkVersion(version))
		require.NoErrorf(t, err, "failed to create dummy chain")
		defer bc.Release()

		err = bc.ConnectBlock(
			NewLuaTxAccount("user1", 1, types.Aergo),
			NewLuaTxDeploy("user1", "book", 0, code),
			NewLuaTxCall("user1", "book", 0, `{"Name":"createTable"}`),
		)
		require.NoErrorf(t, err, "failed to deploy")

		err = bc.ConnectBlock(NewLuaTxCall("user1", "book", 0, `{"Name":"makeBook"}`))
		require.NoErrorf(t, err, "failed to call tx")

		err = bc.ConnectBlock(NewLuaTxCall("user1", "book", 0, `{"Name":"copyBook"}`))
		require.NoErrorf(t, err, "failed to call tx")

		err = bc.Query("book", `{"Name":"viewCopyBook"}`, "", `[100,"value=1"]`)
		require.NoErrorf(t, err, "failed to query")

	}
}

func TestSqlVmDateformat(t *testing.T) {
	code := readLuaCode(t, "sql_vm_dateformat.lua")

	for version := min_version; version <= max_version; version++ {
		bc, err := LoadDummyChain(SetHardForkVersion(version))
		require.NoErrorf(t, err, "failed to create dummy chain")
		defer bc.Release()

		err = bc.ConnectBlock(
			NewLuaTxAccount("user1", 1, types.Aergo),
			NewLuaTxDeploy("user1", "data_format", 0, code),
			NewLuaTxCall("user1", "data_format", 0, `{"Name":"init"}`),
		)
		require.NoErrorf(t, err, "failed to deploy")

		err = bc.Query("data_format", `{"Name":"get"}`, "", `[["2004-10-24","2004-10-24 11:11:11","20041024111111"],["2018-05-28","2018-05-28 10:45:38","20180528104538"]]`)
		require.NoErrorf(t, err, "failed to query")

	}
}

func TestSqlVmRecursiveData(t *testing.T) {
	code := readLuaCode(t, "sql_vm_recursivedata.lua")

	for version := min_version; version <= max_version; version++ {
		bc, err := LoadDummyChain(SetHardForkVersion(version))
		require.NoErrorf(t, err, "failed to create dummy chain")
		defer bc.Release()

		tx := NewLuaTxCall("user1", "r", 0, `{"Name":"r"}`)
		err = bc.ConnectBlock(
			NewLuaTxAccount("user1", 1, types.Aergo),
			NewLuaTxDeploy("user1", "r", 0, code),
			tx,
		)
		require.Errorf(t, err, "expect err")
		require.Equalf(t, "nested table error", err.Error(), "expect err")

	}
}

func TestSqlJdbc(t *testing.T) {
	code := readLuaCode(t, "sql_jdbc.lua")

	for version := min_version; version <= max_version; version++ {
		bc, err := LoadDummyChain(SetHardForkVersion(version))
		require.NoErrorf(t, err, "failed to create dummy chain")
		defer bc.Release()

		err = bc.ConnectBlock(
			NewLuaTxAccount("user1", 1, types.Aergo),
			NewLuaTxDeploy("user1", "jdbc", 0, code),
			NewLuaTxCall("user1", "jdbc", 0, `{"Name":"init"}`),
		)
		require.NoErrorf(t, err, "failed to deploy")

		err = bc.Query("jdbc", `{"Name":"query", "Args":["select a,b,c from total"]}`, "",
			`{"colcnt":3,"colmetas":{"colcnt":3,"decltypes":["int","int","text"],"names":["a","b","c"]},"data":[[1,{},"2"],[2,2,"3"],[3,2,"3"],[4,2,"3"],[5,2,"3"],[6,2,"3"],[7,2,"3"]],"rowcnt":7,"snap":"2"}`)
		require.NoErrorf(t, err, "failed to query")

		err = bc.Query("jdbc", `{"Name":"getmeta", "Args":["select a,b,?+1 from total"]}`, "",
			`[{"colcnt":3,"decltypes":["int","int",""],"names":["a","b","?+1"]},1]`)
		require.NoErrorf(t, err, "failed to query")

		err = bc.ConnectBlock(NewLuaTxCall("user1", "jdbc", 0, `{"Name": "exec", "Args":["insert into total values (3,4,5)"]}`))
		require.NoErrorf(t, err, "failed to call tx")

		err = bc.Query("jdbc", `{"Name":"query", "Args":["select a,b,c from total"]}`, "",
			`{"colcnt":3,"colmetas":{"colcnt":3,"decltypes":["int","int","text"],"names":["a","b","c"]},"data":[[1,{},"2"],[2,2,"3"],[3,2,"3"],[4,2,"3"],[5,2,"3"],[6,2,"3"],[7,2,"3"],[3,4,"5"]],"rowcnt":8,"snap":"3"}`)
		require.NoErrorf(t, err, "failed to query")

		err = bc.Query("jdbc", `{"Name":"queryS", "Args":["2", "select a,b,c from total"]}`, "",
			`{"colcnt":3,"colmetas":{"colcnt":3,"decltypes":["int","int","text"],"names":["a","b","c"]},"data":[[1,{},"2"],[2,2,"3"],[3,2,"3"],[4,2,"3"],[5,2,"3"],[6,2,"3"],[7,2,"3"]],"rowcnt":7,"snap":"3"}`)
		require.NoErrorf(t, err, "failed to query")

	}
}

func TestTypeMaxString(t *testing.T) {
	code := readLuaCode(t, "type_maxstring.lua")

	for version := min_version; version <= max_version; version++ {
		bc, err := LoadDummyChain(SetHardForkVersion(version))
		require.NoErrorf(t, err, "failed to create dummy chain")
		defer bc.Release()

		err = bc.ConnectBlock(NewLuaTxAccount("user1", 1, types.Aergo), NewLuaTxDeploy("user1", "oom", 0, code))
		require.NoErrorf(t, err, "failed to deploy")

		errMsg := "not enough memory"
		err = bc.ConnectBlock(NewLuaTxCall("user1", "oom", 0, `{"Name":"oom"}`).Fail(errMsg))
		require.NoErrorf(t, err, "failed to call tx")

		err = bc.ConnectBlock(NewLuaTxCall("user1", "oom", 0, `{"Name":"p"}`).Fail(errMsg))
		require.NoErrorf(t, err, "failed to call tx")

		err = bc.ConnectBlock(NewLuaTxCall("user1", "oom", 0, `{"Name":"cp"}`).Fail(errMsg))
		require.NoErrorf(t, err, "failed to call tx")

	}
}

func TestTypeMaxStringOnPubNet(t *testing.T) {
	code := readLuaCode(t, "type_maxstring.lua")

	for version := min_version; version <= max_version; version++ {
		bc, err := LoadDummyChain(SetHardForkVersion(version), SetPubNet())
		require.NoErrorf(t, err, "failed to create dummy chain")
		defer bc.Release()

		err = bc.ConnectBlock(NewLuaTxAccount("user1", 1, types.Aergo), NewLuaTxDeploy("user1", "oom", 0, code))
		require.NoErrorf(t, err, "failed to deploy")

		errMsg := "string length overflow"
		errMsg1 := "not enough memory"
		var travis bool
		if os.Getenv("TRAVIS") == "true" {
			travis = true
		}
		err = bc.ConnectBlock(NewLuaTxCall("user1", "oom", 0, `{"Name":"oom"}`))
		require.Errorf(t, err, "expected: %s", errMsg)
		if !strings.Contains(err.Error(), errMsg) && !strings.Contains(err.Error(), errMsg1) {
			t.Error(err)
		}
		err = bc.ConnectBlock(NewLuaTxCall("user1", "oom", 0, `{"Name":"p"}`))
		if err != nil && (!travis || !strings.Contains(err.Error(), errMsg1)) {
			t.Error(err)
		}
		err = bc.ConnectBlock(NewLuaTxCall("user1", "oom", 0, `{"Name":"cp"}`))
		if err != nil && (!travis || !strings.Contains(err.Error(), errMsg1)) {
			t.Error(err)
		}

	}
}

func TestTypeNsec(t *testing.T) {
	code := readLuaCode(t, "type_nsec.lua")

	for version := min_version; version <= max_version; version++ {
		bc, err := LoadDummyChain(SetHardForkVersion(version))
		require.NoErrorf(t, err, "failed to create dummy chain")
		defer bc.Release()

		err = bc.ConnectBlock(NewLuaTxAccount("user1", 1, types.Aergo), NewLuaTxDeploy("user1", "nsec", 0, code))
		require.NoErrorf(t, err, "failed to deploy")

		err = bc.ConnectBlock(NewLuaTxCall("user1", "nsec", 0, `{"Name": "test_nsec"}`).Fail(`attempt to call global 'nsec' (a nil value)`))
		require.NoErrorf(t, err, "failed to call tx")

	}
}

func TestTypeUtf(t *testing.T) {
	code := readLuaCode(t, "type_utf.lua")

	for version := min_version; version <= max_version; version++ {
		bc, err := LoadDummyChain(SetHardForkVersion(version))
		require.NoErrorf(t, err, "failed to create dummy chain")
		defer bc.Release()

		err = bc.ConnectBlock(NewLuaTxAccount("user1", 1, types.Aergo), NewLuaTxDeploy("user1", "utf", 0, code))
		require.NoErrorf(t, err, "failed to deploy")

		err = bc.Query("utf", `{"Name":"query"}`, "", "")
		assert.NoErrorf(t, err, "failed to query")

		err = bc.Query("utf", `{"Name":"query2"}`, "", `["E8D4A51000","00"]`)
		assert.NoErrorf(t, err, "failed to query")

		err = bc.Query("utf", `{"Name":"query3"}`, "bignum not allowed negative value", "")
		assert.NoErrorf(t, err, "failed to query")

	}
}

func TestTypeDupVar(t *testing.T) {
	code := readLuaCode(t, "type_dupvar_1.lua")
	code2 := readLuaCode(t, "type_dupvar_2.lua")

	for version := min_version; version <= max_version; version++ {
		bc, err := LoadDummyChain(SetHardForkVersion(version))
		require.NoErrorf(t, err, "failed to create dummy chain")
		defer bc.Release()

		err = bc.ConnectBlock(NewLuaTxAccount("user1", 1, types.Aergo))
		require.NoErrorf(t, err, "failed to new tx")

		err = bc.ConnectBlock(NewLuaTxDeploy("user1", "dupVar", 0, code))
		require.Errorf(t, err, "error expect | duplicated variable: 'Var1'")
		if !strings.Contains(err.Error(), "duplicated variable: 'Var1'") {
			t.Error(err)
		}

		err = bc.ConnectBlock(NewLuaTxDeploy("user1", "dupVar1", 0, code2))
		require.NoErrorf(t, err, "failed to deploy")
		err = bc.ConnectBlock(NewLuaTxCall("user1", "dupVar1", 0, `{"Name": "Work"}`).Fail("duplicated variable: 'Var1'"))
		require.NoErrorf(t, err, "failed to call tx")

	}
}

func TestTypeByteKey(t *testing.T) {
	code := readLuaCode(t, "type_bytekey.lua")

	for version := min_version; version <= max_version; version++ {
		bc, err := LoadDummyChain(SetHardForkVersion(version))
		require.NoErrorf(t, err, "failed to create dummy chain")
		defer bc.Release()

		err = bc.ConnectBlock(NewLuaTxAccount("user1", 1, types.Aergo), NewLuaTxDeploy("user1", "bk", 0, code))
		require.NoErrorf(t, err, "failed to deploy")

		err = bc.Query("bk", `{"Name":"get"}`, "", `["kk","kk"]`)
		require.NoErrorf(t, err, "failed to query")

		err = bc.Query("bk", `{"Name":"getcre"}`, "", fmt.Sprintf(`"%s"`, nameToAddress("user1")))
		require.NoErrorf(t, err, "failed to query")

	}
}

func TestTypeArray(t *testing.T) {
	code := readLuaCode(t, "type_array.lua")

	code2 := readLuaCode(t, "type_array_overflow.lua")

	for version := min_version; version <= max_version; version++ {
		bc, err := LoadDummyChain(SetHardForkVersion(version))
		require.NoErrorf(t, err, "failed to create dummy chain")
		defer bc.Release()

		err = bc.ConnectBlock(NewLuaTxAccount("user1", 1, types.Aergo), NewLuaTxDeploy("user1", "array", 0, code))
		require.NoErrorf(t, err, "failed to deploy")

		err = bc.ConnectBlock(
			NewLuaTxCall("user1", "array", 0, `{"Name":"inc", "Args":[1]}`),
			NewLuaTxCall("user1", "array", 0, `{"Name":"inc", "Args":[0]}`).Fail("index out of range"),
			NewLuaTxCall("user1", "array", 0, `{"Name":"inc", "Args":[1]}`),
			NewLuaTxCall("user1", "array", 0, `{"Name":"inc", "Args":[1.00000001]}`).Fail("integer expected, got number"),
			NewLuaTxCall("user1", "array", 0, `{"Name":"inc", "Args":["1"]}`).Fail("integer expected, got string)"),
			NewLuaTxCall("user1", "array", 0, `{"Name":"inc", "Args":[true]}`).Fail("integer expected, got boolean"),
			NewLuaTxCall("user1", "array", 0, `{"Name":"inc", "Args":[[1, 2]]}`).Fail("integer expected, got table"),
			NewLuaTxCall("user1", "array", 0, `{"Name":"inc", "Args":[null]}`).Fail("integer expected, got nil)"),
			NewLuaTxCall("user1", "array", 0, `{"Name":"inc", "Args":[{}]}`).Fail("integer expected, got table)"),
			NewLuaTxCall("user1", "array", 0, `{"Name":"inc", "Args":[""]}`).Fail("integer expected, got string)"),
			NewLuaTxCall("user1", "array", 0, `{"Name":"set", "Args":[2,"user1"]}`),
		)
		require.NoErrorf(t, err, "failed to call tx")

		err = bc.Query("array", `{"Name":"get", "Args":[11]}`, "index out of range", "")
		require.NoErrorf(t, err, "failed to query")

		err = bc.Query("array", `{"Name":"get", "Args":[1]}`, "", "2")
		require.NoErrorf(t, err, "failed to query")

		err = bc.Query("array", `{"Name":"get", "Args":[2]}`, "", `"user1"`)
		require.NoErrorf(t, err, "failed to query")

		err = bc.Query("array", `{"Name":"len"}`, "", `10`)
		require.NoErrorf(t, err, "failed to query")

		err = bc.Query("array", `{"Name":"iter"}`, "", `[2,"user1","nil","nil","nil","nil","nil","nil","nil","nil"]`)
		require.NoErrorf(t, err, "failed to query")

		err = bc.ConnectBlock(NewLuaTxDeploy("user1", "overflow", 0, code2))
		errMsg := "integer expected, got number"
		require.Errorf(t, err, "expect no error")
		require.Containsf(t, err.Error(), errMsg, "err not match")

	}
}

func TestTypeMultiArray(t *testing.T) {
	code := readLuaCode(t, "type_multiarray_1.lua")
	code2 := readLuaCode(t, "type_multiarray_2.lua")

	for version := min_version; version <= max_version; version++ {
		bc, err := LoadDummyChain(SetHardForkVersion(version))
		require.NoErrorf(t, err, "failed to create dummy chain")
		defer bc.Release()

		err = bc.ConnectBlock(NewLuaTxAccount("user1", 1, types.Aergo), NewLuaTxDeploy("user1", "ma", 0, code))
		require.NoErrorf(t, err, "failed to deploy")

		err = bc.ConnectBlock(NewLuaTxCall("user1", "ma", 0, `{"Name": "inc", "Args":[]}`))
		require.NoErrorf(t, err, "failed to call tx")

		err = bc.ConnectBlock(NewLuaTxCall("user1", "ma", 0, `{"Name": "inc", "Args":[]}`))
		require.NoErrorf(t, err, "failed to call tx")

		err = bc.Query("ma", fmt.Sprintf(`{"Name":"query", "Args":["%s"]}`, nameToAddress("user1")), "", "[2,2,2,null,10,11]")
		require.NoErrorf(t, err, "failed to call tx")

		err = bc.ConnectBlock(NewLuaTxCall("user1", "ma", 0, `{"Name": "del", "Args":[]}`))
		require.NoErrorf(t, err, "failed to call tx")

		err = bc.Query("ma", fmt.Sprintf(`{"Name":"query", "Args":["%s"]}`, nameToAddress("user1")), "", "[2,2,null,null,10,11]")
		require.NoErrorf(t, err, "failed to query")

		err = bc.Query("ma", `{"Name":"iter"}`, "", `{"1,10":"k","10,5":"l"}`)
		require.NoErrorf(t, err, "failed to query")

		err = bc.Query("ma", `{"Name":"seterror"}`, "", ``)
		require.NoErrorf(t, err, "failed to query")

		err = bc.ConnectBlock(NewLuaTxAccount("user1", 1, types.Aergo), NewLuaTxDeploy("user1", "ma", 0, code2))
		require.NoErrorf(t, err, "failed to deploy")

		err = bc.Query("ma", `{"Name":"query", "Args":[]}`, "", `["A","B",null,null,"A","B","v1"]`)
		require.NoErrorf(t, err, "failed to query")

		tx := NewLuaTxCall("user1", "ma", 0, `{"Name": "abc", "Args":[]}`)
		err = bc.ConnectBlock(tx)
		require.NoErrorf(t, err, "failed to call tx")

		receipt := bc.GetReceipt(tx.Hash())
		require.Equalf(t, `["C","D","A","B","v3"]`, receipt.GetRet(), "contract Call ret error")

		err = bc.Query("ma", `{"Name":"query", "Args":[]}`, "", `["A","B","C","D","A","B","v3"]`)
		require.NoErrorf(t, err, "failed to query")

	}
}

func TestTypeArrayArg(t *testing.T) {
	code := readLuaCode(t, "type_arrayarg.lua")

	for version := min_version; version <= max_version; version++ {
		bc, err := LoadDummyChain(SetHardForkVersion(version))
		require.NoErrorf(t, err, "failed to create dummy chain")
		defer bc.Release()

		err = bc.ConnectBlock(NewLuaTxAccount("user1", 1, types.Aergo), NewLuaTxDeploy("user1", "a", 0, code))
		require.NoErrorf(t, err, "failed to deploy")

		err = bc.Query("a", `{"Name": "copy", "Args":[1, 2, 3]}`, "table expected", "")
		require.NoErrorf(t, err, "failed to query")

		err = bc.Query("a", `{"Name": "copy", "Args":[[1, 2, 3]]}`, "", "[1,2,3]")
		require.NoErrorf(t, err, "failed to query")

		err = bc.Query("a", `{"Name": "two_arr", "Args":[[1, 2, 3],[4, 5]]}`, "", "[3,2]")
		require.NoErrorf(t, err, "failed to query")

		err = bc.Query("a", `{"Name": "mixed_args", "Args":[[1, 2, 3], {"name": "user2", "age": 39}, 7]}`, "", `[[1,2,3],{"age":39,"name":"user2"},7]`)
		require.NoErrorf(t, err, "failed to query")

		err = bc.Query("a", `{"Name": "mixed_args", "Args":[
[[1, 2, 3],["first", "second"]],
{"name": "user2", "age": 39, "address": {"state": "XXX-do", "city": "YYY-si"}},
"end"
]}`, "", `[[[1,2,3],["first","second"]],{"address":{"city":"YYY-si","state":"XXX-do"},"age":39,"name":"user2"},"end"]`,
		)
		require.NoErrorf(t, err, "failed to query")

		err = bc.Query("a", `{"Name": "mixed_args", "Args":[
[{"name": "wook", "age": 50}, {"name": "hook", "age": 42}],
{"name": "user2", "age": 39, "scores": [10, 20, 30, 40, 50]},
"hmm..."
]}`, "", `[[{"age":50,"name":"wook"},{"age":42,"name":"hook"}],{"age":39,"name":"user2","scores":[10,20,30,40,50]},"hmm..."]`,
		)
		require.NoErrorf(t, err, "failed to query")

	}
}

func TestTypeMapKey(t *testing.T) {
	code := readLuaCode(t, "type_mapkey.lua")

	for version := min_version; version <= max_version; version++ {
		bc, err := LoadDummyChain(SetHardForkVersion(version))
		require.NoErrorf(t, err, "failed to create dummy chain")
		defer bc.Release()

		err = bc.ConnectBlock(NewLuaTxAccount("user1", 1, types.Aergo), NewLuaTxDeploy("user1", "a", 0, code))
		require.NoErrorf(t, err, "failed to deploy")

		err = bc.Query("a", `{"Name":"getCount", "Args":[1]}`, "", "null")
		require.NoErrorf(t, err, "failed to query")

		err = bc.ConnectBlock(
			NewLuaTxCall("user1", "a", 0, `{"Name":"setCount", "Args":[1, 10]}`),
			NewLuaTxCall("user1", "a", 0, `{"Name":"setCount", "Args":["1", 20]}`).Fail("(number expected, got string)"),
			NewLuaTxCall("user1", "a", 0, `{"Name":"setCount", "Args":[1.1, 30]}`),
		)
		require.NoErrorf(t, err, "failed to call tx")

		err = bc.Query("a", `{"Name":"getCount", "Args":["1"]}`, "(number expected, got string)", "")
		require.NoErrorf(t, err, "failed to query")

		err = bc.Query("a", `{"Name":"getCount", "Args":[1]}`, "", "10")
		require.NoErrorf(t, err, "failed to query")

		err = bc.Query("a", `{"Name":"getCount", "Args":[1.1]}`, "", "30")
		require.NoErrorf(t, err, "failed to query")

		err = bc.ConnectBlock(NewLuaTxCall("user1", "a", 0, `{"Name":"setCount", "Args":[true, 40]}`).Fail(`invalid key type: 'boolean', state.map: 'counts'`))
		require.NoErrorf(t, err, "failed to call tx")

		err = bc.ConnectBlock(NewLuaTxCall("user1", "a", 0, `{"Name":"delCount", "Args":[1.1]}`))
		require.NoErrorf(t, err, "failed to call tx")

		err = bc.Query("a", `{"Name":"getCount", "Args":[1.1]}`, "", "null")
		require.NoErrorf(t, err, "failed to query")

		err = bc.Query("a", `{"Name":"getCount", "Args":[2]}`, "", "null")
		require.NoErrorf(t, err, "failed to query")

		err = bc.ConnectBlock(NewLuaTxDeploy("user1", "x", 0, code))
		require.NoErrorf(t, err, "failed to deploy")

		err = bc.ConnectBlock(
			NewLuaTxCall("user1", "x", 0, `{"Name":"setCount", "Args":["1", 10]}`),
			NewLuaTxCall("user1", "x", 0, `{"Name":"setCount", "Args":[1, 20]}`).Fail("string expected, got number)"),
			NewLuaTxCall("user1", "x", 0, `{"Name":"setCount", "Args":["third", 30]}`),
		)
		require.NoErrorf(t, err, "failed to call tx")

		err = bc.Query("x", `{"Name":"getCount", "Args":["1"]}`, "", "10")
		require.NoErrorf(t, err, "failed to query")

		err = bc.Query("x", `{"Name":"getCount", "Args":["third"]}`, "", "30")
		require.NoErrorf(t, err, "failed to query")

	}
}

func TestTypeStateVarFieldUpdate(t *testing.T) {
	code := readLuaCode(t, "type_statevarfieldupdate.lua")

	for version := min_version; version <= max_version; version++ {
		bc, err := LoadDummyChain(SetHardForkVersion(version))
		require.NoErrorf(t, err, "failed to create dummy chain")
		defer bc.Release()

		err = bc.ConnectBlock(NewLuaTxAccount("user1", 1, types.Aergo), NewLuaTxDeploy("user1", "c", 0, code))
		require.NoErrorf(t, err, "failed to deploy")

		err = bc.ConnectBlock(NewLuaTxCall("user1", "c", 0, `{"Name":"InvalidUpdateAge", "Args":[10]}`))
		require.NoErrorf(t, err, "failed to call tx")

		err = bc.Query("c", `{"Name":"GetPerson"}`, "", `{"address":"blahblah...","age":38,"name":"user2"}`)
		require.NoErrorf(t, err, "failed to query")

		err = bc.ConnectBlock(NewLuaTxCall("user1", "c", 0, `{"Name":"ValidUpdateAge", "Args":[10]}`))
		require.NoErrorf(t, err, "failed to call tx")

		err = bc.Query("c", `{"Name":"GetPerson"}`, "", `{"address":"blahblah...","age":10,"name":"user2"}`)
		require.NoErrorf(t, err, "failed to query")

	}
}

func TestTypeDatetime(t *testing.T) {
	code := readLuaCode(t, "type_datetime.lua")

	for version := min_version; version <= max_version; version++ {
		bc, err := LoadDummyChain(SetHardForkVersion(version))
		require.NoErrorf(t, err, "failed to create dummy chain")
		defer bc.Release()

		err = bc.ConnectBlock(NewLuaTxAccount("user1", 1, types.Aergo), NewLuaTxDeploy("user1", "datetime", 0, code))
		require.NoErrorf(t, err, "failed to deploy")

		err = bc.Query("datetime", `{"Name": "CreateDate"}`, "", `"1998-09-17 02:48:10"`)
		require.NoErrorf(t, err, "failed to query")

		err = bc.Query("datetime", `{"Name": "Extract", "Args":["%x"]}`, "", `"09/17/98"`)
		require.NoErrorf(t, err, "failed to query")

		err = bc.Query("datetime", `{"Name": "Extract", "Args":["%X"]}`, "", `"02:48:10"`)
		require.NoErrorf(t, err, "failed to query")

		err = bc.Query("datetime", `{"Name": "Extract", "Args":["%A"]}`, "", `"Thursday"`)
		require.NoErrorf(t, err, "failed to query")

		err = bc.Query("datetime", `{"Name": "Extract", "Args":["%I:%M:%S %p"]}`, "", `"02:48:10 AM"`)
		require.NoErrorf(t, err, "failed to query")

		err = bc.Query("datetime", `{"Name": "Difftime"}`, "", `2890`)
		require.NoErrorf(t, err, "failed to query")

	}
}

func TestTypeDynamicArray(t *testing.T) {
	code := readLuaCode(t, "type_dynamicarray_zerolen.lua")
	code2 := readLuaCode(t, "type_dynamicarray.lua")

	for version := min_version; version <= max_version; version++ {
		bc, err := LoadDummyChain(SetHardForkVersion(version))
		require.NoErrorf(t, err, "failed to create dummy chain")
		defer bc.Release()

		err = bc.ConnectBlock(NewLuaTxAccount("user1", 1, types.Aergo))
		require.NoErrorf(t, err, "failed to new account")
		err = bc.ConnectBlock(NewLuaTxDeploy("user1", "zeroLen", 0, code))
		require.Errorf(t, err, "no error | expected: the array length must be greater than zero")
		require.Containsf(t, err.Error(), "the array length must be greater than zero", "wrong error message")

		tx := NewLuaTxDeploy("user1", "dArr", 0, code2)
		err = bc.ConnectBlock(tx)
		require.NoErrorf(t, err, "failed to deploy")

		err = bc.Query("dArr", `{"Name": "Length"}`, "", "0")
		require.NoErrorf(t, err, "failed to query")

		err = bc.ConnectBlock(
			NewLuaTxCall("user1", "dArr", 0, `{"Name": "Append", "Args": [10]}`),
			NewLuaTxCall("user1", "dArr", 0, `{"Name": "Append", "Args": [20]}`),
		)
		require.NoErrorf(t, err, "failed to call tx")

		err = bc.Query("dArr", `{"Name": "Get", "Args": [1]}`, "", "10")
		require.NoErrorf(t, err, "failed to query")

		err = bc.Query("dArr", `{"Name": "Get", "Args": [2]}`, "", "20")
		require.NoErrorf(t, err, "failed to query")

		err = bc.Query("dArr", `{"Name": "Get", "Args": [3]}`, "index out of range", "")
		require.NoErrorf(t, err, "failed to query")

		err = bc.Query("dArr", `{"Name": "Length"}`, "", "2")
		require.NoErrorf(t, err, "failed to query")

		err = bc.ConnectBlock(NewLuaTxCall("user1", "dArr", 0, `{"Name": "Append", "Args": [30]}`),
			NewLuaTxCall("user1", "dArr", 0, `{"Name": "Append", "Args": [40]}`))
		require.NoErrorf(t, err, "failed to call tx")

		err = bc.Query("dArr", `{"Name": "Length"}`, "", "4")
		require.NoErrorf(t, err, "failed to query")

		err = bc.ConnectBlock(NewLuaTxCall("user1", "dArr", 0, `{"Name": "Set", "Args": [3, 50]}`))
		require.NoErrorf(t, err, "failed to call tx")

		err = bc.Query("dArr", `{"Name": "Get", "Args": [3]}`, "", "50")
		require.NoErrorf(t, err, "failed to query")

	}
}

func TestTypeCrypto(t *testing.T) {
	code := readLuaCode(t, "type_crypto.lua")

	for version := min_version; version <= max_version; version++ {
		bc, err := LoadDummyChain(SetHardForkVersion(version))
		require.NoErrorf(t, err, "failed to create dummy chain")
		defer bc.Release()

		err = bc.ConnectBlock(NewLuaTxAccount("user1", 1, types.Aergo), NewLuaTxDeploy("user1", "crypto", 0, code))
		require.NoErrorf(t, err, "failed to deploy")

		err = bc.Query("crypto", `{"Name": "get", "Args" : ["ab\u0000\u442a"]}`, "", `"0xc58f6dca13e4bba90a326d8605042862fe87c63a64a9dd0e95608a2ee68dc6f0"`)
		require.NoErrorf(t, err, "failed to query")

		err = bc.Query("crypto", `{"Name": "get", "Args" : ["0x616200e490aa"]}`, "", `"0xc58f6dca13e4bba90a326d8605042862fe87c63a64a9dd0e95608a2ee68dc6f0"`)
		require.NoErrorf(t, err, "failed to query")

		err = bc.Query("crypto", `{"Name": "checkEther", "Args" : []}`, "", `true`)
		require.NoErrorf(t, err, "failed to query")

		err = bc.Query("crypto", `{"Name": "checkAergo", "Args" : []}`, "", `true`)
		require.NoErrorf(t, err, "failed to query")

		err = bc.Query("crypto", `{"Name": "keccak256", "Args" : ["0x616263"]}`, "", `"0x4e03657aea45a94fc7d47ba826c8d667c0d1e6e33a64a036ec44f58fa12d6c45"`)
		require.NoErrorf(t, err, "failed to query")

		err = bc.Query("crypto", `{"Name": "keccak256", "Args" : ["0x616572676F"]}`, "", `"0xe98bb03ab37161f8bbfe131f711dcccf3002a9cd9ec31bbd52edf181f7ab09a0"`)
		require.NoErrorf(t, err, "failed to query")

	}
}

func TestTypeBignum(t *testing.T) {
	bignum := readLuaCode(t, "type_bignum.lua")
	callee := readLuaCode(t, "type_bignum_callee.lua")

	for version := min_version; version <= max_version; version++ {
		bc, err := LoadDummyChain(SetHardForkVersion(version))
		require.NoErrorf(t, err, "failed to create dummy chain")
		defer bc.Release()

		err = bc.ConnectBlock(
			NewLuaTxAccount("user1", 1, types.Aergo),
			NewLuaTxDeploy("user1", "bigNum", uint64(types.Gaer)*50, bignum),
			NewLuaTxDeploy("user1", "add", 0, callee),
		)
		require.NoErrorf(t, err, "failed to deploy")

		tx := NewLuaTxCall("user1", "bigNum", 0, fmt.Sprintf(`{"Name":"test", "Args":["%s"]}`, nameToAddress("user1")))
		err = bc.ConnectBlock(tx)
		require.NoErrorf(t, err, "failed to call tx")

		receipt := bc.GetReceipt(tx.Hash())
		assert.Equalf(t, `"25000000000"`, receipt.GetRet(), "contract Call ret error")

		tx = NewLuaTxCall("user1", "bigNum", 0, fmt.Sprintf(`{"Name":"sendS", "Args":["%s"]}`, nameToAddress("user1")))
		err = bc.ConnectBlock(tx)
		require.NoErrorf(t, err, "failed to call tx")

		receipt = bc.GetReceipt(tx.Hash())
		assert.Equalf(t, `"23999900001"`, receipt.GetRet(), "contract Call ret error")

		tx = NewLuaTxCall("user1", "bigNum", 0, `{"Name":"testBignum", "Args":[]}`)
		err = bc.ConnectBlock(tx)
		require.NoErrorf(t, err, "failed to call tx")

		receipt = bc.GetReceipt(tx.Hash())
		assert.Equalf(t, `"999999999999999999999999999999"`, receipt.GetRet(), "contract Call ret error")

		err = bc.Query("bigNum", `{"Name":"argBignum", "Args":[{"_bignum":"99999999999999999999999999"}]}`, "", `"100000000000000000000000000"`)
		require.NoErrorf(t, err, "failed to query")

		err = bc.Query("bigNum", fmt.Sprintf(`{"Name":"calladdBignum", "Args":["%s", {"_bignum":"999999999999999999"}]}`, nameToAddress("add")), "", `"1000000000000000004"`)
		require.NoErrorf(t, err, "failed to query")

		err = bc.Query("bigNum", `{"Name":"checkBignum"}`, "", `[false,true,false]`)
		require.NoErrorf(t, err, "failed to query")

		err = bc.Query("bigNum", `{"Name":"calcBignum"}`, "bignum divide by zero", "")
		require.NoErrorf(t, err, "failed to query")

		err = bc.Query("bigNum", `{"Name":"negativeBignum"}`, "bignum not allowed negative value", "")
		require.NoErrorf(t, err, "failed to query")

		err = bc.Query("bigNum", `{"Name":"byteBignum"}`, "", `{"_bignum":"177"}`)
		require.NoErrorf(t, err, "failed to query")

	}
}

func checkRandomIntValue(v string, min, max int) error {
	n, _ := strconv.Atoi(v)
	if n < min || n > max {
		return errors.New("out of range")
	}
	return nil
}

func TestTypeRandom(t *testing.T) {
<<<<<<< HEAD
	code1 := readLuaCode("type_random.lua")
	require.NotEmpty(t, code1, "failed to read type_random.lua")
	code2 := readLuaCode("type_random_caller.lua")
	require.NotEmpty(t, code2, "failed to read type_random_caller.lua")
=======
	code := readLuaCode(t, "type_random.lua")
>>>>>>> 6b040c29

	for version := min_version; version <= max_version; version++ {
		bc, err := LoadDummyChain(SetHardForkVersion(version))
		require.NoErrorf(t, err, "failed to create dummy chain")
		defer bc.Release()

<<<<<<< HEAD
	err = bc.ConnectBlock(
		NewLuaTxAccount("user1", 1, types.Aergo),
		NewLuaTxDeploy("user1", "random", 0, code1),
		NewLuaTxDeploy("user1", "caller", 0, code2),
	)
	require.NoErrorf(t, err, "failed to deploy")
=======
		err = bc.ConnectBlock(NewLuaTxAccount("user1", 1, types.Aergo), NewLuaTxDeploy("user1", "random", 0, code))
		require.NoErrorf(t, err, "failed to deploy")
>>>>>>> 6b040c29

		err = bc.ConnectBlock(NewLuaTxCall("user1", "random", 0, `{"Name": "random", "Args":[]}`).Fail("1 or 2 arguments required"))
		require.NoErrorf(t, err, "failed to call tx")

		err = bc.ConnectBlock(NewLuaTxCall("user1", "random", 0, `{"Name": "random", "Args":[0]}`).Fail("the maximum value must be greater than zero"))
		require.NoErrorf(t, err, "failed to call tx")

		tx := NewLuaTxCall("user1", "random", 0, `{"Name": "random", "Args":[3]}`)
		err = bc.ConnectBlock(tx)
		require.NoErrorf(t, err, "failed to call tx")

		receipt := bc.GetReceipt(tx.Hash())
		err = checkRandomIntValue(receipt.GetRet(), 1, 3)
		require.NoErrorf(t, err, "failed to check random value")

		tx = NewLuaTxCall("user1", "random", 0, `{"Name": "random", "Args":[3, 10]}`)
		err = bc.ConnectBlock(tx)
		require.NoErrorf(t, err, "failed to call tx")

		receipt = bc.GetReceipt(tx.Hash())
		err = checkRandomIntValue(receipt.GetRet(), 3, 10)
		require.NoErrorf(t, err, "failed to check random value")

		err = bc.Query("random", `{"Name": "random", "Args":[1]}`, "", "1")
		require.NoErrorf(t, err, "failed to query")

		err = bc.Query("random", `{"Name": "random", "Args":[4,4]}`, "", "4")
		require.NoErrorf(t, err, "failed to query")

		err = bc.Query("random", `{"Name": "random", "Args":[0,4]}`, "system.random: the minimum value must be greater than zero", "")
		require.NoErrorf(t, err, "failed to query")

<<<<<<< HEAD
	err = bc.Query("random", `{"Name": "random", "Args":[3,1]}`, "system.random: the maximum value must be greater than the minimum value", "")
	require.NoErrorf(t, err, "failed to query")

	tx = NewLuaTxCall("user1", "caller", 0, `{"Name": "check_if_equal", "Args":["`+nameToAddress("random")+`"]}`)
	err = bc.ConnectBlock(tx)
	require.NoErrorf(t, err, "failed to call tx")
	receipt = bc.GetReceipt(tx.Hash())
	assert.Equalf(t, `false`, receipt.GetRet(), "random numbers are the same on the same transaction")

=======
		err = bc.Query("random", `{"Name": "random", "Args":[3,1]}`, "system.random: the maximum value must be greater than the minimum value", "")
		require.NoErrorf(t, err, "failed to query")

	}
>>>>>>> 6b040c29
}

func TestTypeSparseTable(t *testing.T) {
	code := readLuaCode(t, "type_sparsetable.lua")

	for version := min_version; version <= max_version; version++ {
		bc, err := LoadDummyChain(SetHardForkVersion(version))
		require.NoErrorf(t, err, "failed to create dummy chain")
		defer bc.Release()

		tx := NewLuaTxCall("user1", "r", 0, `{"Name":"r"}`)
		err = bc.ConnectBlock(NewLuaTxAccount("user1", 1, types.Aergo), NewLuaTxDeploy("user1", "r", 0, code), tx)
		require.NoErrorf(t, err, "failed to new account, deploy, call")

		receipt := bc.GetReceipt(tx.Hash())
		require.Equalf(t, `1`, receipt.GetRet(), "contract Call ret error")

	}
}

func TestTypeJson(t *testing.T) {
	code := readLuaCode(t, "type_json.lua")

	for version := min_version; version <= max_version; version++ {
		bc, err := LoadDummyChain(SetHardForkVersion(version))
		require.NoErrorf(t, err, "failed to create dummy chain")
		defer bc.Release()

		err = bc.ConnectBlock(NewLuaTxAccount("user1", 1, types.Aergo), NewLuaTxDeploy("user1", "json", 0, code))
		require.NoErrorf(t, err, "failed to deploy")

		err = bc.ConnectBlock(NewLuaTxCall("user1", "json", 0, `{"Name":"set", "Args":["[1,2,3]"]}`))
		require.NoErrorf(t, err, "failed to call tx")

		err = bc.Query("json", `{"Name":"get", "Args":[]}`, "", "[1,2,3]")
		require.NoErrorf(t, err, "failed to query")

		err = bc.Query("json", `{"Name":"getenc", "Args":[]}`, "", `"[1,2,3]"`)
		require.NoErrorf(t, err, "failed to query")

		err = bc.ConnectBlock(NewLuaTxCall("user1", "json", 0, `{"Name":"set", "Args":["{\"key1\":[1,2,3], \"run\", \"key2\":5, [4,5,6]}"]}`))
		require.NoErrorf(t, err, "failed to call tx")

		err = bc.Query("json", `{"Name":"get", "Args":[]}`, "", `{"1":"run","2":[4,5,6],"key1":[1,2,3],"key2":5}`)
		require.NoErrorf(t, err, "failed to query")

		err = bc.Query("json", `{"Name":"getenc", "Args":[]}`, "", `"{\"1\":\"run\",\"2\":[4,5,6],\"key1\":[1,2,3],\"key2\":5}"`)
		require.NoErrorf(t, err, "failed to query")

		err = bc.ConnectBlock(NewLuaTxCall("user1", "json", 0, `{"Name":"set", "Args":["{\"key1\":{\"arg1\": 1,\"arg2\":null, \"arg3\":[]}, \"key2\":[5,4,3]}"]}`))
		require.NoErrorf(t, err, "failed to call tx")

		err = bc.Query("json", `{"Name":"get", "Args":[]}`, "", `{"key1":{"arg1":1,"arg3":{}},"key2":[5,4,3]}`)
		require.NoErrorf(t, err, "failed to query")

		err = bc.Query("json", `{"Name":"getenc", "Args":[]}`, "", `"{\"key1\":{\"arg1\":1,\"arg3\":{}},\"key2\":[5,4,3]}"`)
		require.NoErrorf(t, err, "failed to query")

		err = bc.ConnectBlock(NewLuaTxCall("user1", "json", 0, `{"Name":"set", "Args":["{\"key1\":[1,2,3], \"key1\":5}"]}`))
		require.NoErrorf(t, err, "failed to call tx")

		err = bc.Query("json", `{"Name":"get", "Args":[]}`, "", `{"key1":5}`)
		require.NoErrorf(t, err, "failed to query")

		err = bc.ConnectBlock(NewLuaTxCall("user1", "json", 0, `{"Name":"set", "Args":["[\"\\\"hh\\t\",\"2\",3]"]}`))
		require.NoErrorf(t, err, "failed to call tx")

		err = bc.Query("json", `{"Name":"get", "Args":[]}`, "", `["\"hh\u0009","2",3]`)
		require.NoErrorf(t, err, "failed to query")

		err = bc.Query("json", `{"Name":"getlen", "Args":[]}`, "", `["\"hh\u0009",4]`)
		require.NoErrorf(t, err, "failed to query")

		err = bc.Query("json", `{"Name":"getenc", "Args":[]}`, "", `"[\"\\\"hh\\u0009\",\"2\",3]"`)
		require.NoErrorf(t, err, "failed to query")

		tx := NewLuaTxCall("user1", "json", 100, `{"Name":"getAmount"}`)
		err = bc.ConnectBlock(tx)
		require.NoErrorf(t, err, "failed to call tx")
		receipt := bc.GetReceipt(tx.Hash())
		require.Equalf(t, `"100"`, receipt.GetRet(), "contract Call ret error")

		err = bc.ConnectBlock(NewLuaTxCall("user1", "json", 0, `{"Name":"set", "Args":["{\"key1\":[1,2,3], \"key1\":5}}"]}`).Fail("not proper json format"))
		require.NoErrorf(t, err, "failed to call tx")

	}
}

// feature tests
func TestFeatureVote(t *testing.T) {
	code := readLuaCode(t, "feature_vote.lua")

	for version := min_version; version <= max_version; version++ {
		bc, err := LoadDummyChain(SetHardForkVersion(version))
		require.NoErrorf(t, err, "failed to create dummy chain")
		defer bc.Release()

		err = bc.ConnectBlock(
			NewLuaTxAccount("owner", 1, types.Aergo),
			NewLuaTxDeploy("owner", "vote", 0, code),
			NewLuaTxAccount("user1", 1, types.Aergo),
			NewLuaTxAccount("user10", 1, types.Aergo),
			NewLuaTxAccount("user11", 1, types.Aergo),
		)
		require.NoErrorf(t, err, "failed to deploy")

		err = bc.ConnectBlock(
			NewLuaTxCall("owner", "vote", 0, `{"Name":"addCandidate", "Args":["candidate1"]}`),
			NewLuaTxCall("owner", "vote", 0, `{"Name":"addCandidate", "Args":["candidate2"]}`),
			NewLuaTxCall("owner", "vote", 0, `{"Name":"addCandidate", "Args":["candidate3"]}`),
		)
		require.NoErrorf(t, err, "failed to call tx")

		err = bc.Query("vote", `{"Name":"getCandidates"}`, "", `[{"count":"0","id":0,"name":"candidate1"},{"count":"0","id":1,"name":"candidate2"},{"count":"0","id":2,"name":"candidate3"}]`)
		require.NoErrorf(t, err, "failed to query")

		err = bc.ConnectBlock(NewLuaTxCall("user1", "vote", 0, `{"Name":"addCandidate", "Args":["candidate4"]}`))
		require.NoErrorf(t, err, "failed to call tx")

		err = bc.Query("vote", `{"Name":"getCandidates"}`, "", `[{"count":"0","id":0,"name":"candidate1"},{"count":"0","id":1,"name":"candidate2"},{"count":"0","id":2,"name":"candidate3"}]`)
		require.NoErrorf(t, err, "failed to query")

		err = bc.ConnectBlock(
			// register voter
			NewLuaTxCall("owner", "vote", 0, fmt.Sprintf(`{"Name":"registerVoter", "Args":["%s"]}`, nameToAddress("user10"))),
			NewLuaTxCall("owner", "vote", 0, fmt.Sprintf(`{"Name":"registerVoter", "Args":["%s"]}`, nameToAddress("user10"))),
			NewLuaTxCall("owner", "vote", 0, fmt.Sprintf(`{"Name":"registerVoter", "Args":["%s"]}`, nameToAddress("user11"))),
			NewLuaTxCall("owner", "vote", 0, fmt.Sprintf(`{"Name":"registerVoter", "Args":["%s"]}`, nameToAddress("user1"))),
			// vote
			NewLuaTxCall("user1", "vote", 0, `{"Name":"vote", "Args":["user1"]}`),
			NewLuaTxCall("user1", "vote", 0, `{"Name":"vote", "Args":["user1"]}`),
			NewLuaTxCall("user1", "vote", 0, `{"Name":"vote", "Args":["user2"]}`),
			NewLuaTxCall("user1", "vote", 0, `{"Name":"vote", "Args":["user2"]}`),
			NewLuaTxCall("user1", "vote", 0, `{"Name":"vote", "Args":["user3"]}`),
		)
		require.NoErrorf(t, err, "failed to call tx | vote error")

		err = bc.Query("vote", `{"Name":"getCandidates"}`, "", `[{"count":"0","id":0,"name":"candidate1"},{"count":"0","id":1,"name":"candidate2"},{"count":"0","id":2,"name":"candidate3"}]`)
		require.NoErrorf(t, err, "failed to query")

		err = bc.ConnectBlock(
			NewLuaTxCall("user11", "vote", 0, `{"Name":"vote", "Args":["candidate1"]}`),
			NewLuaTxCall("user10", "vote", 0, `{"Name":"vote", "Args":["candidate1"]}`),
		)
		require.NoErrorf(t, err, "failed to call tx | vote error")

		err = bc.Query("vote", `{"Name":"getCandidates"}`, "", `[{"count":"2","id":0,"name":"candidate1"},{"count":"0","id":1,"name":"candidate2"},{"count":"0","id":2,"name":"candidate3"}]`)
		require.NoErrorf(t, err, "failed to query")

	}
}

func TestFeatureGovernance(t *testing.T) {
	code := readLuaCode(t, "feature_governance.lua")

	for version := min_version; version <= max_version; version++ {
		bc, err := LoadDummyChain(SetHardForkVersion(version))
		require.NoErrorf(t, err, "failed to create dummy chain")
		defer bc.Release()

		err = bc.ConnectBlock(NewLuaTxAccount("user1", 1, types.Aergo), NewLuaTxDeploy("user1", "gov", 0, code))
		require.NoErrorf(t, err, "failed to deploy")

		amount := types.NewAmount(40000, types.Aergo) // 40,000 aergo
		err = bc.ConnectBlock(NewLuaTxCallBig("user1", "gov", amount, `{"Name": "test_gov", "Args":[]}`))
		require.NoErrorf(t, err, "failed to call tx")

		oldstaking, err := bc.GetStaking("gov")
		require.NoErrorf(t, err, "failed to get staking")

		oldgov, err := bc.GetAccountState("gov")
		require.NoErrorf(t, err, "failed to get gov account state")

		tx := NewLuaTxCall("user1", "gov", 0, `{"Name": "test_pcall", "Args":[]}`)
		err = bc.ConnectBlock(tx)
		require.NoErrorf(t, err, "failed to call tx")

		staking, err := bc.GetStaking("gov")
		require.NoErrorf(t, err, "failed to get staking")

		gov, err := bc.GetAccountState("gov")
		require.NoErrorf(t, err, "failed to get gov account state")
		require.Equalf(t, oldstaking.Amount, staking.Amount, "pcall error, staking amount should be same")
		require.Equalf(t, oldgov.GetBalance(), gov.GetBalance(), "pcall error, gov balance should be same")

		tx = NewLuaTxCall("user1", "gov", 0, `{"Name": "error_case", "Args":[]}`)
		err = bc.ConnectBlock(tx)
		require.Errorf(t, err, "expect error | less time has passed")

		newstaking, err := bc.GetStaking("gov")
		require.NoErrorf(t, err, "failed to get staking")

		newgov, err := bc.GetAccountState("gov")
		require.NoErrorf(t, err, "failed to get gov account state")

		require.Equalf(t, oldstaking.Amount, newstaking.Amount, "pcall error, staking amount should be same")
		require.Equalf(t, oldgov.GetBalance(), newgov.GetBalance(), "pcall error, gov balance should be same")

	}
}

func TestFeaturePcallRollback(t *testing.T) {
	code := readLuaCode(t, "feature_pcallrollback_1.lua")
	code2 := readLuaCode(t, "feature_pcallrollback_2.lua")
	code3 := readLuaCode(t, "feature_pcallrollback_3.lua")

	for version := min_version; version <= max_version; version++ {
		bc, err := LoadDummyChain(SetHardForkVersion(version))
		require.NoErrorf(t, err, "failed to create dummy chain")
		defer bc.Release()

		err = bc.ConnectBlock(
			NewLuaTxAccount("user1", 1, types.Aergo),
			NewLuaTxDeploy("user1", "counter", 10, code).Constructor("[0]"),
			NewLuaTxCall("user1", "counter", 15, `{"Name":"inc", "Args":[]}`),
		)
		require.NoErrorf(t, err, "failed to deploy")

		err = bc.Query("counter", `{"Name":"get", "Args":[]}`, "", "1")
		require.NoErrorf(t, err, "failed to query")

		err = bc.ConnectBlock(
			NewLuaTxDeploy("user1", "caller", 10, code2).Constructor(fmt.Sprintf(`["%s"]`, nameToAddress("counter"))),
			NewLuaTxCall("user1", "caller", 15, `{"Name":"add", "Args":[]}`),
		)
		require.NoErrorf(t, err, "failed to deploy")

		err = bc.ConnectBlock(NewLuaTxCall("user1", "caller", 0, `{"Name":"sql", "Args":[]}`))
		require.NoErrorf(t, err, "failed to call tx")

		err = bc.Query("caller", `{"Name":"get", "Args":[]}`, "", "2")
		require.NoErrorf(t, err, "failed to query")

		err = bc.Query("caller", `{"Name":"sqlget", "Args":[]}`, "", "2")
		require.NoErrorf(t, err, "failed to query")

		tx := NewLuaTxCall("user1", "caller", 0, `{"Name":"getOrigin", "Args":[]}`)
		err = bc.ConnectBlock(tx)
		require.NoErrorf(t, err, "failed to call tx")

		receipt := bc.GetReceipt(tx.Hash())
		require.Equalf(t, "\""+nameToAddress("user1")+"\"", receipt.GetRet(), "contract Call ret error")

		bc, err = LoadDummyChain(SetHardForkVersion(version))
		require.NoErrorf(t, err, "failed to create dummy chain")
		defer bc.Release()

		err = bc.ConnectBlock(
			NewLuaTxAccount("user1", 1, types.Aergo),
			NewLuaTxAccount("bong", 0, 0),
			NewLuaTxDeploy("user1", "counter", 0, code3),
		)
		require.NoErrorf(t, err, "failed to deploy")

		tx = NewLuaTxCall("user1", "counter", 20, fmt.Sprintf(`{"Name":"set", "Args":["%s"]}`, nameToAddress("bong")))
		err = bc.ConnectBlock(tx)
		require.NoErrorf(t, err, "failed to call tx")

		err = bc.Query("counter", `{"Name":"get", "Args":[]}`, "", "1")
		require.NoErrorf(t, err, "failed to query")

		err = bc.Query("counter", `{"Name":"getBalance", "Args":[]}`, "", "\"18\"")
		require.NoErrorf(t, err, "failed to query")

		state, err := bc.GetAccountState("bong")
		require.NoErrorf(t, err, "failed to get account state")
		assert.Equal(t, int64(2), state.GetBalanceBigInt().Int64(), "balance error")

		tx = NewLuaTxCall("user1", "counter", 10, fmt.Sprintf(`{"Name":"set2", "Args":["%s"]}`, nameToAddress("bong")))
		err = bc.ConnectBlock(tx)
		require.NoErrorf(t, err, "failed to call tx")

		err = bc.Query("counter", `{"Name":"get", "Args":[]}`, "", "2")
		require.NoErrorf(t, err, "failed to query")

		state, err = bc.GetAccountState("bong")
		require.NoErrorf(t, err, "failed to get account state")
		assert.Equal(t, int64(3), state.GetBalanceBigInt().Int64(), "balance error")

	}
}

func TestFeaturePcallNested(t *testing.T) {
	code := readLuaCode(t, "feature_pcallnested.lua")

	for version := min_version; version <= max_version; version++ {
		bc, err := LoadDummyChain(SetHardForkVersion(version))
		require.NoErrorf(t, err, "failed to create dummy chain")
		defer bc.Release()

		err = bc.ConnectBlock(
			NewLuaTxAccount("user1", 1, types.Aergo),
			NewLuaTxAccount("bong", 0, 0),
			NewLuaTxDeploy("user1", "pcall", uint64(types.Aergo)*10, code),
		)
		require.NoErrorf(t, err, "failed to deploy")

		err = bc.ConnectBlock(
			NewLuaTxCall("user1", "pcall", 0, fmt.Sprintf(`{"Name":"pcall1", "Args":["%s", "%s"]}`,
				nameToAddress("pcall"), nameToAddress("bong"))),
		)
		require.NoErrorf(t, err, "failed to call tx")

		err = bc.Query("pcall", fmt.Sprintf(`{"Name":"map", "Args":["%s"]}`, nameToAddress("pcall")), "", "2")
		require.NoErrorf(t, err, "failed to query")

		state, err := bc.GetAccountState("bong")
		require.NoErrorf(t, err, "failed to get account state")
		assert.Equal(t, int64(types.Aergo), state.GetBalanceBigInt().Int64(), "balance error")

	}
}

func TestFeatureLuaCryptoVerifyProof(t *testing.T) {
	code := readLuaCode(t, "feature_luacryptoverifyproof.lua")

	for version := min_version; version <= max_version; version++ {
		bc, err := LoadDummyChain(SetHardForkVersion(version))
		require.NoErrorf(t, err, "failed to create dummy chain")
		defer bc.Release()

		err = bc.ConnectBlock(NewLuaTxAccount("user1", 1, types.Aergo), NewLuaTxDeploy("user1", "eth", 0, code))
		require.NoErrorf(t, err, "failed to deploy")

		err = bc.Query("eth", `{"Name":"verifyProofRaw"}`, "", `true`)
		require.NoErrorf(t, err, "failed to query")

		err = bc.Query("eth", `{"Name":"verifyProofHex"}`, "", `true`)
		require.NoErrorf(t, err, "failed to query")

	}
}

func TestFeatureFeeDelegation(t *testing.T) {
	code := readLuaCode(t, "feature_feedelegation_1.lua")
	code2 := readLuaCode(t, "feature_feedelegation_2.lua")

	for version := min_version; version <= max_version; version++ {
		bc, err := LoadDummyChain(SetPubNet(), SetHardForkVersion(version))
		require.NoErrorf(t, err, "failed to create dummy chain")
		defer bc.Release()

		err = bc.ConnectBlock(
			NewLuaTxAccountBig("user1", types.NewAmount(100, types.Aergo)),
			NewLuaTxAccount("user2", 0, 0),
			NewLuaTxDeploy("user1", "fd", 0, code),
			NewLuaTxSendBig("user1", "fd", types.NewAmount(50, types.Aergo)),
		)
		require.NoErrorf(t, err, "failed to deploy")

		err = bc.ConnectBlock(NewLuaTxCallFeeDelegate("user2", "fd", 0, `{"Name": "check_delegation", "Args":[]}`).Fail("check_delegation function is not declared of fee delegation"))
		require.NoErrorf(t, err, "failed to call check_delegation")

		err = bc.ConnectBlock(NewLuaTxCall("user2", "fd", 0, `{"Name": "query", "Args":[]}`).Fail("not enough balance"))
		require.NoErrorf(t, err, "failed to call tx")

		err = bc.ConnectBlock(NewLuaTxCallFeeDelegate("user2", "fd", 0, `{"Name": "query", "Args":[]}`).Fail("fee delegation is not allowed"))
		require.NoErrorf(t, err, "failed to call tx")

		contract1, err := bc.GetAccountState("fd")
		require.NoErrorf(t, err, "failed to get contract")

		tx := NewLuaTxCallFeeDelegate("user2", "fd", 0, `{"Name": "query", "Args":["arg"]}`)
		err = bc.ConnectBlock(
			NewLuaTxCall("user1", "fd", 0, fmt.Sprintf(`{"Name":"reg", "Args":["%s"]}`, nameToAddress("user2"))),
			tx,
		)
		require.NoErrorf(t, err, "failed to call tx")

		contract2, err := bc.GetAccountState("fd")
		require.NoErrorf(t, err, "failed to get contract")
		require.NotEqualf(t, contract1.GetBalanceBigInt().Int64(), contract2.GetBalanceBigInt().Int64(), "balance is not changed")

		err = bc.ConnectBlock(tx.Fail("fee delegation is not allowed"))
		require.NoErrorf(t, err, "failed to call tx")

		err = bc.ConnectBlock(NewLuaTxDeploy("user1", "fd2", 0, code2))
		require.Errorf(t, err, "expect error")
		require.Containsf(t, err.Error(), "no 'check_delegation' function", "invalid error message")

	}
}

/*
func TestFeatureFeeDelegationLoop(t *testing.T) {
	definition := `
	state.var{
        whitelist = state.map(),
    }

    function query_no(a)
		if (system.isFeeDelegation() == true) then
        	whitelist[system.getSender()] = false
		end
        return 1,2,3,4,5
    end
	function default()
	end
    function check_delegation(fname,k)
		return true
    end
    abi.payable(default)
	abi.fee_delegation(query_no)
`
	for version := min_version; version <= max_version; version++ {
	bc, err := LoadDummyChain(OnPubNet, SetHardForkVersion(version))
	if err != nil {
		t.Errorf("failed to create test database: %v", err)
	}
	defer bc.Release()

	balance, _ := new(big.Int).SetString("1000000000000000000000", 10)
	send, _ := new(big.Int).SetString("500000000000000000000", 10)

	err = bc.ConnectBlock(
		NewLuaTxAccountBig("user1", balance),
		NewLuaTxAccount("user1", 0, types.Aer),
		NewLuaTxDeploy("user1", "fd", 0, definition),
		NewLuaTxSendBig("user1", "fd", send),
	)

	err = bc.ConnectBlock(
		NewLuaTxCall("user1", "fd", 0, `{"Name": "query_no", "Args":[]}`).
			Fail("not enough balance"),
	)
	if err != nil {
		t.Error(err)
	}
	txs := make([]LuaTxTester, 10000)

	for i:=0; i < 10000; i++ {
		txs[i] =
			NewLuaTxCallFeeDelegate("user1", "fd", 0, `{"Name": "query_no", "Args":[]}`)
	}
	err = bc.ConnectBlock(txs...)
	if err != nil {
		t.Error(err)
	}
}
*/

const (
	DEF_TEST_CONTRACT = "testcontract"
	DEF_TEST_ACCOUNT  = "testaccount"
)

// utility function for tests
func readLuaCode(t *testing.T, file string) (luaCode string) {
	t.Helper()
	_, filename, _, ok := runtime.Caller(0)
	if ok != true {
		return ""
	}
	raw, err := os.ReadFile(filepath.Join(filepath.Dir(filename), "test_files", file))
	require.NoErrorf(t, err, "failed to read "+filename)
	require.NotEmpty(t, raw, "failed to read "+filename)
	return string(raw)
}

func nameToAddress(name string) (address string) {
	return types.EncodeAddress(contract.StrHash(name))
}<|MERGE_RESOLUTION|>--- conflicted
+++ resolved
@@ -2169,31 +2169,20 @@
 }
 
 func TestTypeRandom(t *testing.T) {
-<<<<<<< HEAD
-	code1 := readLuaCode("type_random.lua")
-	require.NotEmpty(t, code1, "failed to read type_random.lua")
-	code2 := readLuaCode("type_random_caller.lua")
-	require.NotEmpty(t, code2, "failed to read type_random_caller.lua")
-=======
-	code := readLuaCode(t, "type_random.lua")
->>>>>>> 6b040c29
-
-	for version := min_version; version <= max_version; version++ {
-		bc, err := LoadDummyChain(SetHardForkVersion(version))
-		require.NoErrorf(t, err, "failed to create dummy chain")
-		defer bc.Release()
-
-<<<<<<< HEAD
-	err = bc.ConnectBlock(
-		NewLuaTxAccount("user1", 1, types.Aergo),
-		NewLuaTxDeploy("user1", "random", 0, code1),
-		NewLuaTxDeploy("user1", "caller", 0, code2),
-	)
-	require.NoErrorf(t, err, "failed to deploy")
-=======
-		err = bc.ConnectBlock(NewLuaTxAccount("user1", 1, types.Aergo), NewLuaTxDeploy("user1", "random", 0, code))
-		require.NoErrorf(t, err, "failed to deploy")
->>>>>>> 6b040c29
+	code1 := readLuaCode(t, "type_random.lua")
+	code2 := readLuaCode(t, "type_random_caller.lua")
+
+	for version := min_version; version <= max_version; version++ {
+		bc, err := LoadDummyChain(SetHardForkVersion(version))
+		require.NoErrorf(t, err, "failed to create dummy chain")
+		defer bc.Release()
+
+		err = bc.ConnectBlock(
+			NewLuaTxAccount("user1", 1, types.Aergo),
+			NewLuaTxDeploy("user1", "random", 0, code1),
+			NewLuaTxDeploy("user1", "caller", 0, code2),
+		)
+		require.NoErrorf(t, err, "failed to deploy")
 
 		err = bc.ConnectBlock(NewLuaTxCall("user1", "random", 0, `{"Name": "random", "Args":[]}`).Fail("1 or 2 arguments required"))
 		require.NoErrorf(t, err, "failed to call tx")
@@ -2226,22 +2215,16 @@
 		err = bc.Query("random", `{"Name": "random", "Args":[0,4]}`, "system.random: the minimum value must be greater than zero", "")
 		require.NoErrorf(t, err, "failed to query")
 
-<<<<<<< HEAD
-	err = bc.Query("random", `{"Name": "random", "Args":[3,1]}`, "system.random: the maximum value must be greater than the minimum value", "")
-	require.NoErrorf(t, err, "failed to query")
-
-	tx = NewLuaTxCall("user1", "caller", 0, `{"Name": "check_if_equal", "Args":["`+nameToAddress("random")+`"]}`)
-	err = bc.ConnectBlock(tx)
-	require.NoErrorf(t, err, "failed to call tx")
-	receipt = bc.GetReceipt(tx.Hash())
-	assert.Equalf(t, `false`, receipt.GetRet(), "random numbers are the same on the same transaction")
-
-=======
 		err = bc.Query("random", `{"Name": "random", "Args":[3,1]}`, "system.random: the maximum value must be greater than the minimum value", "")
 		require.NoErrorf(t, err, "failed to query")
 
-	}
->>>>>>> 6b040c29
+		tx = NewLuaTxCall("user1", "caller", 0, `{"Name": "check_if_equal", "Args":["`+nameToAddress("random")+`"]}`)
+		err = bc.ConnectBlock(tx)
+		require.NoErrorf(t, err, "failed to call tx")
+		receipt = bc.GetReceipt(tx.Hash())
+		assert.Equalf(t, `false`, receipt.GetRet(), "random numbers are the same on the same transaction")
+
+	}
 }
 
 func TestTypeSparseTable(t *testing.T) {
