--- conflicted
+++ resolved
@@ -26,52 +26,9 @@
 	}
 }
 
-<<<<<<< HEAD
 func TestMaxCallDepth(t *testing.T) {
 	code := readLuaCode("maxcalldepth_1.lua")
 	require.NotEmpty(t, code, "failed to read maxcalldepth_1.lua")
-=======
-func TestContractSystem(t *testing.T) {
-	code := readLuaCode("contract_system.lua")
-	require.NotEmpty(t, code, "failed to read contract_system.lua")
-
-	bc, err := LoadDummyChain()
-	require.NoErrorf(t, err, "failed to create dummy chain")
-	defer bc.Release()
-
-	err = bc.ConnectBlock(NewLuaTxAccount("user1", 1, types.Aergo))
-	require.NoErrorf(t, err, "failed to new account")
-
-	err = bc.ConnectBlock(NewLuaTxDeploy("user1", "system", 0, code))
-	require.NoErrorf(t, err, "failed to deploy contract")
-
-	tx := NewLuaTxCall("user1", "system", 0, `{"Name":"testState", "Args":[]}`)
-	err = bc.ConnectBlock(tx)
-	require.NoErrorf(t, err, "failed to call tx")
-
-	receipt := bc.GetReceipt(tx.Hash())
-	exRv := fmt.Sprintf(`["%s","6FbDRScGruVdATaNWzD51xJkTfYCVwxSZDb7gzqCLzwf","AmhNNBNY7XFk4p5ym4CJf8nTcRTEHjWzAeXJfhP71244CjBCAQU3",%d,3,999]`, StrToAddress("user1"), bc.cBlock.Header.Timestamp/1e9)
-	assert.Equal(t, exRv, receipt.GetRet(), "receipt ret error")
-}
-
-func TestContractHello(t *testing.T) {
-	code := readLuaCode("contract_hello.lua")
-	require.NotEmpty(t, code, "failed to read contract_hello.lua")
-
-	bc, err := LoadDummyChain()
-	require.NoErrorf(t, err, "failed to create test database")
-	defer bc.Release()
-
-	err = bc.ConnectBlock(NewLuaTxAccount("user1", 1, types.Aergo))
-	require.NoErrorf(t, err, "failed to new account")
-
-	err = bc.ConnectBlock(NewLuaTxDeploy("user1", "hello", 0, code))
-	require.NoErrorf(t, err, "failed to deploy contract")
-
-	tx := NewLuaTxCall("user1", "hello", 0, `{"Name":"hello", "Args":["World"]}`)
-	err = bc.ConnectBlock(tx)
-	require.NoErrorf(t, err, "failed to call tx")
->>>>>>> 9d079bdb
 
 	// this contract receives a list of contract IDs to be called
 	code2 := readLuaCode("maxcalldepth_2.lua")
@@ -86,15 +43,7 @@
 	defer bc.Release()
 
 	err = bc.ConnectBlock(
-<<<<<<< HEAD
-		NewLuaTxAccount("user", 100000000000000000),
-=======
-		NewLuaTxAccount("user1", 1, types.Aergo),
-		NewLuaTxDeploy("user1", "test1", 50, code),
-		NewLuaTxDeploy("user1", "test2", 0, code2),
-		NewLuaTxDeploy("user1", "test3", 0, code3),
-		NewLuaTxDeploy("user1", "test4", 0, code4),
->>>>>>> 9d079bdb
+		NewLuaTxAccount("user", 1, types.Aergo),
 	)
 	if err != nil {
 		t.Error(err)
@@ -273,13 +222,7 @@
 
 	// call first contract - recursion depth 66
 	err = bc.ConnectBlock(
-<<<<<<< HEAD
 		NewLuaTxCall("user", "c3"+fmt.Sprintf("%d", 1), 0, `{"Name":"call_me", "Args":[1, 66]}`).Fail("exceeded the maximum call depth"),
-=======
-		NewLuaTxAccount("user1", 1, types.Aergo),
-		NewLuaTxDeploy("user1", "test1", uint64(types.Aergo/2), code),
-		NewLuaTxDeploy("user1", "test2", 0, code2),
->>>>>>> 9d079bdb
 	)
 	if err != nil {
 		t.Error(err)
@@ -442,19 +385,8 @@
 	require.NoErrorf(t, err, "failed to create dummy chain")
 	defer bc.Release()
 
-<<<<<<< HEAD
-	err = bc.ConnectBlock(NewLuaTxAccount("user1", 100000000000000000))
+	err = bc.ConnectBlock(NewLuaTxAccount("user1", 1, types.Aergo))
 	require.NoErrorf(t, err, "failed to new account")
-=======
-	err = bc.ConnectBlock(NewLuaTxAccount("user1", 1, types.Aergo))
-	require.NoErrorf(t, err, "failed to connect new block")
-
-	err = bc.ConnectBlock(
-		NewLuaTxDeploy("user1", "query", 0, code),
-		NewLuaTxCall("user1", "query", 2, `{"Name":"inc", "Args":[]}`),
-	)
-	require.NoErrorf(t, err, "failed to connect new block")
->>>>>>> 9d079bdb
 
 	err = bc.ConnectBlock(NewLuaTxDeploy("user1", "system", 0, code))
 	require.NoErrorf(t, err, "failed to deploy contract")
@@ -476,29 +408,8 @@
 	require.NoErrorf(t, err, "failed to create test database")
 	defer bc.Release()
 
-<<<<<<< HEAD
-	err = bc.ConnectBlock(NewLuaTxAccount("user1", 100000000000000000))
+	err = bc.ConnectBlock(NewLuaTxAccount("user1", 1, types.Aergo))
 	require.NoErrorf(t, err, "failed to new account")
-=======
-	err = bc.ConnectBlock(
-		NewLuaTxAccount("user1", 1, types.Aergo),
-		NewLuaTxDeploy("user1", "counter", 0, code).Constructor("[1]"),
-		NewLuaTxCall("user1", "counter", 0, `{"Name":"inc", "Args":[]}`),
-	)
-	require.NoErrorf(t, err, "failed to connect new block")
-
-	err = bc.Query("counter", `{"Name":"get", "Args":[]}`, "", "2")
-	require.NoErrorf(t, err, "failed to query")
-
-	err = bc.ConnectBlock(
-		NewLuaTxDeploy("user1", "caller", 0, code2).Constructor(fmt.Sprintf(`["%s"]`, nameToAddress("counter"))),
-		NewLuaTxCall("user1", "caller", 0, `{"Name":"add", "Args":[]}`),
-	)
-	require.NoErrorf(t, err, "failed to connect new block")
-
-	err = bc.Query("caller", `{"Name":"get", "Args":[]}`, "", "3")
-	require.NoErrorf(t, err, "failed to query")
->>>>>>> 9d079bdb
 
 	err = bc.ConnectBlock(NewLuaTxDeploy("user1", "hello", 0, code))
 	require.NoErrorf(t, err, "failed to deploy contract")
@@ -2811,360 +2722,6 @@
 	assert.NoError(t, err)
 }
 
-<<<<<<< HEAD
-=======
-func TestMaxCallDepth(t *testing.T) {
-	code := readLuaCode("maxcalldepth_1.lua")
-	require.NotEmpty(t, code, "failed to read maxcalldepth_1.lua")
-
-	// this contract receives a list of contract IDs to be called
-	code2 := readLuaCode("maxcalldepth_2.lua")
-	require.NotEmpty(t, code2, "failed to read maxcalldepth_2.lua")
-
-	// this contract stores the address of the next contract to be called
-	code3 := readLuaCode("maxcalldepth_3.lua")
-	require.NotEmpty(t, code3, "failed to read maxcalldepth_3.lua")
-
-	bc, err := LoadDummyChain(SetHardForkVersion(3), SetPubNet())
-	require.NoErrorf(t, err, "failed to create dummy chain")
-	defer bc.Release()
-
-	err = bc.ConnectBlock(
-		NewLuaTxAccount("user", 100000000000000000, types.Aer),
-	)
-	if err != nil {
-		t.Error(err)
-	}
-
-	/*
-		// deploy 2 identical contracts
-		err = bc.ConnectBlock(
-			NewLuaTxDeploy("user", "c1", 0, definition1),
-			NewLuaTxDeploy("user", "c2", 0, definition1),
-		)
-		if err != nil {
-			t.Error(err)
-		}
-
-		// call first contract - recursion depth 64
-		err = bc.ConnectBlock(
-			NewLuaTxCall("user", "c1", 0, `{"Name":"call_me", "Args":[1, 64]}`),
-		)
-		if err != nil {
-			t.Error(err)
-		}
-		// check state
-		err = bc.Query("c1", `{"Name":"check_state"}`, "", "true")
-		if err != nil {
-			t.Error(err)
-		}
-		// query view
-		err = bc.Query("c1", `{"Name":"get_total_calls"}`, "", "[64,64]")
-		if err != nil {
-			t.Error(err)
-		}
-		for i := 1; i <= 64; i++ {
-			err = bc.Query("c1", fmt.Sprintf(`{"Name":"get_call_info", "Args":["%d"]}`, i), "", fmt.Sprintf("%d", i))
-			if err != nil {
-				t.Error(err)
-			}
-		}
-
-		// call second contract - recursion depth 66
-		err = bc.ConnectBlock(
-			NewLuaTxCall("user", "c2", 0, `{"Name":"call_me", "Args":[1, 66]}`).
-				Fail("exceeded the maximum call depth"),
-		)
-		if err != nil {
-			t.Error(err)
-		}
-		// check state - should fail
-		err = bc.Query("c2", `{"Name":"check_state"}`, "", "")
-		if err == nil {
-			t.Error("should fail")
-		}
-		// query view - must return nil
-		err = bc.Query("c2", `{"Name":"get_total_calls"}`, "", "[null,null]")
-		if err != nil {
-			t.Error(err)
-		}
-		for i := 1; i <= 64; i++ {
-			err = bc.Query("c2", fmt.Sprintf(`{"Name":"get_call_info", "Args":["%d"]}`, i), "", "null")
-			if err != nil {
-				t.Error(err)
-			}
-		}
-	*/
-
-	// deploy 66 identical contracts using definition2
-	for i := 1; i <= 66; i++ {
-		err = bc.ConnectBlock(
-			NewLuaTxDeploy("user", fmt.Sprintf("c2%d", i), 0, code2),
-		)
-		if err != nil {
-			t.Error(err)
-		}
-	}
-	// deploy 66 identical contracts using definition3
-	for i := 1; i <= 66; i++ {
-		err = bc.ConnectBlock(
-			NewLuaTxDeploy("user", fmt.Sprintf("c3%d", i), 0, code3),
-		)
-		if err != nil {
-			t.Error(err)
-		}
-	}
-
-	// build a list of contract IDs, used to call the first contract
-	contracts := make([]string, 64)
-	contracts_str := []byte("")
-	for i := 1; i <= 64; i++ {
-		contracts[i-1] = StrToAddress(fmt.Sprintf("c2%d", i))
-	}
-	contracts_str, err = json.Marshal(contracts)
-	if err != nil {
-		t.Error(err)
-	}
-	// call first contract - recursion depth 64
-	err = bc.ConnectBlock(
-		NewLuaTxCall("user", "c2"+fmt.Sprintf("%d", 1), 0, fmt.Sprintf(`{"Name":"call_me", "Args":[%s, 1, 64]}`, string(contracts_str))),
-	)
-	if err != nil {
-		t.Error(err)
-	}
-	// check state on all the 64 contracts (query total calls and call info)
-	for i := 1; i <= 64; i++ {
-		err = bc.Query(fmt.Sprintf("c2%d", i), `{"Name":"get_total_calls"}`, "", "1")
-		if err != nil {
-			t.Error(err)
-		}
-		//err = bc.Query(fmt.Sprintf("c2%d", i), fmt.Sprintf(`{"Name":"get_call_info", "Args":["%d"]}`, i), "", fmt.Sprintf("%d", i))
-		err = bc.Query(fmt.Sprintf("c2%d", i), `{"Name":"get_call_info", "Args":["1"]}`, "", fmt.Sprintf("%d", i))
-		if err != nil {
-			t.Error(err)
-		}
-	}
-
-	// add the 66th contract to the list
-	contracts = append(contracts, StrToAddress(fmt.Sprintf("c2%d", 6)))
-	contracts_str, err = json.Marshal(contracts)
-	if err != nil {
-		t.Error(err)
-	}
-	// call first contract - recursion depth 66
-	err = bc.ConnectBlock(
-		NewLuaTxCall("user", "c2"+fmt.Sprintf("%d", 1), 0, fmt.Sprintf(`{"Name":"call_me", "Args":[%s, 1, 66]}`, string(contracts_str))).Fail("exceeded the maximum call depth"),
-	)
-	if err != nil {
-		t.Error(err)
-	}
-	// check state on all the 64 contracts (query total calls and call info)
-	for i := 1; i <= 64; i++ {
-		err = bc.Query(fmt.Sprintf("c2%d", i), `{"Name":"get_total_calls"}`, "", "1")
-		if err != nil {
-			t.Error(err)
-		}
-		err = bc.Query(fmt.Sprintf("c2%d", i), `{"Name":"get_call_info", "Args":["1"]}`, "", fmt.Sprintf("%d", i))
-		if err != nil {
-			t.Error(err)
-		}
-	}
-	// check state on the 66th contract (query total calls and call info)
-	err = bc.Query("c2"+fmt.Sprintf("%d", 66), `{"Name":"get_total_calls"}`, "", "null")
-	if err != nil {
-		t.Error(err)
-	}
-	err = bc.Query("c2"+fmt.Sprintf("%d", 66), `{"Name":"get_call_info", "Args":["1"]}`, "", "null")
-	if err != nil {
-		t.Error(err)
-	}
-
-	// set next_contract for each contract
-	for i := 1; i <= 66; i++ {
-		err = bc.ConnectBlock(
-			NewLuaTxCall("user", fmt.Sprintf("c3%d", i), 0, fmt.Sprintf(`{"Name":"set_next_contract", "Args":["%s"]}`, StrToAddress(fmt.Sprintf("c3%d", i+1)))),
-		)
-		if err != nil {
-			t.Error(err)
-		}
-	}
-	// call first contract - recursion depth 64
-	err = bc.ConnectBlock(
-		NewLuaTxCall("user", "c3"+fmt.Sprintf("%d", 1), 0, `{"Name":"call_me", "Args":[1, 64]}`),
-	)
-	if err != nil {
-		t.Error(err)
-	}
-	// check state on all the 64 contracts (query total calls and call info)
-	for i := 1; i <= 64; i++ {
-		err = bc.Query(fmt.Sprintf("c3%d", i), `{"Name":"get_total_calls"}`, "", "1")
-		if err != nil {
-			t.Error(err)
-		}
-		err = bc.Query(fmt.Sprintf("c3%d", i), `{"Name":"get_call_info", "Args":["1"]}`, "", fmt.Sprintf("%d", i))
-		if err != nil {
-			t.Error(err)
-		}
-	}
-
-	// call first contract - recursion depth 66
-	err = bc.ConnectBlock(
-		NewLuaTxCall("user", "c3"+fmt.Sprintf("%d", 1), 0, `{"Name":"call_me", "Args":[1, 66]}`).Fail("exceeded the maximum call depth"),
-	)
-	if err != nil {
-		t.Error(err)
-	}
-	// check state on all the 64 contracts (query total calls and call info)
-	for i := 1; i <= 64; i++ {
-		err = bc.Query(fmt.Sprintf("c3%d", i), `{"Name":"get_total_calls"}`, "", "1")
-		if err != nil {
-			t.Error(err)
-		}
-		err = bc.Query(fmt.Sprintf("c3%d", i), `{"Name":"get_call_info", "Args":["1"]}`, "", fmt.Sprintf("%d", i))
-		if err != nil {
-			t.Error(err)
-		}
-	}
-	// check state on the 66th contract (query total calls and call info)
-	err = bc.Query("c3"+fmt.Sprintf("%d", 66), `{"Name":"get_total_calls"}`, "", "null")
-	if err != nil {
-		t.Error(err)
-	}
-	err = bc.Query("c3"+fmt.Sprintf("%d", 66), `{"Name":"get_call_info", "Args":["1"]}`, "", "null")
-	if err != nil {
-		t.Error(err)
-	}
-
-	// Circle: contract 1 calls contract 2, contract 2 calls contract 3, contract 3 calls contract 1...
-
-	// deploy 4 identical contracts using definition2
-	for i := 1; i <= 4; i++ {
-		err = bc.ConnectBlock(
-			NewLuaTxDeploy("user", fmt.Sprintf("c4%d", i), 0, code2),
-		)
-		if err != nil {
-			t.Error(err)
-		}
-	}
-	// build a list of contract IDs, used to call the first contract
-	contracts = make([]string, 4)
-	for i := 1; i <= 4; i++ {
-		contracts[i-1] = StrToAddress(fmt.Sprintf("c4%d", i))
-	}
-	contracts_str, err = json.Marshal(contracts)
-	if err != nil {
-		t.Error(err)
-	}
-	// call first contract - recursion depth 64
-	err = bc.ConnectBlock(
-		NewLuaTxCall("user", "c4"+fmt.Sprintf("%d", 1), 0, fmt.Sprintf(`{"Name":"call_me", "Args":[%s, 1, 64]}`, string(contracts_str))),
-	)
-	if err != nil {
-		t.Error(err)
-	}
-	// check state on all the 4 contracts
-	// each contract should have (64 / 4) = 16 calls
-	for i := 1; i <= 4; i++ {
-		err = bc.Query(fmt.Sprintf("c4%d", i), `{"Name":"get_total_calls"}`, "", "16")
-		if err != nil {
-			t.Error(err)
-		}
-		for j := 1; j <= 16; j++ {
-			err = bc.Query(fmt.Sprintf("c4%d", i), fmt.Sprintf(`{"Name":"get_call_info", "Args":["%d"]}`, j), "", fmt.Sprintf("%d", i+4*(j-1)))
-			if err != nil {
-				t.Error(err)
-			}
-		}
-	}
-
-	// call first contract - recursion depth 66
-	err = bc.ConnectBlock(
-		NewLuaTxCall("user", "c4"+fmt.Sprintf("%d", 1), 0, fmt.Sprintf(`{"Name":"call_me", "Args":[%s, 1, 66]}`, string(contracts_str))).Fail("exceeded the maximum call depth"),
-	)
-	if err != nil {
-		t.Error(err)
-	}
-	// check state on all the 4 contracts
-	// each contract should have (64 / 4) = 16 calls
-	for i := 1; i <= 4; i++ {
-		err = bc.Query(fmt.Sprintf("c4%d", i), `{"Name":"get_total_calls"}`, "", "16")
-		if err != nil {
-			t.Error(err)
-		}
-		for j := 1; j <= 16; j++ {
-			err = bc.Query(fmt.Sprintf("c4%d", i), fmt.Sprintf(`{"Name":"get_call_info", "Args":["%d"]}`, j), "", fmt.Sprintf("%d", i+4*(j-1)))
-			if err != nil {
-				t.Error(err)
-			}
-		}
-	}
-
-	// ZigZag: contract 1 calls contract 2, contract 2 calls contract 1...
-
-	// deploy 2 identical contracts using definition2
-	for i := 1; i <= 2; i++ {
-		err = bc.ConnectBlock(
-			NewLuaTxDeploy("user", fmt.Sprintf("c5%d", i), 0, code2),
-		)
-		if err != nil {
-			t.Error(err)
-		}
-	}
-	// build a list of contract IDs, used to call the first contract
-	contracts = make([]string, 2)
-	for i := 1; i <= 2; i++ {
-		contracts[i-1] = StrToAddress(fmt.Sprintf("c5%d", i))
-	}
-	contracts_str, err = json.Marshal(contracts)
-	if err != nil {
-		t.Error(err)
-	}
-	// call first contract - recursion depth 64
-	err = bc.ConnectBlock(
-		NewLuaTxCall("user", "c5"+fmt.Sprintf("%d", 1), 0, fmt.Sprintf(`{"Name":"call_me", "Args":[%s, 1, 64]}`, string(contracts_str))),
-	)
-	if err != nil {
-		t.Error(err)
-	}
-	// check state on all the 2 contracts
-	// each contract should have (64 / 2) = 32 calls
-	for i := 1; i <= 2; i++ {
-		err = bc.Query(fmt.Sprintf("c5%d", i), `{"Name":"get_total_calls"}`, "", "32")
-		if err != nil {
-			t.Error(err)
-		}
-		for j := 1; j <= 32; j++ {
-			err = bc.Query(fmt.Sprintf("c5%d", i), fmt.Sprintf(`{"Name":"get_call_info", "Args":["%d"]}`, j), "", fmt.Sprintf("%d", i+2*(j-1)))
-			if err != nil {
-				t.Error(err)
-			}
-		}
-	}
-
-	// call first contract - recursion depth 66
-	err = bc.ConnectBlock(
-		NewLuaTxCall("user", "c5"+fmt.Sprintf("%d", 1), 0, fmt.Sprintf(`{"Name":"call_me", "Args":[%s, 1, 66]}`, string(contracts_str))).Fail("exceeded the maximum call depth"),
-	)
-	if err != nil {
-		t.Error(err)
-	}
-	// check state on all the 2 contracts
-	// each contract should have (64 / 2) = 32 calls
-	for i := 1; i <= 2; i++ {
-		err = bc.Query(fmt.Sprintf("c5%d", i), `{"Name":"get_total_calls"}`, "", "32")
-		if err != nil {
-			t.Error(err)
-		}
-		for j := 1; j <= 32; j++ {
-			err = bc.Query(fmt.Sprintf("c5%d", i), fmt.Sprintf(`{"Name":"get_call_info", "Args":["%d"]}`, j), "", fmt.Sprintf("%d", i+2*(j-1)))
-			if err != nil {
-				t.Error(err)
-			}
-		}
-	}
-}
-
->>>>>>> 9d079bdb
 const (
 	DEF_TEST_CONTRACT = "testcontract"
 	DEF_TEST_ACCOUNT  = "testaccount"
