--- conflicted
+++ resolved
@@ -976,14 +976,9 @@
 }
 
 func TestInfiniteLoopOnPubNet(t *testing.T) {
-<<<<<<< HEAD
 	// FIXME delete skip after gas limit patch
 	//t.Skip("disabled until gas limit check is added")
-	code := readLuaCode("infiniteloop.lua")
-	require.NotEmpty(t, code, "failed to read infiniteloop.lua")
-=======
 	code := readLuaCode(t, "infiniteloop.lua")
->>>>>>> 6b040c29
 
 	for version := min_version; version <= max_version; version++ {
 		bc, err := LoadDummyChain(SetTimeout(50), SetPubNet(), SetHardForkVersion(version))
@@ -1037,15 +1032,10 @@
 }
 
 func TestTimeoutCnt(t *testing.T) {
-<<<<<<< HEAD
 	// FIXME delete skip after gas limit patch
 	t.Skip("disabled until gas limit check is added")
-	code := readLuaCode("timeout_1.lua")
-	require.NotEmpty(t, code, "failed to read timeout_1.lua")
-=======
 	code := readLuaCode(t, "timeout_1.lua")
 	code2 := readLuaCode(t, "timeout_2.lua")
->>>>>>> 6b040c29
 
 	for version := min_version; version <= max_version; version++ {
 		bc, err := LoadDummyChain(SetTimeout(500), SetPubNet(), SetHardForkVersion(version)) // timeout 500 milliseconds
