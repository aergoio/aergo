--- conflicted
+++ resolved
@@ -21,10 +21,8 @@
 
 const min_version int32 = 2
 const max_version int32 = 4
-
-<<<<<<< HEAD
 const min_version_multicall int32 = 4
-=======
+
 func TestDisabledFunctions(t *testing.T) {
 	code := readLuaCode(t, "disabled-functions.lua")
 
@@ -45,7 +43,6 @@
 		assert.NoErrorf(t, err, "failed execution")
 	}
 }
->>>>>>> fedc0c3c
 
 func TestMaxCallDepth(t *testing.T) {
 	//code := readLuaCode(t, "maxcalldepth_1.lua")
