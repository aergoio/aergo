#include <string.h>
#include <stdlib.h>
#include <time.h>
#include <stdint.h>
#include "vm.h"
#include "util.h"
#include "_cgo_export.h"

#define STATE_DB_KEY_PREFIX "_"

extern int getLuaExecContext(lua_State *L);

static int systemPrint(lua_State *L) {
	char *jsonValue;
	int service = getLuaExecContext(L);

	lua_gasuse(L, 100);
	jsonValue = lua_util_get_json_from_stack (L, 1, lua_gettop(L), true);
	if (jsonValue == NULL) {
		luaL_throwerror(L);
	}
	luaPrint(L, service, jsonValue);
	free(jsonValue);
	return 0;
}

static char *getDbKey(lua_State *L, int *len) {
	size_t size;
	char *key;

	lua_pushvalue(L, 1);    /* prefix key */
	lua_concat(L, 2);       /* dbKey(prefix..key) */
	key = (char *)lua_tolstring(L, -1, &size);
	*len = size;
	return key;
}

int setItemWithPrefix(lua_State *L) {
	char *dbKey;
	char *jsonValue;
	int service = getLuaExecContext(L);
	char *errStr;
	int keylen;

	lua_gasuse(L, 100);

	luaL_checkstring(L, 1);
	luaL_checkany(L, 2);
	luaL_checkstring(L, 3);

	dbKey = getDbKey(L, &keylen);

	jsonValue = lua_util_get_json (L, 2, false);
	if (jsonValue == NULL) {
		luaL_throwerror(L);
	}

	lua_gasuse_mul(L, GAS_SDATA, strlen(jsonValue));

	if ((errStr = luaSetDB(L, service, dbKey, keylen, jsonValue)) != NULL) {
		free(jsonValue);
		strPushAndRelease(L, errStr);
		luaL_throwerror(L);
	}
	free(jsonValue);
	return 0;
}

int setItem(lua_State *L) {
	luaL_checkstring(L, 1);
	luaL_checkany(L, 2);
	lua_pushstring(L, STATE_DB_KEY_PREFIX);
	return setItemWithPrefix(L);
}

int getItemWithPrefix(lua_State *L) {
	char *dbKey;
	int service = getLuaExecContext(L);
	char *jsonValue;
	char *blkno = NULL;
	struct luaGetDB_return ret;
	int keylen;

	lua_gasuse(L, 100);

	luaL_checkstring(L, 1);
	if(lua_gettop(L) == 2) {
		luaL_checkstring(L, 2);
	}
	else if (lua_gettop(L) == 3) {
		if (!lua_isnil(L, 2)) {
			int type = lua_type(L,2);
			if (type != LUA_TNUMBER && type != LUA_TSTRING) {
				luaL_error(L, "snap height permitted number or string type");
			}
			blkno = (char *)lua_tostring(L, 2);
		}
		luaL_checkstring(L, 3);
	}
	dbKey = getDbKey(L, &keylen);

	ret = luaGetDB(L, service, dbKey, keylen, blkno);
	if (ret.r1 != NULL) {
		strPushAndRelease(L, ret.r1);
		luaL_throwerror(L);
	}
	if (ret.r0 == NULL) {
		return 0;
	}

	minus_inst_count(L, strlen(ret.r0));
	if (lua_util_json_to_lua(L, ret.r0, false) != 0) {
		strPushAndRelease(L, ret.r0);
		luaL_error(L, "getItem error : can't convert %s", lua_tostring(L, -1));
	}
	return 1;
}

int getItem(lua_State *L) {
	luaL_checkstring(L, 1);
	lua_pushstring(L, STATE_DB_KEY_PREFIX);
	if (lua_gettop(L) == 3) {
		if (!lua_isnil(L, 2)) {
			luaL_checknumber(L, 2);
		}
	}
	return getItemWithPrefix(L);
}

int delItemWithPrefix(lua_State *L) {
	char *dbKey;
	int service = getLuaExecContext(L);
	char *jsonValue;
	char *ret;
	int keylen;

	lua_gasuse(L, 100);

	luaL_checkstring(L, 1);
	luaL_checkstring(L, 2);
	dbKey = getDbKey(L, &keylen);
	ret = luaDelDB(L, service, dbKey, keylen);
	if (ret != NULL) {
		strPushAndRelease(L, ret);
		luaL_throwerror(L);
	}
	return 0;
}

static int getSender(lua_State *L) {
	int service = getLuaExecContext(L);
	char *sender;

	lua_gasuse(L, 1000);

	sender = luaGetSender(L, service);
	strPushAndRelease(L, sender);
	return 1;
}

static int getTxhash(lua_State *L) {
	int service = getLuaExecContext(L);
	char *hash;

	lua_gasuse(L, 500);

	hash = luaGetHash(L, service);
	strPushAndRelease(L, hash);
	return 1;
}

static int getBlockHeight(lua_State *L) {
	int service = getLuaExecContext(L);

	lua_gasuse(L, 300);

	lua_pushinteger(L, luaGetBlockNo(L, service));
	return 1;
}

static int getTimestamp(lua_State *L) {
	int service = getLuaExecContext(L);

	lua_gasuse(L, 300);

	lua_pushinteger(L, luaGetTimeStamp(L, service));
	return 1;
}

static int getContractID(lua_State *L) {
	int service = getLuaExecContext(L);
	char *id;

	lua_gasuse(L, 1000);

	id = luaGetContractId(L, service);
	strPushAndRelease(L, id);
	return 1;
}

static int getCreator(lua_State *L) {
	int service = getLuaExecContext(L);
	struct luaGetDB_return ret;
	int keylen = 7;

	lua_gasuse(L, 500);

	ret = luaGetDB(L, service, "Creator", keylen, 0);
	if (ret.r1 != NULL) {
		strPushAndRelease(L, ret.r1);
		luaL_throwerror(L);
	}
	if (ret.r0 == NULL) {
		return 0;
	}
	strPushAndRelease(L, ret.r0);
	return 1;
}

static int getAmount(lua_State *L) {
	int service = getLuaExecContext(L);
	char *amount;

	lua_gasuse(L, 300);

	amount = luaGetAmount(L, service);
	strPushAndRelease(L, amount);
	return 1;
}

static int getOrigin(lua_State *L) {
	int service = getLuaExecContext(L);
	char *origin;

	lua_gasuse(L, 1000);

	origin = luaGetOrigin(L, service);
	strPushAndRelease(L, origin);
	return 1;
}

static int getPrevBlockHash(lua_State *L) {
	int service = getLuaExecContext(L);
	char *hash;

	lua_gasuse(L, 500);

	hash = luaGetPrevBlockHash(L, service);
	strPushAndRelease(L, hash);
	return 1;
}
/* datetime-related functions from lib_os.c. time(NULL) is replaced by blocktime(L) */

static void setfield(lua_State *L, const char *key, int value) {
	lua_pushinteger(L, value);
	lua_setfield(L, -2, key);
}

static void setboolfield(lua_State *L, const char *key, int value) {
	if (value < 0) /* undefined? */
		return; /* does not set field */
	lua_pushboolean(L, value);
	lua_setfield(L, -2, key);
}

static int getboolfield(lua_State *L, const char *key) {
	int res;
	lua_getfield(L, -1, key);
	res = lua_isnil(L, -1) ? -1 : lua_toboolean(L, -1);
	lua_pop(L, 1);
	return res;
}

static int getfield(lua_State *L, const char *key, int d) {
	int res;
	lua_getfield(L, -1, key);
	if (lua_isnumber(L, -1)) {
		res = (int)lua_tointeger(L, -1);
	} else {
		if (d < 0) {
			luaL_error(L, "field " LUA_QS " missing in date table", key);
		}
		res = d;
	}
	lua_pop(L, 1);
	return res;
}

static time_t blocktime(lua_State *L) {
	time_t t;
	getTimestamp(L);
	t = (time_t)lua_tointeger(L, -1);
	lua_pop(L, 1);
	return t;
}

static int os_date(lua_State *L) {
	const char *s = luaL_optstring(L, 1, "%c");
	time_t t = luaL_opt(L, (time_t)luaL_checknumber, 2, blocktime(L));
	struct tm *stm;
#if LJ_TARGET_POSIX
	struct tm rtm;
#endif
	lua_gasuse(L, 100);
	if (*s == '!') { /* UTC? */
		s++; /* Skip '!' */
	}
#if LJ_TARGET_POSIX
	stm = gmtime_r(&t, &rtm);
#else
	stm = gmtime(&t);
#endif
	if (stm == NULL) { /* Invalid date? */
		lua_pushnil(L);
	} else if (strcmp(s, "*t") == 0) {
		lua_createtable(L, 0, 9); /* 9 = number of fields */
		setfield(L, "sec", stm->tm_sec);
		setfield(L, "min", stm->tm_min);
		setfield(L, "hour", stm->tm_hour);
		setfield(L, "day", stm->tm_mday);
		setfield(L, "month", stm->tm_mon+1);
		setfield(L, "year", stm->tm_year+1900);
		setfield(L, "wday", stm->tm_wday+1);
		setfield(L, "yday", stm->tm_yday+1);
		setboolfield(L, "isdst", stm->tm_isdst);
	} else {
		char cc[3];
		luaL_Buffer b;
		cc[0] = '%'; cc[2] = '\0';
		luaL_buffinit(L, &b);
		for (; *s; s++) {
			if (*s != '%' || *(s + 1) == '\0') { /* No conversion specifier? */
				luaL_addchar(&b, *s);
			} else {
				size_t reslen;
				char buff[200]; /* Should be big enough for any conversion result. */
				cc[1] = *(++s);
				if (cc[1] == 'c') {
					reslen = strftime(buff, sizeof(buff), "%Y-%m-%d %H:%M:%S", stm);
				} else {
					reslen = strftime(buff, sizeof(buff), cc, stm);
				}
				luaL_addlstring(&b, buff, reslen);
			}
		}
		luaL_pushresult(&b);
	}
	return 1;
}

static int os_time(lua_State *L) {
	time_t t;
	lua_gasuse(L, 100);
	if (lua_isnoneornil(L, 1)) {
		t = blocktime(L);
	} else {
		struct tm ts;
		luaL_checktype(L, 1, LUA_TTABLE);
		lua_settop(L, 1); /* make sure table is at the top */
		ts.tm_sec = getfield(L, "sec", 0);
		ts.tm_min = getfield(L, "min", 0);
		ts.tm_hour = getfield(L, "hour", 12);
		ts.tm_mday = getfield(L, "day", -1);
		ts.tm_mon = getfield(L, "month", -1) - 1;
		ts.tm_year = getfield(L, "year", -1) - 1900;
		ts.tm_isdst = getboolfield(L, "isdst");
#if LJ_TARGET_POSIX
		t = timegm(&ts);
#else
		t = _mkgmtime(&ts);
#endif
	}
	if (t == (time_t)(-1))
		lua_pushnil(L);
	else
		lua_pushnumber(L, (lua_Number)t);
	return 1;
}

static int os_difftime(lua_State *L) {
	lua_gasuse(L, 100);
	lua_pushnumber(L, difftime((time_t)(luaL_checknumber(L, 1)),
	                           (time_t)(luaL_optnumber(L, 2, (lua_Number)0))));
	return 1;
}

/* end of datetime functions */

static int lua_random(lua_State *L) {
	int service = getLuaExecContext(L);
	int min, max;

	lua_gasuse(L, 100);

	switch (lua_gettop(L)) {
	case 1:
		max = luaL_checkint(L, 1);
		if (max < 1) {
			luaL_error(L, "system.random: the maximum value must be greater than zero");
		}
		lua_pushinteger(L, luaRandomInt(1, max, service));
		break;
	case 2:
		min = luaL_checkint(L, 1);
		max = luaL_checkint(L, 2);
		if (min < 1) {
			luaL_error(L, "system.random: the minimum value must be greater than zero");
		}
		if (min > max) {
			luaL_error(L, "system.random: the maximum value must be greater than the minimum value");
		}
		lua_pushinteger(L, luaRandomInt(min, max, service));
		break;
	default:
		luaL_error(L, "system.random: 1 or 2 arguments required");
		break;
	}
	return 1;
}

<<<<<<< HEAD
static int toPubkey(lua_State *L)
{
	char *address, *ret;

	lua_gasuse(L, 100);

	// get the function argument
	address = (char *)luaL_checkstring(L, 1);
	// convert the address to public key
	ret = luaToPubkey(L, address);

	if (ret == NULL) {
		lua_pushnil(L);
	} else {
		// if the returned string starts with `[`, it's an error
		if (ret[0] == '[') {
			strPushAndRelease(L, ret);
			luaL_throwerror(L);
		} else {
			strPushAndRelease(L, ret);
		}
	}

	return 1;
}

static int toAddress(lua_State *L)
{
	char *pubkey, *ret;

	lua_gasuse(L, 100);

	// get the function argument
	pubkey = (char *)luaL_checkstring(L, 1);
	// convert the public key to an address
	ret = luaToAddress(L, pubkey);

	if (ret == NULL) {
		lua_pushnil(L);
	} else {
		// if the returned string starts with `[`, it's an error
		if (ret[0] == '[') {
			strPushAndRelease(L, ret);
			luaL_throwerror(L);
		} else {
			strPushAndRelease(L, ret);
		}
	}

	return 1;
}

static int is_contract(lua_State *L)
{
    char *contract;
=======
static int is_contract(lua_State *L) {
	char *contract;
>>>>>>> 8896f790
	int service = getLuaExecContext(L);
	struct luaIsContract_return ret;

	lua_gasuse(L, 100);

	contract = (char *)luaL_checkstring(L, 1);
	ret = luaIsContract(L, service, contract);
	if (ret.r1 != NULL) {
		strPushAndRelease(L, ret.r1);
		luaL_throwerror(L);
	}
	if (ret.r0 == 0)
		lua_pushboolean(L, false);
	else
		lua_pushboolean(L, true);

	return 1;
}

static int is_fee_delegation(lua_State *L) {
	int service = getLuaExecContext(L);
	struct luaIsFeeDelegation_return ret;

	ret = luaIsFeeDelegation(L, service);
	if (ret.r1 != NULL) {
		strPushAndRelease(L, ret.r1);
		luaL_throwerror(L);
	}
	if (ret.r0 == 0) {
		lua_pushboolean(L, false);
	} else {
		lua_pushboolean(L, true);
	}
	return 1;
}

static const luaL_Reg sys_lib[] = {
	{"print", systemPrint},
	{"setItem", setItem},
	{"getItem", getItem},
	{"getSender", getSender},
	{"getCreator", getCreator},
	{"getTxhash", getTxhash},
	{"getBlockheight", getBlockHeight},
	{"getTimestamp", getTimestamp},
	{"getContractID", getContractID},
	{"getOrigin", getOrigin},
	{"getAmount", getAmount},
	{"getPrevBlockHash", getPrevBlockHash},
	{"date", os_date},
	{"time", os_time},
	{"difftime", os_difftime},
	{"random", lua_random},
	{"toPubkey", toPubkey},
	{"toAddress", toAddress},
	{"isContract", is_contract},
	{"isFeeDelegation", is_fee_delegation},
	{NULL, NULL}
};

int luaopen_system(lua_State *L) {
	luaL_register(L, "system", sys_lib);
	lua_pop(L, 1);
	return 1;
}<|MERGE_RESOLUTION|>--- conflicted
+++ resolved
@@ -418,9 +418,7 @@
 	return 1;
 }
 
-<<<<<<< HEAD
-static int toPubkey(lua_State *L)
-{
+static int toPubkey(lua_State *L) {
 	char *address, *ret;
 
 	lua_gasuse(L, 100);
@@ -445,8 +443,7 @@
 	return 1;
 }
 
-static int toAddress(lua_State *L)
-{
+static int toAddress(lua_State *L) {
 	char *pubkey, *ret;
 
 	lua_gasuse(L, 100);
@@ -471,13 +468,8 @@
 	return 1;
 }
 
-static int is_contract(lua_State *L)
-{
-    char *contract;
-=======
 static int is_contract(lua_State *L) {
 	char *contract;
->>>>>>> 8896f790
 	int service = getLuaExecContext(L);
 	struct luaIsContract_return ret;
 
