#include <string.h>
#include <stdlib.h>
#include <time.h>
#include <stdint.h>
#include "vm.h"
#include "util.h"
#include "_cgo_export.h"

#define STATE_DB_KEY_PREFIX "_"

extern const int *getLuaExecContext(lua_State *L);

static int systemPrint(lua_State *L)
{
    char *jsonValue;
	int *service = (int *)getLuaExecContext(L);

    jsonValue = lua_util_get_json_from_stack (L, 1, lua_gettop(L), true);
    if (jsonValue == NULL) {
		luaL_throwerror(L);
	}
    LuaPrint(service, jsonValue);
    free(jsonValue);
	return 0;
}

static char *getDbKey(lua_State *L)
{
	lua_pushvalue(L, 1);    /* prefix key */
	lua_concat(L, 2);       /* dbKey(prefix..key) */
	return (char *)lua_tostring(L, -1);
}

int setItemWithPrefix(lua_State *L)
{
	char *dbKey;
	char *jsonValue;
	int *service = (int *)getLuaExecContext(L);
	char *errStr;

	if (service == NULL) {
		luaL_error(L, "cannot find execution context");
	}

	luaL_checkstring(L, 1);
	luaL_checkany(L, 2);
	luaL_checkstring(L, 3);
	dbKey = getDbKey(L);
	jsonValue = lua_util_get_json (L, 2, false);
	if (jsonValue == NULL) {
		luaL_throwerror(L);
	}

	if ((errStr = LuaSetDB(L, service, dbKey, jsonValue)) != NULL) {
		free(jsonValue);
		strPushAndRelease(L, errStr);
		luaL_throwerror(L);
	}
	free(jsonValue);

	return 0;
}

int setItem(lua_State *L)
{
	luaL_checkstring(L, 1);
	luaL_checkany(L, 2);
	lua_pushstring(L, STATE_DB_KEY_PREFIX);
	return setItemWithPrefix(L);
}

int getItemWithPrefix(lua_State *L)
{
	char *dbKey;
	int *service = (int *)getLuaExecContext(L);
	char *jsonValue;
<<<<<<< HEAD
	int ret;
	char *blkno = NULL;
=======
	struct LuaGetDB_return ret;
>>>>>>> d89733b4

	if (service == NULL) {
		luaL_error(L, "cannot find execution context");
	}
	luaL_checkstring(L, 1);
	if(lua_gettop(L) == 2) {
	    luaL_checkstring(L, 2);
	}
	else if (lua_gettop(L) == 3) {
	    if (!lua_isnil(L, 2)) {
	        int type = lua_type(L,2);
	        if (type != LUA_TNUMBER && type != LUA_TSTRING)
	            luaL_error(L, "snap height permitted number or string type");
	        blkno = (char *)lua_tostring(L, 2);
	    }
	    luaL_checkstring(L, 3);
	}
	dbKey = getDbKey(L);
<<<<<<< HEAD

	ret = LuaGetDB(L, service, dbKey, blkno);
	if (ret < 0) {
=======
	ret = LuaGetDB(L, service, dbKey);
	if (ret.r1 != NULL) {
        strPushAndRelease(L, ret.r1);
>>>>>>> d89733b4
		luaL_throwerror(L);
	}
	if (ret.r0 == NULL)
		return 0;

	if (lua_util_json_to_lua(L, ret.r0, false) != 0) {
	    strPushAndRelease(L, ret.r0);
		luaL_error(L, "getItem error : can't convert %s", lua_tostring(L, -1));
	}
	return 1;
}

int getItem(lua_State *L)
{
	luaL_checkstring(L, 1);
	lua_pushstring(L, STATE_DB_KEY_PREFIX);
	if (lua_gettop(L) == 3) {
	    if (!lua_isnil(L, 2))
	        luaL_checknumber(L, 2);
	}
	return getItemWithPrefix(L);
}

int delItemWithPrefix(lua_State *L)
{
	char *dbKey;
	int *service = (int *)getLuaExecContext(L);
	char *jsonValue;
	char *ret;

	if (service == NULL) {
		luaL_error(L, "cannot find execution context");
	}
	luaL_checkstring(L, 1);
	luaL_checkstring(L, 2);
	dbKey = getDbKey(L);
	ret = LuaDelDB(L, service, dbKey);
	if (ret != NULL) {
	    strPushAndRelease(L, ret);
		luaL_throwerror(L);
	}
    return 0;
}

static int getSender(lua_State *L)
{
	int *service = (int *)getLuaExecContext(L);
	char *sender;
	if (service == NULL) {
		luaL_error(L, "cannot find execution context");
	}
	sender = LuaGetSender(L, service);
	strPushAndRelease(L, sender);
	return 1;
}

static int getTxhash(lua_State *L)
{
	int *service = (int *)getLuaExecContext(L);
	char *hash;
	if (service == NULL) {
		luaL_error(L, "cannot find execution context");
	}
	hash = LuaGetHash(L, service);
	strPushAndRelease(L, hash);
	return 1;
}

static int getBlockHeight(lua_State *L)
{
	int *service = (int *)getLuaExecContext(L);
	if (service == NULL) {
		luaL_error(L, "cannot find execution context");
	}
	lua_pushinteger(L, LuaGetBlockNo(L, service));
	return 1;
}

static int getTimestamp(lua_State *L)
{
	int *service = (int *)getLuaExecContext(L);
	if (service == NULL) {
		luaL_error(L, "cannot find execution context");
	}
	lua_pushinteger(L, LuaGetTimeStamp(L, service));
	return 1;
}

static int getContractID(lua_State *L)
{
	int *service = (int *)getLuaExecContext(L);
	char *id;
	if (service == NULL) {
		luaL_error(L, "cannot find execution context");
	}
	id = LuaGetContractId(L, service);
	strPushAndRelease(L, id);
	return 1;
}

static int getCreator(lua_State *L)
{
	int *service = (int *)getLuaExecContext(L);
	struct LuaGetDB_return ret;

	if (service == NULL) {
		luaL_error(L, "cannot find execution context");
	}
<<<<<<< HEAD
	ret = LuaGetDB(L, service, "Creator", 0);
	if (ret < 0) {
=======
	ret = LuaGetDB(L, service, "Creator");
	if (ret.r1 != NULL) {
	    strPushAndRelease(L, ret.r1);
>>>>>>> d89733b4
		luaL_throwerror(L);
	}
	if (ret.r0 == NULL)
		return 0;
	strPushAndRelease(L, ret.r0);
	return 1;
}

static int getAmount(lua_State *L)
{
	int *service = (int *)getLuaExecContext(L);
	char *amount;
	if (service == NULL) {
		luaL_error(L, "cannot find execution context");
	}
	amount = LuaGetAmount(L, service);
	strPushAndRelease(L, amount);
	return 1;
}

static int getOrigin(lua_State *L)
{
	int *service = (int *)getLuaExecContext(L);
	char *origin;
	if (service == NULL) {
		luaL_error(L, "cannot find execution context");
	}
	origin = LuaGetOrigin(L, service);
	strPushAndRelease(L, origin);
	return 1;
}

static int getPrevBlockHash(lua_State *L)
{
	int *service = (int *)getLuaExecContext(L);
	char *hash;
	if (service == NULL) {
		luaL_error(L, "cannot find execution context");
	}
	hash = LuaGetPrevBlockHash(L, service);
	strPushAndRelease(L, hash);
	return 1;
}
/* datetime-related functions from lib_os.c. time(NULL) is replaced by blocktime(L) */

static void setfield(lua_State *L, const char *key, int value)
{
    lua_pushinteger(L, value);
    lua_setfield(L, -2, key);
}

static void setboolfield(lua_State *L, const char *key, int value)
{
    if (value < 0)  /* undefined? */
        return;  /* does not set field */
    lua_pushboolean(L, value);
    lua_setfield(L, -2, key);
}

static int getboolfield(lua_State *L, const char *key)
{
    int res;
    lua_getfield(L, -1, key);
    res = lua_isnil(L, -1) ? -1 : lua_toboolean(L, -1);
    lua_pop(L, 1);
    return res;
}

static int getfield(lua_State *L, const char *key, int d)
{
    int res;
    lua_getfield(L, -1, key);
    if (lua_isnumber(L, -1)) {
        res = (int)lua_tointeger(L, -1);
    } else {
        if (d < 0)
            luaL_error(L, "field " LUA_QS " missing in date table", key);
        res = d;
    }
    lua_pop(L, 1);
    return res;
}

static time_t blocktime(lua_State *L)
{
    time_t t;
    getTimestamp(L);
    t = (time_t)lua_tointeger(L, -1);
    lua_pop(L, 1);
    return t;
}

static int os_date(lua_State *L)
{
    const char *s = luaL_optstring(L, 1, "%c");
    time_t t = luaL_opt(L, (time_t)luaL_checknumber, 2, blocktime(L));
    struct tm *stm;
#if LJ_TARGET_POSIX
    struct tm rtm;
#endif
    if (*s == '!') {  /* UTC? */
        s++;  /* Skip '!' */
    }
#if LJ_TARGET_POSIX
    stm = gmtime_r(&t, &rtm);
#else
    stm = gmtime(&t);
#endif
    if (stm == NULL) {  /* Invalid date? */
        lua_pushnil(L);
    } else if (strcmp(s, "*t") == 0) {
        lua_createtable(L, 0, 9);  /* 9 = number of fields */
        setfield(L, "sec", stm->tm_sec);
        setfield(L, "min", stm->tm_min);
        setfield(L, "hour", stm->tm_hour);
        setfield(L, "day", stm->tm_mday);
        setfield(L, "month", stm->tm_mon+1);
        setfield(L, "year", stm->tm_year+1900);
        setfield(L, "wday", stm->tm_wday+1);
        setfield(L, "yday", stm->tm_yday+1);
        setboolfield(L, "isdst", stm->tm_isdst);
    } else {
        char cc[3];
        luaL_Buffer b;
        cc[0] = '%'; cc[2] = '\0';
        luaL_buffinit(L, &b);
        for (; *s; s++) {
            if (*s != '%' || *(s + 1) == '\0') {  /* No conversion specifier? */
                luaL_addchar(&b, *s);
            } else {
                size_t reslen;
                char buff[200];  /* Should be big enough for any conversion result. */
                cc[1] = *(++s);
                if (cc[1] == 'c') {
                    reslen = strftime(buff, sizeof(buff), "%Y-%m-%d %H:%M:%S", stm);
                } else {
                    reslen = strftime(buff, sizeof(buff), cc, stm);
                }
                luaL_addlstring(&b, buff, reslen);
            }
        }
        luaL_pushresult(&b);
    }
    return 1;
}

static int os_time(lua_State *L)
{
    time_t t;
    if (lua_isnoneornil(L, 1)) {
        t = blocktime(L);
    } else {
        struct tm ts;
        luaL_checktype(L, 1, LUA_TTABLE);
        lua_settop(L, 1);  /* make sure table is at the top */
        ts.tm_sec = getfield(L, "sec", 0);
        ts.tm_min = getfield(L, "min", 0);
        ts.tm_hour = getfield(L, "hour", 12);
        ts.tm_mday = getfield(L, "day", -1);
        ts.tm_mon = getfield(L, "month", -1) - 1;
        ts.tm_year = getfield(L, "year", -1) - 1900;
        ts.tm_isdst = getboolfield(L, "isdst");
#if LJ_TARGET_POSIX
        t = timegm(&ts);
#else
        t = _mkgmtime(&ts);
#endif
    }
    if (t == (time_t)(-1))
        lua_pushnil(L);
    else
        lua_pushnumber(L, (lua_Number)t);
    return 1;
}

static int os_difftime(lua_State *L)
{
    lua_pushnumber(L, difftime((time_t)(luaL_checknumber(L, 1)),
                (time_t)(luaL_optnumber(L, 2, (lua_Number)0))));
    return 1;
}

/* end of datetime functions */

static int lua_random(lua_State *L)
{
	int *service = (int *)getLuaExecContext(L);
	lua_Number n;
	lua_Number min, max;
	double d;

	if (service == NULL) {
		luaL_error(L, "cannot find execution context");
    }

	switch (lua_gettop(L)) {
	case 0:
        d = LuaRandomNumber(L, *service);
        lua_pushnumber(L, d);
        break;
	case 1:
        n = luaL_checkinteger(L, 1);
        if (n < 1) {
            luaL_error(L, "system.random: the maximum value must be greater than zero");
        }
        n = LuaRandomInt(L, n, 0, *service);
        lua_pushinteger(L, n);
        break;
	default:
		min = luaL_checkinteger(L, 1);
		max = luaL_checkinteger(L, 2);
		if (min < 1) {
			luaL_error(L, "system.random: the minimum value must be greater than zero");
		}
		if (min > max) {
			luaL_error(L, "system.random: the maximum value must be greater than the minimum value");
		}
        n = LuaRandomInt(L, min, max, *service);
        lua_pushinteger(L, n);
        break;
	}

    return 1;
}

static int is_contract(lua_State *L)
{
    char *contract;
	int *service = (int *)getLuaExecContext(L);
	struct LuaIsContract_return ret;

	if (service == NULL) {
		luaL_error(L, "cannot find execution context");
    }

	contract = (char *)luaL_checkstring(L, 1);
    ret = LuaIsContract(L, service, contract);
	if (ret.r1 != NULL) {
	    strPushAndRelease(L, ret.r1);
		luaL_throwerror(L);
	}
	if (ret.r0 == 0)
	    lua_pushboolean(L, false);
	else
	    lua_pushboolean(L, true);

    return 1;
}

static const luaL_Reg sys_lib[] = {
	{"print", systemPrint},
	{"setItem", setItem},
	{"getItem", getItem},
	{"getSender", getSender},
	{"getCreator", getCreator},
	{"getTxhash", getTxhash},
	{"getBlockheight", getBlockHeight},
	{"getTimestamp", getTimestamp},
	{"getContractID", getContractID},
	{"getOrigin", getOrigin},
	{"getAmount", getAmount},
	{"getPrevBlockHash", getPrevBlockHash},
	{"date", os_date},
	{"time", os_time},
	{"difftime", os_difftime},
	{"random", lua_random},
	{"isContract", is_contract},
	{NULL, NULL}
};

int luaopen_system(lua_State *L)
{
	luaL_register(L, "system", sys_lib);
	lua_pop(L, 1);
	return 1;
}<|MERGE_RESOLUTION|>--- conflicted
+++ resolved
@@ -74,12 +74,8 @@
 	char *dbKey;
 	int *service = (int *)getLuaExecContext(L);
 	char *jsonValue;
-<<<<<<< HEAD
-	int ret;
 	char *blkno = NULL;
-=======
 	struct LuaGetDB_return ret;
->>>>>>> d89733b4
 
 	if (service == NULL) {
 		luaL_error(L, "cannot find execution context");
@@ -98,15 +94,10 @@
 	    luaL_checkstring(L, 3);
 	}
 	dbKey = getDbKey(L);
-<<<<<<< HEAD
 
 	ret = LuaGetDB(L, service, dbKey, blkno);
-	if (ret < 0) {
-=======
-	ret = LuaGetDB(L, service, dbKey);
 	if (ret.r1 != NULL) {
         strPushAndRelease(L, ret.r1);
->>>>>>> d89733b4
 		luaL_throwerror(L);
 	}
 	if (ret.r0 == NULL)
@@ -215,14 +206,9 @@
 	if (service == NULL) {
 		luaL_error(L, "cannot find execution context");
 	}
-<<<<<<< HEAD
 	ret = LuaGetDB(L, service, "Creator", 0);
-	if (ret < 0) {
-=======
-	ret = LuaGetDB(L, service, "Creator");
 	if (ret.r1 != NULL) {
 	    strPushAndRelease(L, ret.r1);
->>>>>>> d89733b4
 		luaL_throwerror(L);
 	}
 	if (ret.r0 == NULL)
