--- conflicted
+++ resolved
@@ -157,11 +157,7 @@
 	if (service == NULL) {
 		luaL_error(L, "cannot find execution context");
 	}
-<<<<<<< HEAD
-	lua_pushstring(L, exec->amount);
-=======
 	LuaGetAmount(L, service);
->>>>>>> 199fdbf1
 	return 1;
 }
 
