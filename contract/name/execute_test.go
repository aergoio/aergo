package name

import (
	"testing"

	"github.com/aergoio/aergo/v2/state"
	"github.com/aergoio/aergo/v2/types"
	"github.com/stretchr/testify/assert"
)

func TestExcuteNameTx(t *testing.T) {
	initTest(t)
	defer deinitTest()
	txBody := &types.TxBody{}
	txBody.Account = types.ToAddress("AmMXVdJ8DnEFysN58cox9RADC74dF1CLrQimKCMdB4XXMkJeuQgL")
	txBody.Recipient = []byte(types.AergoName)
	txBody.Amount = types.NewAmount(1, types.Aergo).Bytes() //default value of name price, 1 Aergo

	name := "AB1234567890"
	txBody.Payload = buildNamePayload(name, types.NameCreate, "")

<<<<<<< HEAD
	sender, _ := sdb.GetLuaStateDB().GetAccountStateV(txBody.Account)
	sender.AddBalance(types.MaxAER)
	receiver, _ := sdb.GetLuaStateDB().GetAccountStateV(txBody.Recipient)
	bs := sdb.NewBlockState(sdb.GetLuaRoot(), nil)
=======
	sender, _ := state.GetAccountState(txBody.Account, sdb.GetStateDB())
	sender.AddBalance(types.MaxAER)
	receiver, _ := state.GetAccountState(txBody.Recipient, sdb.GetStateDB())
	bs := sdb.NewBlockState(sdb.GetRoot())
>>>>>>> 8f4e472c
	scs := openContractState(t, bs)

	blockInfo := &types.BlockHeaderInfo{No: uint64(0), ForkVersion: 0}
	event, err := ExecuteNameTx(bs, scs, txBody, sender, receiver, blockInfo)
	assert.NoError(t, err, "execute name tx")
	assert.Equal(t, "create name", event[0].EventName, "event name")
	assert.Equal(t, "{\"name\":\"AB1234567890\"}", event[0].JsonArgs, "event args")
	//race
	tmpAddress := "AmNHAxiGbZJjKjdGGNj2NBoAXGwdzX9Bg59eqbek9n49JpiaZ3As"
	txBody.Account = types.ToAddress(tmpAddress)
	_, err = ExecuteNameTx(bs, scs, txBody, sender, receiver, blockInfo)
	assert.Error(t, err, "race execute name tx")

	txBody.Account = types.ToAddress("AmMXVdJ8DnEFysN58cox9RADC74dF1CLrQimKCMdB4XXMkJeuQgL")
	commitContractState(t, bs, scs)
	scs = openContractState(t, bs)

	ret := GetAddress(scs, []byte(name))
	assert.Equal(t, txBody.Account, ret, "pubkey address")
	ret = GetOwner(scs, []byte(name))
	assert.Equal(t, txBody.Account, ret, "pubkey owner")

	_, err = ExecuteNameTx(bs, scs, txBody, sender, receiver, blockInfo)
	assert.Error(t, err, "execute name tx")

	buyer := "AmMSMkVHQ6qRVA7G7rqwjvv2NBwB48tTekJ2jFMrjfZrsofePgay"
	txBody.Payload = buildNamePayload(name, types.NameUpdate, buyer)
	blockInfo.No++
	event, err = ExecuteNameTx(bs, scs, txBody, sender, receiver, blockInfo)
	assert.NoError(t, err, "execute to update name")
	assert.Equal(t, "update name", event[0].EventName, "event name")
	assert.Equal(t, "{\"name\":\"AB1234567890\",\"to\":\"AmMSMkVHQ6qRVA7G7rqwjvv2NBwB48tTekJ2jFMrjfZrsofePgay\"}", event[0].JsonArgs, "event args")

	commitContractState(t, bs, scs)
	scs = openContractState(t, bs)

	ret = GetAddress(scs, []byte(name))
	assert.Equal(t, buyer, types.EncodeAddress(ret), "pubkey address")
	ret = GetOwner(scs, []byte(name))
	assert.Equal(t, buyer, types.EncodeAddress(ret), "pubkey owner")

	//invalid case
	blockInfo.No++
	_, err = ExecuteNameTx(bs, scs, txBody, sender, receiver, blockInfo)
	assert.Error(t, err, "execute invalid updating name")

	txBody.Payload = txBody.Payload[1:]
	_, err = ExecuteNameTx(bs, scs, txBody, sender, receiver, blockInfo)
	assert.Error(t, err, "execute invalid payload")

	blockInfo.No++
	blockInfo.ForkVersion = 2
	name2 := "1234567890V2"
	txBody.Payload = buildNamePayload(name2, types.NameCreate, "")
	event, err = ExecuteNameTx(bs, scs, txBody, sender, receiver, blockInfo)
	assert.NoError(t, err, "execute name tx")
	assert.Equal(t, "create name", event[0].EventName, "event name")
	assert.Equal(t, "[\"1234567890V2\"]", event[0].JsonArgs, "event args")

	commitContractState(t, bs, scs)
	scs = openContractState(t, bs)
	blockInfo.No++
	txBody.Payload = buildNamePayload(name2, types.NameUpdate, buyer)
	event, err = ExecuteNameTx(bs, scs, txBody, sender, receiver, blockInfo)
	assert.NoError(t, err, "execute to update name")
	assert.Equal(t, "update name", event[0].EventName, "event name")
	assert.Equal(t, "[\"1234567890V2\",\"AmMSMkVHQ6qRVA7G7rqwjvv2NBwB48tTekJ2jFMrjfZrsofePgay\"]", event[0].JsonArgs, "event args")
}

func TestExcuteFailNameTx(t *testing.T) {
	initTest(t)
	defer deinitTest()
	txBody := &types.TxBody{}

	txBody.Account = types.ToAddress("AmMXVdJ8DnEFysN58cox9RADC74dF1CLrQimKCMdB4XXMkJeuQgL")
	txBody.Recipient = []byte(types.AergoName)

	name := "AB1234567890"
	txBody.Payload = buildNamePayload(name, types.NameCreate+"Broken", "")

<<<<<<< HEAD
	sender, _ := sdb.GetLuaStateDB().GetAccountStateV(txBody.Account)
	receiver, _ := sdb.GetLuaStateDB().GetAccountStateV(txBody.Recipient)
	bs := sdb.NewBlockState(sdb.GetLuaRoot(), nil)
=======
	sender, _ := state.GetAccountState(txBody.Account, sdb.GetStateDB())
	receiver, _ := state.GetAccountState(txBody.Recipient, sdb.GetStateDB())
	bs := sdb.NewBlockState(sdb.GetRoot())
>>>>>>> 8f4e472c
	scs := openContractState(t, bs)
	blockInfo := &types.BlockHeaderInfo{No: uint64(0), ForkVersion: 0}
	_, err := ExecuteNameTx(bs, scs, txBody, sender, receiver, blockInfo)
	assert.Error(t, err, "execute name tx")
}

func openContractState(t *testing.T, bs *state.BlockState) *state.ContractState {
<<<<<<< HEAD
	scs, err := bs.LuaStateDB.GetNameAccountState()
=======
	scs, err := state.GetNameAccountState(bs.StateDB)
>>>>>>> 8f4e472c
	assert.NoError(t, err, "could not open contract state")
	return scs
}

func openSystemContractState(t *testing.T, bs *state.BlockState) *state.ContractState {
<<<<<<< HEAD
	scs, err := bs.LuaStateDB.GetSystemAccountState()
=======
	scs, err := state.GetSystemAccountState(bs.StateDB)
>>>>>>> 8f4e472c
	assert.NoError(t, err, "could not open contract state")
	return scs
}

func commitContractState(t *testing.T, bs *state.BlockState, scs *state.ContractState) {
<<<<<<< HEAD
	bs.LuaStateDB.StageContractState(scs)
	bs.LuaStateDB.Update()
	bs.LuaStateDB.Commit()
=======
	state.StageContractState(scs, bs.StateDB)
	bs.Update()
	bs.Commit()
>>>>>>> 8f4e472c
	sdb.UpdateRoot(bs)
}

func nextBlockContractState(t *testing.T, bs *state.BlockState, scs *state.ContractState) *state.ContractState {
	commitContractState(t, bs, scs)
	return openContractState(t, bs)
}<|MERGE_RESOLUTION|>--- conflicted
+++ resolved
@@ -19,17 +19,10 @@
 	name := "AB1234567890"
 	txBody.Payload = buildNamePayload(name, types.NameCreate, "")
 
-<<<<<<< HEAD
-	sender, _ := sdb.GetLuaStateDB().GetAccountStateV(txBody.Account)
-	sender.AddBalance(types.MaxAER)
-	receiver, _ := sdb.GetLuaStateDB().GetAccountStateV(txBody.Recipient)
-	bs := sdb.NewBlockState(sdb.GetLuaRoot(), nil)
-=======
 	sender, _ := state.GetAccountState(txBody.Account, sdb.GetStateDB())
 	sender.AddBalance(types.MaxAER)
 	receiver, _ := state.GetAccountState(txBody.Recipient, sdb.GetStateDB())
 	bs := sdb.NewBlockState(sdb.GetRoot())
->>>>>>> 8f4e472c
 	scs := openContractState(t, bs)
 
 	blockInfo := &types.BlockHeaderInfo{No: uint64(0), ForkVersion: 0}
@@ -110,15 +103,9 @@
 	name := "AB1234567890"
 	txBody.Payload = buildNamePayload(name, types.NameCreate+"Broken", "")
 
-<<<<<<< HEAD
-	sender, _ := sdb.GetLuaStateDB().GetAccountStateV(txBody.Account)
-	receiver, _ := sdb.GetLuaStateDB().GetAccountStateV(txBody.Recipient)
-	bs := sdb.NewBlockState(sdb.GetLuaRoot(), nil)
-=======
 	sender, _ := state.GetAccountState(txBody.Account, sdb.GetStateDB())
 	receiver, _ := state.GetAccountState(txBody.Recipient, sdb.GetStateDB())
 	bs := sdb.NewBlockState(sdb.GetRoot())
->>>>>>> 8f4e472c
 	scs := openContractState(t, bs)
 	blockInfo := &types.BlockHeaderInfo{No: uint64(0), ForkVersion: 0}
 	_, err := ExecuteNameTx(bs, scs, txBody, sender, receiver, blockInfo)
@@ -126,35 +113,21 @@
 }
 
 func openContractState(t *testing.T, bs *state.BlockState) *state.ContractState {
-<<<<<<< HEAD
-	scs, err := bs.LuaStateDB.GetNameAccountState()
-=======
 	scs, err := state.GetNameAccountState(bs.StateDB)
->>>>>>> 8f4e472c
 	assert.NoError(t, err, "could not open contract state")
 	return scs
 }
 
 func openSystemContractState(t *testing.T, bs *state.BlockState) *state.ContractState {
-<<<<<<< HEAD
-	scs, err := bs.LuaStateDB.GetSystemAccountState()
-=======
 	scs, err := state.GetSystemAccountState(bs.StateDB)
->>>>>>> 8f4e472c
 	assert.NoError(t, err, "could not open contract state")
 	return scs
 }
 
 func commitContractState(t *testing.T, bs *state.BlockState, scs *state.ContractState) {
-<<<<<<< HEAD
-	bs.LuaStateDB.StageContractState(scs)
-	bs.LuaStateDB.Update()
-	bs.LuaStateDB.Commit()
-=======
 	state.StageContractState(scs, bs.StateDB)
 	bs.Update()
 	bs.Commit()
->>>>>>> 8f4e472c
 	sdb.UpdateRoot(bs)
 }
 
