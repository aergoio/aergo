--- conflicted
+++ resolved
@@ -40,16 +40,10 @@
 	destination = GetAddress(scs, destination)
 
 	amount := tx.GetAmountBigInt()
-<<<<<<< HEAD
-	sender.SubBalance(amount)
-	receiver.AddBalance(amount)
-	contract, err := statedb.OpenContractStateAccount(destination, bs.LuaStateDB)
-=======
 	if err := state.SendBalance(sender, receiver, amount); err != nil {
 		return err
 	}
-	contract, err := statedb.OpenContractStateAccount(destination, bs.StateDB)
->>>>>>> 7990418d
+	contract, err := statedb.OpenContractStateAccount(destination, bs.LuaStateDB)
 	if err != nil {
 		return types.ErrTxInvalidRecipient
 	}
