package state

import (
	"bytes"
	"fmt"
	"math/big"
	"sync"

	"github.com/aergoio/aergo-lib/db"
	"github.com/aergoio/aergo-lib/log"
	"github.com/aergoio/aergo/v2/internal/common"
	"github.com/aergoio/aergo/v2/internal/enc/base58"
	"github.com/aergoio/aergo/v2/state/ethdb"
	"github.com/aergoio/aergo/v2/state/statedb"
	"github.com/aergoio/aergo/v2/types"
)

var (
	logger = log.NewLogger(statedb.StateName)
)

// ChainStateDB manages statedb and additional informations about blocks like a state root hash
type ChainStateDB struct {
	sync.RWMutex
	luaStore    db.DB
	luaStates   *statedb.StateDB
	ethStore    *ethdb.DB
	EvmRootHash []byte
	testmode    bool
}

// NewChainStateDB creates instance of ChainStateDB
func NewChainStateDB() *ChainStateDB {
	return &ChainStateDB{}
}

// Init initialize database and load statedb of latest block
func (sdb *ChainStateDB) Clone() *ChainStateDB {
	sdb.Lock()
	defer sdb.Unlock()
	newSdb := &ChainStateDB{
		luaStore:  sdb.luaStore,
		luaStates: sdb.luaStates.Clone(),
		ethStore:  sdb.ethStore,
	}
	return newSdb
}

// Init initialize database and load statedb of latest block
func (sdb *ChainStateDB) Init(dbType string, dataDir string, bestBlock *types.Block, test bool) error {
	sdb.Lock()
	defer sdb.Unlock()
	var err error

	sdb.testmode = test
	// init lua db
	if sdb.luaStore == nil {
		dbPath := common.PathMkdirAll(dataDir, statedb.StateName)
		sdb.luaStore = db.NewDB(db.ImplType(dbType), dbPath)
	}

	// init trie
	if sdb.luaStates == nil {
		var sroot []byte
		if bestBlock != nil {
			sroot = bestBlock.GetHeader().GetBlocksRootHash()
		}

		sdb.luaStates = statedb.NewStateDB(sdb.luaStore, sroot, sdb.testmode)
	}

	if sdb.ethStore == nil {
		dbPath := common.PathMkdirAll(dataDir, "state_evm")
		sdb.ethStore, err = ethdb.NewDB(dbPath, dbType)
		if err != nil {
			return err
		}
	}
	return nil
}

// Close saves latest block information of the chain
func (sdb *ChainStateDB) Close() error {
	sdb.Lock()
	defer sdb.Unlock()

	// close db
	if sdb.luaStore != nil {
		sdb.luaStore.Close()
	}
	if sdb.ethStore != nil {
		sdb.ethStore.Close()
	}
	return nil
}

// GetStateDB returns statedb stores account states
func (sdb *ChainStateDB) GetStateDB() *statedb.StateDB {
	return sdb.luaStates
}

<<<<<<< HEAD
// GetSystemAccountState returns the state of the aergo system account.
func (sdb *ChainStateDB) GetSystemAccountState() (*statedb.ContractState, error) {
	return statedb.GetSystemAccountState(sdb.GetStateDB())
}

=======
>>>>>>> b4997709
// OpenNewStateDB returns new instance of statedb given state root hash
func (sdb *ChainStateDB) OpenNewStateDB(root []byte) *statedb.StateDB {
	return statedb.NewStateDB(sdb.luaStore, root, sdb.testmode)
}

func (sdb *ChainStateDB) OpenEvmStateDB(root []byte) *ethdb.StateDB {
	if root == nil { // before v4
		root = sdb.EvmRootHash
	}
	esdb, _ := ethdb.NewStateDB(root, sdb.ethStore)
	return esdb
}

func (sdb *ChainStateDB) SetGenesis(genesis *types.Genesis, bpInit func(*statedb.StateDB, *types.Genesis) error) error {
	block := genesis.Block()
	stateDB := sdb.OpenNewStateDB(sdb.GetLuaRoot())

	// create state of genesis block
	gbState := sdb.NewBlockState(block.Header.GetBlocksRootHash(), block.Header.GetEvmRootHash())

	if len(genesis.BPs) > 0 && bpInit != nil {
		// To avoid cyclic dedendency, BP initilization is called via function
		// pointer.
		if err := bpInit(stateDB, genesis); err != nil {
			return err
		}

		aid := types.ToAccountID([]byte(types.AergoSystem))
		scs, err := statedb.GetSystemAccountState(stateDB)
		if err != nil {
			return err
		}

		if err := gbState.LuaStateDB.PutState(aid, scs.State); err != nil {
			return err
		}
	}

	for address, balance := range genesis.Balance {
		if v, ok := new(big.Int).SetString(balance, 10); ok {
			accountState, err := GetAccountState(types.ToAddress(address), gbState.LuaStateDB, gbState.EvmStateDB)
			if err != nil {
				return err
			}
			accountState.AddBalance(v)
			if err := accountState.PutState(); err != nil {
				return err
			}
			genesis.AddBalance(v)
		} else {
			return fmt.Errorf("balance conversion failed for %s (address: %s)", balance, address)
		}
	}

	// save state of genesis block
	// FIXME don't use chainstate API
	if err := sdb.Apply(gbState); err != nil {
		return err
	}

	block.SetBlocksRootHash(sdb.GetLuaRoot())
	sdb.EvmRootHash = block.Header.GetEvmRootHash()
	sdb.ethStore.SetEthRoot(sdb.EvmRootHash)
	// block.SetBlocksRootHash(gbState.GetEvmRoot()) // FIXME : not set before v4 hardfork

	return nil
}

// Apply specific blockstate to statedb of main chain
func (sdb *ChainStateDB) Apply(bstate *BlockState) error {
	sdb.Lock()
	defer sdb.Unlock()

	// // rollback and revert trie requires state root before apply
	// if bstate.Undo.StateRoot == emptyHashID {
	// 	bstate.Undo.StateRoot = types.ToHashID(sdb.states.trie.Root)
	// }

	// apply blockState to trie
	if err := bstate.Update(); err != nil {
		return err
	}
	if err := bstate.Commit(); err != nil {
		return err
	}

	if err := sdb.UpdateRoot(bstate); err != nil {
		return err
	}

	return nil
}

func (sdb *ChainStateDB) UpdateRoot(bstate *BlockState) error {
	// // check state root
	// if bstate.BlockInfo.StateRoot != types.ToHashID(bstate.GetRoot()) {
	// 	// TODO: if validation failed, than revert statedb.
	// 	bstate.BlockInfo.StateRoot = types.ToHashID(sdb.GetRoot())
	// }

	logger.Debug().Str("before", base58.Encode(sdb.luaStates.GetRoot())).
		Str("luaStateRoot", base58.Encode(bstate.LuaStateDB.GetRoot())).Msg("apply block state")

	if err := sdb.luaStates.SetRoot(bstate.LuaStateDB.GetRoot()); err != nil {
		return err
	}

	newRootHash := bstate.GetEvmRoot()
	if !bytes.Equal(newRootHash, sdb.EvmRootHash) {
		sdb.ethStore.SetEthRoot(sdb.EvmRootHash)
		sdb.EvmRootHash = bstate.GetEvmRoot()
	}

	return nil
}

func (sdb *ChainStateDB) SetLuaRoot(targetBlockRoot []byte) error {
	sdb.Lock()
	defer sdb.Unlock()

	logger.Debug().Str("before", base58.Encode(sdb.luaStates.GetRoot())).
		Str("target", base58.Encode(targetBlockRoot)).Msg("rollback state")

	sdb.luaStates.SetRoot(targetBlockRoot)
	return nil
}

// GetLuaRoot returns state root hash
func (sdb *ChainStateDB) GetLuaRoot() []byte {
	return sdb.luaStates.GetRoot()
}

func (sdb *ChainStateDB) IsExistState(hash []byte) bool {
	//TODO : StateRootValidation
	return false
}

func (sdb *ChainStateDB) NewBlockState(blockRoot []byte, evmRoot []byte, options ...BlockStateOptFn) *BlockState {
	ls := sdb.OpenNewStateDB(blockRoot)
	es, _ := ethdb.NewStateDB(evmRoot, sdb.ethStore)

	return NewBlockState(ls, es, options...)
}<|MERGE_RESOLUTION|>--- conflicted
+++ resolved
@@ -99,14 +99,6 @@
 	return sdb.luaStates
 }
 
-<<<<<<< HEAD
-// GetSystemAccountState returns the state of the aergo system account.
-func (sdb *ChainStateDB) GetSystemAccountState() (*statedb.ContractState, error) {
-	return statedb.GetSystemAccountState(sdb.GetStateDB())
-}
-
-=======
->>>>>>> b4997709
 // OpenNewStateDB returns new instance of statedb given state root hash
 func (sdb *ChainStateDB) OpenNewStateDB(root []byte) *statedb.StateDB {
 	return statedb.NewStateDB(sdb.luaStore, root, sdb.testmode)
