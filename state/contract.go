--- conflicted
+++ resolved
@@ -11,7 +11,6 @@
 	"github.com/aergoio/aergo/v2/types"
 )
 
-<<<<<<< HEAD
 func (states *StateDB) GetMultiCallState(aid types.AccountID, st *types.State) (*ContractState) {
 	res := &ContractState{
 		State:   st,
@@ -20,52 +19,6 @@
 	return res
 }
 
-func (states *StateDB) OpenContractStateAccount(aid types.AccountID) (*ContractState, error) {
-	st, err := states.GetAccountState(aid)
-	if err != nil {
-		return nil, err
-	}
-	return states.OpenContractState(aid, st)
-}
-
-func (states *StateDB) OpenContractState(aid types.AccountID, st *types.State) (*ContractState, error) {
-	storage := states.cache.get(aid)
-	if storage == nil {
-		root := common.Compactz(st.StorageRoot)
-		storage = newBufferedStorage(root, states.store)
-	}
-	res := &ContractState{
-		State:   st,
-		account: aid,
-		storage: storage,
-		store:   states.store,
-	}
-	return res, nil
-}
-
-func (states *StateDB) StageContractState(st *ContractState) error {
-	states.cache.put(st.account, st.storage)
-	st.storage = nil
-	return nil
-}
-
-// GetSystemAccountState returns the ContractState of the AERGO system account.
-func (states *StateDB) GetSystemAccountState() (*ContractState, error) {
-	return states.OpenContractStateAccount(types.ToAccountID([]byte(types.AergoSystem)))
-}
-
-// GetNameAccountState returns the ContractState of the AERGO name account.
-func (states *StateDB) GetNameAccountState() (*ContractState, error) {
-	return states.OpenContractStateAccount(types.ToAccountID([]byte(types.AergoName)))
-}
-
-// GetEnterpriseAccountState returns the ContractState of the AERGO enterprise account.
-func (states *StateDB) GetEnterpriseAccountState() (*ContractState, error) {
-	return states.OpenContractStateAccount(types.ToAccountID([]byte(types.AergoEnterprise)))
-}
-
-=======
->>>>>>> dc3102fa
 type ContractState struct {
 	*types.State
 	account types.AccountID
@@ -102,18 +55,13 @@
 	return nil
 }
 
-<<<<<<< HEAD
-func (st *ContractState) SetMultiCallCode(code []byte) {
+func (cs *ContractState) SetMultiCallCode(code []byte) {
 	// no codeHash means it is not a contract
-	st.code = code
-}
-
-func (st *ContractState) GetCode() ([]byte, error) {
-	if st.code != nil {
-=======
+	cs.code = code
+}
+
 func (cs *ContractState) GetCode() ([]byte, error) {
 	if cs.code != nil {
->>>>>>> dc3102fa
 		// already loaded.
 		return cs.code, nil
 	}
