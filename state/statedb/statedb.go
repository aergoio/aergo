--- conflicted
+++ resolved
@@ -413,14 +413,6 @@
 	return false
 }
 
-<<<<<<< HEAD
-func (sdb *StateDB) Dump() ([]byte, error) {
-	dump, err := sdb.RawDump()
-	if err != nil {
-		return nil, err
-	}
-	return json.MarshalIndent(dump, "", "\t")
-=======
 func (states *StateDB) IsLegacyTrieKey() bool {
 	root := states.GetRoot()
 	if len(root) == 0 {
@@ -433,5 +425,12 @@
 		return true
 	}
 	return false
->>>>>>> 41f9ed0e
+}
+
+func (sdb *StateDB) Dump() ([]byte, error) {
+	dump, err := sdb.RawDump()
+	if err != nil {
+		return nil, err
+	}
+	return json.MarshalIndent(dump, "", "\t")
 }