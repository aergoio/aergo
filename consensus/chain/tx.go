/**
 *  @file
 *  @copyright defined in aergo/LICENSE.txt
 */

package chain

import (
	"errors"
	"time"

	"github.com/aergoio/aergo-lib/log"
	"github.com/aergoio/aergo/chain"
	"github.com/aergoio/aergo/contract"
	"github.com/aergoio/aergo/internal/enc"
	"github.com/aergoio/aergo/message"
	"github.com/aergoio/aergo/pkg/component"
	"github.com/aergoio/aergo/state"
	"github.com/aergoio/aergo/types"
	"github.com/golang/protobuf/proto"
)

var (
	// ErrBestBlock indicates that the best block is being changed in
	// chainservice soon.
	ErrBestBlock = errors.New("best block changed in chainservice")

	logger = log.NewLogger("consensus")
)

// FetchTXs requests to mempool and returns types.Tx array.
func FetchTXs(hs component.ICompSyncRequester, maxBlockBodySize uint32) []types.Transaction {
	//bf.RequestFuture(message.MemPoolSvc, &message.MemPoolGenerateSampleTxs{MaxCount: 3}, time.Second)
	result, err := hs.RequestFuture(message.MemPoolSvc,
		&message.MemPoolGet{MaxBlockBodySize: maxBlockBodySize}, time.Second,
		"consensus/util/info.FetchTXs").Result()
	if err != nil {
		logger.Info().Err(err).Msg("can't fetch transactions from mempool")
		return make([]types.Transaction, 0)
	}

	return result.(*message.MemPoolGetRsp).Txs
}

// TxOp is an interface used by GatherTXs for apply some transaction related operation.
type TxOp interface {
	Apply(bState *state.BlockState, tx types.Transaction) error
}

// TxOpFn is the type of arguments for CompositeTxDo.
type TxOpFn func(bState *state.BlockState, tx types.Transaction) error

// Apply applies f to tx.
func (f TxOpFn) Apply(bState *state.BlockState, tx types.Transaction) error {
	return f(bState, tx)
}

// NewCompTxOp returns a function which applies each function in fn.
func NewCompTxOp(fn ...TxOp) TxOp {
	return TxOpFn(func(bState *state.BlockState, tx types.Transaction) error {
		for _, f := range fn {
			var err error
			if err = f.Apply(bState, tx); err != nil {
				return err
			}
		}

		// If TxOp executes tx, it has a resulting BlockState. The final
		// BlockState must be sent to the chain service receiver.
		return nil
	})
}

func newBlockLimitOp(maxBlockBodySize uint32) TxOpFn {
	// Caution: the closure below captures the local variable 'size.' Generate
	// it whenever needed. Don't reuse it!
	size := 0
	return TxOpFn(func(bState *state.BlockState, tx types.Transaction) error {
		if size += proto.Size(tx.GetTx()); uint32(size) > maxBlockBodySize {
			return errBlockSizeLimit
		}
		return nil
	})
}

// LockChain aquires the chain lock in a non-blocking mode.
func LockChain() error {
	select {
	case chain.InAddBlock <- struct{}{}:
		return nil
	default:
		return ErrBestBlock
	}
}

// UnlockChain release the chain lock.
func UnlockChain() {
	<-chain.InAddBlock
}

// GatherTXs returns transactions from txIn. The selection is done by applying
// txDo.
func GatherTXs(hs component.ICompSyncRequester, bState *state.BlockState, txOp TxOp, maxBlockBodySize uint32) ([]types.Transaction, error) {
	var (
		nCollected int
		nCand      int
	)

	if logger.IsDebugEnabled() {
		logger.Debug().Msg("start gathering tx")
	}

	if err := LockChain(); err != nil {
		return nil, ErrBestBlock
	}
	defer UnlockChain()

	txIn := FetchTXs(hs, maxBlockBodySize)
	nCand = len(txIn)

	txRes := make([]types.Transaction, 0, nCand)

	defer func() {
<<<<<<< HEAD
		logger.Info().
			Int("candidates", nCand).
			Int("collected", nCollected).
			Msg("transactions collected")
=======
			logger.Info().
				Int("candidates", nCand).
				Int("collected", nCollected).
				Msg("transactions collected")
			contract.CloseDatabase()
>>>>>>> 7a3cfce6
	}()

	if nCand > 0 {
		op := NewCompTxOp(txOp)

		var preLoadTx *types.Tx
		for i, tx := range txIn {
			if i != nCand-1 {
				preLoadTx = txIn[i+1].GetTx()
				contract.PreLoadRequest(bState, preLoadTx, tx.GetTx(), contract.BlockFactory)
			}

			err := op.Apply(bState, tx)
			contract.SetPreloadTx(preLoadTx, contract.BlockFactory)

			//don't include tx that error is occured
			if e, ok := err.(ErrTimeout); ok {
				if logger.IsDebugEnabled() {
					logger.Debug().Msg("stop gathering tx due to time limit")
				}
				err = e
				break
			} else if err == errBlockSizeLimit {
				if logger.IsDebugEnabled() {
					logger.Debug().Msg("stop gathering tx due to size limit")
				}
				break
			} else if err != nil {
				//FIXME handling system error (panic?)
				// ex) gas error/nonce error skip, but other system error panic
				logger.Debug().Err(err).Int("idx", i).Str("hash", enc.ToString(tx.GetHash())).Msg("skip error tx")
				continue
			}

			txRes = append(txRes, tx)
		}

		nCollected = len(txRes)
	}

	// Warning: This line must be run even with 0 gathered TXs, since the
	// function below includes voting reward as well as BP reward.
	if err := chain.SendBlockReward(bState, chain.CoinbaseAccount); err != nil {
		return nil, err
	}

	if err := contract.SaveRecoveryPoint(bState); err != nil {
		return nil, err
	}

	if err := bState.Update(); err != nil {
		return nil, err
	}

	return txRes, nil
}<|MERGE_RESOLUTION|>--- conflicted
+++ resolved
@@ -121,18 +121,11 @@
 	txRes := make([]types.Transaction, 0, nCand)
 
 	defer func() {
-<<<<<<< HEAD
 		logger.Info().
 			Int("candidates", nCand).
 			Int("collected", nCollected).
 			Msg("transactions collected")
-=======
-			logger.Info().
-				Int("candidates", nCand).
-				Int("collected", nCollected).
-				Msg("transactions collected")
-			contract.CloseDatabase()
->>>>>>> 7a3cfce6
+		contract.CloseDatabase()
 	}()
 
 	if nCand > 0 {
