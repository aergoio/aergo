--- conflicted
+++ resolved
@@ -31,17 +31,10 @@
 	execTx bc.TxExecFn
 }
 
-<<<<<<< HEAD
-func newTxExec(cdb consensus.ChainDB, blockNo types.BlockNo, ts int64, prevHash []byte) chain.TxOp {
+func newTxExec(cdb consensus.ChainDB, blockNo types.BlockNo, ts int64, prevHash []byte, chainID []byte) chain.TxOp {
 	// Block hash not determined yet
 	return &txExec{
-		execTx: bc.NewTxExecutor(contract.ChainAccessor(cdb), blockNo, ts, prevHash, contract.BlockFactory),
-=======
-func newTxExec(blockNo types.BlockNo, ts int64, prevHash []byte, chainID []byte) chain.TxOp {
-	// Block hash not determined yet
-	return &txExec{
-		execTx: bc.NewTxExecutor(blockNo, ts, prevHash, contract.BlockFactory, chainID),
->>>>>>> e6496423
+		execTx: bc.NewTxExecutor(contract.ChainAccessor(cdb), blockNo, ts, prevHash, contract.BlockFactory, chainID),
 	}
 }
 
@@ -191,11 +184,7 @@
 
 				txOp := chain.NewCompTxOp(
 					s.txOp,
-<<<<<<< HEAD
-					newTxExec(s.ChainDB, prevBlock.GetHeader().GetBlockNo()+1, ts, prevBlock.GetHash()),
-=======
-					newTxExec(prevBlock.GetHeader().GetBlockNo()+1, ts, prevBlock.GetHash(), prevBlock.GetHeader().GetChainID()),
->>>>>>> e6496423
+					newTxExec(s.ChainDB, prevBlock.GetHeader().GetBlockNo()+1, ts, prevBlock.GetHash(), prevBlock.GetHeader().GetChainID()),
 				)
 
 				block, err := chain.GenerateBlock(s, prevBlock, blockState, txOp, ts, false)
