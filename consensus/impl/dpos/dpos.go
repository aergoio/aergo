/**
 *  @file
 *  @copyright defined in aergo/LICENSE.txt
 */

package dpos

import (
	"encoding/binary"
	"encoding/json"
	"fmt"
	"math/big"
	"time"

	"github.com/aergoio/aergo-lib/log"
	"github.com/aergoio/aergo/v2/chain"
	"github.com/aergoio/aergo/v2/config"
	"github.com/aergoio/aergo/v2/consensus"
	"github.com/aergoio/aergo/v2/consensus/impl/dpos/bp"
	"github.com/aergoio/aergo/v2/consensus/impl/dpos/slot"

	"github.com/aergoio/aergo/v2/p2p/p2pkey"
	"github.com/aergoio/aergo/v2/pkg/component"
	"github.com/aergoio/aergo/v2/state"
	"github.com/aergoio/aergo/v2/types"
)

var (
	logger = log.NewLogger("dpos")

	// blockProducers is the number of block producers
	blockProducers          uint16
	majorityCount           uint16
	initialBpElectionPeriod types.BlockNo

	lastJob = &lastSlot{}
)

type lastSlot struct {
	//	sync.Mutex
	s *slot.Slot
}

func (l *lastSlot) get() *slot.Slot {
	//	l.Lock()
	//	defer l.Unlock()
	return l.s
}

func (l *lastSlot) set(s *slot.Slot) {
	//	l.Lock()
	//	defer l.Unlock()
	l.s = s
}

// DPoS is the main data structure of DPoS consensus
type DPoS struct {
	*Status
	consensus.ChainDB
	*component.ComponentHub
	bpc  *bp.Cluster
	bf   *BlockFactory
	quit chan interface{}
}

// Status shows DPoS consensus's current status
type bpInfo struct {
	consensus.ChainDB
	bestBlock *types.Block
	slot      *slot.Slot
}

func (bi *bpInfo) updateBestBlock() *types.Block {
	block, _ := bi.GetBestBlock()
	if block != nil {
		bi.bestBlock = block
	}

	return block
}

// GetName returns the name of the consensus.
func GetName() string {
	return consensus.ConsensusName[consensus.ConsensusDPOS]
}

// GetConstructor build and returns consensus.Constructor from New function.
func GetConstructor(cfg *config.Config, hub *component.ComponentHub, cdb consensus.ChainDB,
	sdb *state.ChainStateDB) consensus.Constructor {
	return func() (consensus.Consensus, error) {
		return New(cfg, hub, cdb, sdb)
	}
}

func getStateDB(cfg *config.Config, cdb consensus.ChainDB, sdb *state.ChainStateDB) (*state.StateDB, error) {
	if cfg.Blockchain.VerifyOnly {
		vprInitBlockNo := func(blockNo types.BlockNo) types.BlockNo {
			if blockNo == 0 {
				return blockNo
			}
			return blockNo - 1
		}

		// Initialize the voting power ranking.
		if block, err := cdb.GetBlockByNo(vprInitBlockNo(cfg.Blockchain.VerifyBlock)); err != nil {
			return nil, err
		} else {
			return sdb.OpenNewStateDB(block.GetHeader().GetBlocksRootHash()), nil
		}
	}
	return sdb.GetStateDB(), nil
}

// New returns a new DPos object
func New(cfg *config.Config, hub *component.ComponentHub, cdb consensus.ChainDB,
	sdb *state.ChainStateDB) (consensus.Consensus, error) {

	chain.DecorateBlockRewardFn(sendVotingReward)

	bpc, err := bp.NewCluster(cdb)
	if err != nil {
		return nil, err
	}

	var state *state.StateDB
	if state, err = getStateDB(cfg, cdb, sdb); err != nil {
		return nil, err
	}

	if err = InitVPR(state); err != nil {
		return nil, err
	}

	Init(bpc.Size())

	quitC := make(chan interface{})

	return &DPoS{
		Status:       NewStatus(bpc, cdb, sdb, cfg.Blockchain.ForceResetHeight),
		ComponentHub: hub,
		ChainDB:      cdb,
		bpc:          bpc,
		bf:           NewBlockFactory(hub, sdb, quitC, cfg.Hardfork, cfg.Consensus.NoTimeoutTxEviction),
		quit:         quitC,
	}, nil
}

func sendVotingReward(bState *state.BlockState, dummy []byte) error {
	vrSeed := func(stateRoot []byte) int64 {
		return int64(binary.LittleEndian.Uint64(stateRoot))
	}

	vaultID := types.ToAccountID([]byte(types.AergoVault))
	vs, err := bState.GetAccountState(vaultID)
	if err != nil {
		logger.Info().Err(err).Msg("skip voting reward")
		return nil
	}

	vaultBalance := vs.GetBalanceBigInt()

	if vaultBalance.Cmp(new(big.Int).SetUint64(0)) == 0 {
		return nil
	}

	reward := system.GetVotingRewardAmount()
	if vaultBalance.Cmp(reward) < 0 {
		reward = new(big.Int).Set(vaultBalance)
	}

	addr, err := system.PickVotingRewardWinner(vrSeed(bState.PrevBlockHash()))
	if err != nil {
		logger.Debug().Err(err).Msg("no voting reward winner")
		return nil
	}

	ID := types.ToAccountID(addr)
	s, err := bState.GetAccountState(ID)
	if err != nil {
		logger.Info().Err(err).Msg("skip voting reward")
		return nil
	}

	newBalance := new(big.Int).Add(s.GetBalanceBigInt(), reward)
	s.Balance = newBalance.Bytes()

	err = bState.PutState(ID, s)
	if err != nil {
		return err
	}

	vs.Balance = vaultBalance.Sub(vaultBalance, reward).Bytes()
	if err = bState.PutState(vaultID, vs); err != nil {
		return err
	}

	bState.SetConsensus(addr)

	logger.Debug().
		Str("address", types.EncodeAddress(addr)).
		Str("amount", reward.String()).
		Str("new balance", newBalance.String()).
		Str("vault balance", vaultBalance.String()).
		Msg("voting reward winner appointed")

	return nil
}

<<<<<<< HEAD
=======
func InitVPR(sdb *state.StateDB) error {
	s, err := sdb.GetSystemAccountState()
	if err != nil {
		return err
	}
	return system.InitVotingPowerRank(s)
}

>>>>>>> e2741478
// Init initializes the DPoS parameters.
func Init(bpCount uint16) {
	blockProducers = bpCount
	majorityCount = blockProducers*2/3 + 1
	// Collect voting for BPs during 10 rounds.
	initialBpElectionPeriod = types.BlockNo(blockProducers) * 10
	slot.Init(consensus.BlockIntervalSec)
}

// Ticker returns a time.Ticker for the main consensus loop.
func (dpos *DPoS) Ticker() *time.Ticker {
	return time.NewTicker(tickDuration())
}

func tickDuration() time.Duration {
	return consensus.BlockInterval / 100
}

// QueueJob send a block triggering information to jq.
func (dpos *DPoS) QueueJob(now time.Time, jq chan<- interface{}) {
	bpi := dpos.getBpInfo(now)
	if bpi != nil {
		jq <- bpi
		lastJob.set(bpi.slot)
	}
}

// BlockFactory returns the BlockFactory interface in dpos.
func (dpos *DPoS) BlockFactory() consensus.BlockFactory {
	return dpos.bf
}

func (dpos *DPoS) GetType() consensus.ConsensusType {
	return consensus.ConsensusDPOS
}

// IsTransactionValid checks the DPoS consensus level validity of a transaction
func (dpos *DPoS) IsTransactionValid(tx *types.Tx) bool {
	// TODO: put a transaction validity check code here.
	return true
}

// QuitChan returns the channel from which consensus-related goroutines check when
// shutdown is initiated.
func (dpos *DPoS) QuitChan() chan interface{} {
	return dpos.quit
}

func (dpos *DPoS) bpid() types.PeerID {
	return p2pkey.NodeID()
}

// VerifyTimestamp checks the validity of the block timestamp.
func (dpos *DPoS) VerifyTimestamp(block *types.Block) bool {

	if ts := block.GetHeader().GetTimestamp(); slot.NewFromUnixNano(ts).IsFuture() {
		logger.Error().Str("BP", block.BPID2Str()).Str("id", block.ID()).
			Time("timestamp", time.Unix(0, ts)).Msg("block has a future timestamp")
		return false
	}

	// Reject the blocks with no <= LIB since it cannot lead to a
	// reorganization.
	if dpos.Status != nil && block.BlockNo() <= dpos.libNo() {
		logger.Error().Str("BP", block.BPID2Str()).Str("id", block.ID()).
			Uint64("block no", block.BlockNo()).Uint64("lib no", dpos.libNo()).
			Msg("too small block number (<= LIB number)")
		return false
	}

	return true
}

// VerifySign reports the validity of the block signature.
func (dpos *DPoS) VerifySign(block *types.Block) error {
	valid, err := block.VerifySign()
	if !valid || err != nil {
		return &consensus.ErrorConsensus{Msg: "bad block signature", Err: err}
	}
	return nil
}

// IsBlockValid checks the DPoS consensus level validity of a block
func (dpos *DPoS) IsBlockValid(block *types.Block, bestBlock *types.Block) error {
	id, err := block.BPID()
	if err != nil {
		return &consensus.ErrorConsensus{Msg: "bad public key in block", Err: err}
	}

	idx := dpos.bpc.BpID2Index(id)
	ns := block.GetHeader().GetTimestamp()
	s := slot.NewFromUnixNano(ns)
	// Check whether the BP ID is one of the current BP members and its
	// corresponding BP index is consistent with the block timestamp.
	if !s.IsFor(idx, dpos.bpc.Size()) {
		return &consensus.ErrorConsensus{
			Msg: fmt.Sprintf("BP %v (idx: %v) is not permitted for the time slot %v (%v)",
				block.BPID2Str(), idx, time.Unix(0, ns), s.NextBpIndex(dpos.bpc.Size())),
		}
	}

	return nil
}

func (dpos *DPoS) bpIdx() bp.Index {
	return dpos.bpc.BpID2Index(dpos.bpid())
}

func (dpos *DPoS) getBpInfo(now time.Time) *bpInfo {
	s := slot.Time(now)

	if !s.IsFor(dpos.bpIdx(), dpos.bpc.Size()) {
		return nil
	}

	// already queued slot.
	if slot.Equal(s, lastJob.get()) {
		return nil
	}

	block, _ := dpos.GetBestBlock()
	if block == nil {
		return nil
	}

	if !isBpTiming(block, s) {
		return nil
	}

	return &bpInfo{
		ChainDB:   dpos.ChainDB,
		bestBlock: block,
		slot:      s,
	}
}

// ConsensusInfo returns the basic DPoS-related info.
func (dpos *DPoS) ConsensusInfo() *types.ConsensusInfo {
	withLock := func(fn func()) {
		dpos.RLock()
		defer dpos.RUnlock()
		fn()
	}

	ci := &types.ConsensusInfo{Type: GetName()}
	withLock(func() {
		ci.Bps = dpos.bpc.BPs()

	})

	if dpos.done {
		var lpbNo types.BlockNo

		withLock(func() {
			lpbNo = dpos.lpbNo()
		})

		if lpbNo > 0 {
			if block, err := dpos.GetBlockByNo(lpbNo); err == nil {
				type lpbInfo struct {
					BPID      string
					Height    types.BlockNo
					Hash      string
					Timestamp string
				}
				s := struct {
					NodeID              string
					RecentBlockProduced lpbInfo
				}{
					NodeID: dpos.bf.ID,
					RecentBlockProduced: lpbInfo{
						BPID:      block.BPID2Str(),
						Height:    lpbNo,
						Hash:      block.ID(),
						Timestamp: block.Localtime().String(),
					},
				}
				if m, err := json.Marshal(s); err == nil {
					ci.Info = string(m)
				}
			}
		}
	}

	return ci
}

var dummyRaft consensus.DummyRaftAccessor

func (dpos *DPoS) RaftAccessor() consensus.AergoRaftAccessor {
	return &dummyRaft
}

func isBpTiming(block *types.Block, s *slot.Slot) bool {
	blockSlot := slot.NewFromUnixNano(block.Header.Timestamp)
	// The block corresponding to the current slot has already been generated.
	if slot.LessEqual(s, blockSlot) {
		return false
	}

	// Check whether the remaining time is enough until the next block
	// generation time.
	if !slot.IsNextTo(s, blockSlot) && !s.TimesUp() {
		return false
	}

	timeLeft := s.RemainingTimeMS()
	if timeLeft < 0 {
		logger.Debug().Int64("remaining time", timeLeft).Msg("no time left to produce block")
		return false
	}

	return true
}

func (dpos *DPoS) NeedNotify() bool {
	return true
}

func (dpos *DPoS) HasWAL() bool {
	return false
}

func (dpos *DPoS) IsForkEnable() bool {
	return true
}

func (dpos *DPoS) IsConnectedBlock(block *types.Block) bool {
	_, err := dpos.ChainDB.GetBlock(block.BlockHash())
	if err == nil {
		return true
	}

	return false
}

func (dpos *DPoS) ConfChange(req *types.MembershipChange) (*consensus.Member, error) {
	return nil, consensus.ErrNotSupportedMethod
}

func (dpos *DPoS) ConfChangeInfo(requestID uint64) (*types.ConfChangeProgress, error) {
	return nil, consensus.ErrNotSupportedMethod
}

func (dpos *DPoS) MakeConfChangeProposal(req *types.MembershipChange) (*consensus.ConfChangePropose, error) {
	return nil, consensus.ErrNotSupportedMethod
}

func (dpos *DPoS) ClusterInfo(bestBlockHash []byte) *types.GetClusterInfoResponse {
	return &types.GetClusterInfoResponse{ChainID: nil, Error: consensus.ErrNotSupportedMethod.Error(), MbrAttrs: nil, HardStateInfo: nil}
}

func ValidateGenesis(genesis *types.Genesis) error {
	return nil
}<|MERGE_RESOLUTION|>--- conflicted
+++ resolved
@@ -206,8 +206,6 @@
 	return nil
 }
 
-<<<<<<< HEAD
-=======
 func InitVPR(sdb *state.StateDB) error {
 	s, err := sdb.GetSystemAccountState()
 	if err != nil {
@@ -216,7 +214,6 @@
 	return system.InitVotingPowerRank(s)
 }
 
->>>>>>> e2741478
 // Init initializes the DPoS parameters.
 func Init(bpCount uint16) {
 	blockProducers = bpCount
