/**
 *  @file
 *  @copyright defined in aergo/LICENSE.txt
 */

package dpos

import (
	"fmt"
	"runtime"
	"time"

	"github.com/aergoio/aergo-lib/log"
	bc "github.com/aergoio/aergo/chain"
	"github.com/aergoio/aergo/consensus/chain"
	"github.com/aergoio/aergo/contract"
	"github.com/aergoio/aergo/internal/enc"
	"github.com/aergoio/aergo/p2p"
	"github.com/aergoio/aergo/pkg/component"
	"github.com/aergoio/aergo/state"
	"github.com/aergoio/aergo/types"
	"github.com/davecgh/go-spew/spew"
	"github.com/libp2p/go-libp2p-crypto"
)

const (
	slotQueueMax = 100
)

type txExec struct {
	execTx bc.TxExecFn
}

<<<<<<< HEAD
func newTxExec(cdb contract.ChainAccessor, blockNo types.BlockNo, ts int64, prevHash []byte) chain.TxOp {
	// Block hash not determined yet
	return &txExec{
		execTx: bc.NewTxExecutor(cdb, blockNo, ts, prevHash, contract.BlockFactory),
=======
func newTxExec(blockNo types.BlockNo, ts int64, prevHash []byte, chainID []byte) chain.TxOp {
	// Block hash not determined yet
	return &txExec{
		execTx: bc.NewTxExecutor(blockNo, ts, prevHash, contract.BlockFactory, chainID),
>>>>>>> e6496423
	}
}

func (te *txExec) Apply(bState *state.BlockState, tx types.Transaction) error {
	err := te.execTx(bState, tx)
	return err
}

// BlockFactory is the main data structure for DPoS block factory.
type BlockFactory struct {
	*component.ComponentHub
	jobQueue         chan interface{}
	workerQueue      chan *bpInfo
	bpTimeoutC       chan interface{}
	quit             <-chan interface{}
	maxBlockBodySize uint32
	ID               string
	privKey          crypto.PrivKey
	txOp             chain.TxOp
	sdb              *state.ChainStateDB
}

// NewBlockFactory returns a new BlockFactory
func NewBlockFactory(hub *component.ComponentHub, sdb *state.ChainStateDB, quitC <-chan interface{}) *BlockFactory {
	bf := &BlockFactory{
		ComponentHub:     hub,
		jobQueue:         make(chan interface{}, slotQueueMax),
		workerQueue:      make(chan *bpInfo),
		bpTimeoutC:       make(chan interface{}, 1),
		maxBlockBodySize: chain.MaxBlockBodySize(),
		quit:             quitC,
		ID:               p2p.NodeSID(),
		privKey:          p2p.NodePrivKey(),
		sdb:              sdb,
	}

	bf.txOp = chain.NewCompTxOp(
		// timeout check
		chain.TxOpFn(func(bState *state.BlockState, txIn types.Transaction) error {
			return bf.checkBpTimeout()
		}),
	)

	return bf
}

func (bf *BlockFactory) setStateDB(sdb *state.ChainStateDB) {
	bf.sdb = sdb.Clone()
}

// Start run a DPoS block factory service.
func (bf *BlockFactory) Start() {
	go func() {
		go bf.worker()
		go bf.controller()
	}()
}

// JobQueue returns the queue for block production triggering.
func (bf *BlockFactory) JobQueue() chan<- interface{} {
	return bf.jobQueue
}

func (bf *BlockFactory) controller() {
	defer shutdownMsg("block factory controller")

	beginBlock := func(bpi *bpInfo) error {
		// This is only for draining an unconsumed message, which means
		// the previous block is generated within timeout. This code
		// is needed since an empty block will be generated without it.
		if err := bf.checkBpTimeout(); err == chain.ErrQuit {
			return err
		}

		timeLeft := bpi.slot.RemainingTimeMS()
		if timeLeft <= 0 {
			return chain.ErrTimeout{Kind: "slot", Timeout: timeLeft}
		}

		select {
		case bf.workerQueue <- bpi:
		default:
			logger.Error().Msgf(
				"skip block production for the slot %v (best block: %v) due to a pending job",
				spew.Sdump(bpi.slot), bpi.bestBlock.ID())
		}
		return nil
	}

	notifyBpTimeout := func(bpi *bpInfo) {
		timeout := bpi.slot.GetBpTimeout()
		time.Sleep(time.Duration(timeout) * time.Millisecond)
		// TODO: skip when the triggered block has already been genearted!
		bf.bpTimeoutC <- struct{}{}
		logger.Debug().Int64("timeout", timeout).Msg("block production timeout signaled")
	}

	for {
		select {
		case info := <-bf.jobQueue:
			bpi := info.(*bpInfo)
			logger.Debug().Msgf("received bpInfo: %v %v",
				log.DoLazyEval(func() string { return bpi.bestBlock.ID() }),
				log.DoLazyEval(func() string { return spew.Sdump(bpi.slot) }))

			err := beginBlock(bpi)
			if err == chain.ErrQuit {
				return
			} else if err != nil {
				logger.Debug().Err(err).Msg("skip block production")
				continue
			}

			notifyBpTimeout(bpi)

		case <-bf.quit:
			return
		}
	}
}

func (bf *BlockFactory) worker() {
	defer shutdownMsg("the block factory worker")

	runtime.LockOSThread()

	lpbNo := bsLoader.lpbNo()
	logger.Info().Uint64("lastly produced block", lpbNo).
		Msg("start the block factory worker")

	for {
		select {
		case bpi := <-bf.workerQueue:
		retry:
			block, blockState, err := bf.generateBlock(bpi, lpbNo)
			if err == chain.ErrQuit {
				return
			}

			if err == chain.ErrBestBlock {
				time.Sleep(tickDuration())
				// This means the best block is beging changed by the chain
				// service. If the chain service quickly executes the
				// block, there may be still some remaining time to produce
				// block in the current slot, though. Thus retry block
				// production.
				logger.Info().Err(err).Msg("retry block production")
				bpi.updateBestBLock()
				goto retry
			} else if err != nil {
				logger.Info().Err(err).Msg("failed to produce block")
				continue
			}

			err = chain.ConnectBlock(bf, block, blockState)
			if err == nil {
				lpbNo = block.BlockNo()
			} else {
				logger.Error().Msg(err.Error())
			}

		case <-bf.quit:
			return
		}
	}
}

func (bf *BlockFactory) generateBlock(bpi *bpInfo, lpbNo types.BlockNo) (block *types.Block, bs *state.BlockState, err error) {
	defer func() {
		if panicMsg := recover(); panicMsg != nil {
			block = nil
			bs = nil
			err = fmt.Errorf("panic ocurred during block generation - %v", panicMsg)
		}
	}()

	ts := bpi.slot.UnixNano()

	bs = bf.sdb.NewBlockState(bpi.bestBlock.GetHeader().GetBlocksRootHash())

	txOp := chain.NewCompTxOp(
		bf.txOp,
<<<<<<< HEAD
		newTxExec(contract.ChainAccessor(bpi.ChainDB), bpi.bestBlock.GetHeader().GetBlockNo()+1, ts, bpi.bestBlock.GetHeader().GetPrevBlockHash()),
=======
		newTxExec(bpi.bestBlock.GetHeader().GetBlockNo()+1, ts, bpi.bestBlock.GetHeader().GetPrevBlockHash(), bpi.bestBlock.GetHeader().ChainID),
>>>>>>> e6496423
	)

	block, err = chain.GenerateBlock(bf, bpi.bestBlock, bs, txOp, ts, false)
	if err != nil {
		return nil, nil, err
	}

	block.SetConfirms(block.BlockNo() - lpbNo)

	if err = block.Sign(bf.privKey); err != nil {
		return nil, nil, err
	}

	logger.Info().
		Str("BP", bf.ID).Str("id", block.ID()).
		Str("sroot", enc.ToString(block.GetHeader().GetBlocksRootHash())).
		Uint64("no", block.BlockNo()).Uint64("confirms", block.Confirms()).
		Uint64("lpb", lpbNo).
		Msg("block produced")

	return
}

func (bf *BlockFactory) checkBpTimeout() error {
	select {
	case <-bf.bpTimeoutC:
		return chain.ErrTimeout{Kind: "block"}
	case <-bf.quit:
		return chain.ErrQuit
	default:
		return nil
	}
}

func shutdownMsg(m string) {
	logger.Info().Msgf("shutdown initiated. stop the %s", m)
}<|MERGE_RESOLUTION|>--- conflicted
+++ resolved
@@ -31,17 +31,10 @@
 	execTx bc.TxExecFn
 }
 
-<<<<<<< HEAD
-func newTxExec(cdb contract.ChainAccessor, blockNo types.BlockNo, ts int64, prevHash []byte) chain.TxOp {
+func newTxExec(cdb contract.ChainAccessor, blockNo types.BlockNo, ts int64, prevHash []byte, chainID []byte) chain.TxOp {
 	// Block hash not determined yet
 	return &txExec{
-		execTx: bc.NewTxExecutor(cdb, blockNo, ts, prevHash, contract.BlockFactory),
-=======
-func newTxExec(blockNo types.BlockNo, ts int64, prevHash []byte, chainID []byte) chain.TxOp {
-	// Block hash not determined yet
-	return &txExec{
-		execTx: bc.NewTxExecutor(blockNo, ts, prevHash, contract.BlockFactory, chainID),
->>>>>>> e6496423
+		execTx: bc.NewTxExecutor(cdb, blockNo, ts, prevHash, contract.BlockFactory, chainID),
 	}
 }
 
@@ -224,11 +217,7 @@
 
 	txOp := chain.NewCompTxOp(
 		bf.txOp,
-<<<<<<< HEAD
-		newTxExec(contract.ChainAccessor(bpi.ChainDB), bpi.bestBlock.GetHeader().GetBlockNo()+1, ts, bpi.bestBlock.GetHeader().GetPrevBlockHash()),
-=======
-		newTxExec(bpi.bestBlock.GetHeader().GetBlockNo()+1, ts, bpi.bestBlock.GetHeader().GetPrevBlockHash(), bpi.bestBlock.GetHeader().ChainID),
->>>>>>> e6496423
+		newTxExec(contract.ChainAccessor(bpi.ChainDB), bpi.bestBlock.GetHeader().GetBlockNo()+1, ts, bpi.bestBlock.GetHeader().GetPrevBlockHash(), bpi.bestBlock.GetHeader().ChainID),
 	)
 
 	block, err = chain.GenerateBlock(bf, bpi.bestBlock, bs, txOp, ts, false)
