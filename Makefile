--- conflicted
+++ resolved
@@ -5,10 +5,6 @@
 BINPATH = $(shell pwd)/bin
 REPOPATH = github.com/aergoio/aergo
 LIBPATH = $(shell pwd)/libtool
-<<<<<<< HEAD
-=======
-LIBTOOLS = luajit
->>>>>>> 3b811670
 
 default: compile
 	@echo "Done"
@@ -46,20 +42,6 @@
 	go build -o $(BINPATH)/aergoluac ./cmd/aergoluac
 	@echo "Done buidling aergoluac."
 
-liball:
-	@for dir in $(LIBTOOLS); do \
-		$(MAKE) PREFIX=$(LIBPATH) -C $(LIBPATH)/src/$$dir all install; \
-		if [ $$? != 0 ]; then exit 1; fi; \
-	done
-	@echo "Done building libs."
-
-liball-clean:
-	@for dir in $(LIBTOOLS); do \
-		$(MAKE) PREFIX=$(LIBPATH) -C $(LIBPATH)/src/$$dir clean; \
-		if [ $$? != 0 ]; then exit 1; fi; \
-	done
-	@echo "Clean libs."
-
 test:
 	@go test -timeout 60s ./...
 
