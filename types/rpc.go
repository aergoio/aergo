/*
 * @file
 * @copyright defined in aergo/LICENSE.txt
 */

package types

import (
<<<<<<< HEAD
	"math/big"
	"strconv"
)
=======
	"errors"
	"strconv"
)

var RPCErrInvalidArgument = errors.New("invalid argument")
var RPCErrInternalError = errors.New("internal error")
>>>>>>> 8905410d

func AddCategory(confs map[string]*ConfigItem, category string) *ConfigItem {
	cat := &ConfigItem{Props: make(map[string]string)}
	confs[category] = cat
	return cat
}

func (ci *ConfigItem) AddInt(key string, value int) *ConfigItem {
	ci.Add(key, strconv.Itoa(value))
	return ci
}

func (ci *ConfigItem) AddBool(key string, value bool) *ConfigItem {
	ci.Add(key, strconv.FormatBool(value))
	return ci
}

func (ci *ConfigItem) AddFloat(key string, value float64) *ConfigItem {
	ci.Add(key, strconv.FormatFloat(value, 'g', -1, 64))
	return ci
}

func (ci *ConfigItem) Add(key, value string) *ConfigItem {
	ci.Props[key] = value
	return ci
}

// Add adds amount to s.Amount.
func (s *Staking) Add(amount *big.Int) {
	s.Amount = new(big.Int).Add(s.GetAmountBigInt(), amount).Bytes()
}

// Sub substracts amount from s.Amount and returns the actual adjustment.
func (s *Staking) Sub(amount *big.Int) *big.Int {
	var (
		staked           = s.GetAmountBigInt()
		actualAdjustment = amount
	)

	// Cannot be a negative value.
	if staked.Cmp(amount) < 0 {
		actualAdjustment = staked
	}

	s.Amount = new(big.Int).Sub(s.GetAmountBigInt(), actualAdjustment).Bytes()

	return actualAdjustment
}

func (s *Staking) SetWhen(blockNo BlockNo) {
	s.When = uint64(blockNo)
}<|MERGE_RESOLUTION|>--- conflicted
+++ resolved
@@ -6,18 +6,13 @@
 package types
 
 import (
-<<<<<<< HEAD
 	"math/big"
-	"strconv"
-)
-=======
 	"errors"
 	"strconv"
 )
 
 var RPCErrInvalidArgument = errors.New("invalid argument")
 var RPCErrInternalError = errors.New("internal error")
->>>>>>> 8905410d
 
 func AddCategory(confs map[string]*ConfigItem, category string) *ConfigItem {
 	cat := &ConfigItem{Props: make(map[string]string)}
