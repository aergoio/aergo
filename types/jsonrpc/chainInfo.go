--- conflicted
+++ resolved
@@ -89,13 +89,12 @@
 }
 
 type InOutBlockchainStatus struct {
-<<<<<<< HEAD
-	Hash          string
-	Height        uint64
-	ConsensusInfo *json.RawMessage `json:",omitempty"`
-	ChainIdHash   string
-	ChainStat     *json.RawMessage `json:",omitempty"`
-	ChainInfo     *InOutChainInfo  `json:",omitempty"`
+	Hash          string           `json:"hash"`
+	Height        uint64           `json:"height"`
+	ConsensusInfo *json.RawMessage `json:"consensusInfo,omitempty"`
+	ChainIdHash   string           `json:"chainIdHash"`
+	ChainStat     *json.RawMessage `json:"chainStat,omitempty"`
+	ChainInfo     *InOutChainInfo  `json:"chainInfo,omitempty"`
 }
 
 func ConvChainStat(msg *types.ChainStats) *InOutChainStats {
@@ -124,12 +123,4 @@
 	Type string   `json:"type,omitempty"`
 	Info string   `json:"info,omitempty"`
 	Bps  []string `json:"bps,omitempty"`
-=======
-	Hash          string           `json:"hash"`
-	Height        uint64           `json:"height"`
-	ConsensusInfo *json.RawMessage `json:"consensusInfo,omitempty"`
-	ChainIdHash   string           `json:"chainIdHash"`
-	ChainStat     *json.RawMessage `json:"chainStat,omitempty"`
-	ChainInfo     *InOutChainInfo  `json:"chainInfo,omitempty"`
->>>>>>> b60c00ae
 }