--- conflicted
+++ resolved
@@ -27,7 +27,6 @@
 	e.Str("txID",enc.ToString(t.GetHash())).Str("account",enc.ToString(t.Body.Account)).Uint64("nonce",t.Body.Nonce)
 }
 
-<<<<<<< HEAD
 type LogTrsactions struct {
 	TXs []Transaction
 	Limit int
@@ -58,12 +57,12 @@
 			a.Object(LogTx{tx})
 		}
 	}
-=======
+}
+
 type LogBase58 struct {
 	Bytes *[]byte
 }
 
 func (t LogBase58) MarshalZerologObject(e *zerolog.Event) {
 	e.Str("b58",enc.ToString(*t.Bytes))
->>>>>>> f4d4a241
 }