#
# @file    CMakeLists.txt
# @copyright defined in aergo/LICENSE.txt
#

set(TOOL_INCLUDE_DIR ${CMAKE_CURRENT_SOURCE_DIR}/include CACHE STRING "tool include dir")
set(TOOL_LIB_DIR ${CMAKE_CURRENT_SOURCE_DIR}/lib CACHE STRING "tool library dir")

set(LUAJIT_SRC_DIR ${CMAKE_CURRENT_SOURCE_DIR}/src/luajit/src)
set(LUAJIT_BUILD_DIR ${LUAJIT_SRC_DIR}/..)

if(NOT EXISTS ${LUAJIT_SRC_DIR} OR 
   NOT EXISTS ${CMAKE_CURRENT_SOURCE_DIR}/src/binaryen/src OR
   NOT EXISTS ${CMAKE_CURRENT_SOURCE_DIR}/src/WAVM/Lib/ASCL)
    execute_process(COMMAND git submodule update --init --force)
endif()

set(LUAJIT_GIT_FILE ${CMAKE_CURRENT_SOURCE_DIR}/src/luajit/.git)

if(CMAKE_BUILD_TYPE MATCHES "Debug")
	set(CFLAGS "CFLAGS=\"-DLJ_ENABLE_DEBUG\"")
endif()

set(LMDB_SRC_DIR ${CMAKE_CURRENT_SOURCE_DIR}/src/lmdb)
set(LMDB_BUILD_DIR ${LMDB_SRC_DIR}/libraries/liblmdb)

if(NOT EXISTS ${LMDB_SRC_DIR})
    execute_process(COMMAND git clone https://github.com/lmdb/lmdb.git ${LMDB_SRC_DIR})
endif()

add_custom_target(libtool DEPENDS libluajit liblmdb binaryen asclvm)

<<<<<<< HEAD
add_custom_target(libluajit $(MAKE) PREFIX=${CMAKE_CURRENT_LIST_DIR} all install
=======
add_custom_target(libluajit $(MAKE) PREFIX=${LIB_DIR} ${CFLAGS} all install
>>>>>>> 1b77ad9b
	WORKING_DIRECTORY ${LUAJIT_BUILD_DIR})
add_custom_target(liblmdb $(MAKE) prefix=${CMAKE_CURRENT_LIST_DIR} all install
	WORKING_DIRECTORY ${LMDB_BUILD_DIR})

add_custom_target(libtool-clean 
    COMMAND rm -rf ${CMAKE_CURRENT_LIST_DIR}/lib/*
    COMMAND rm -rf ${CMAKE_CURRENT_LIST_DIR}/include/*
    COMMAND rm -rf ${CMAKE_CURRENT_LIST_DIR}/bin/*
    COMMAND rm -rf ${CMAKE_CURRENT_LIST_DIR}/share/*
    DEPENDS libluajit-clean liblmdb-clean)

add_custom_target(libluajit-clean $(MAKE) clean WORKING_DIRECTORY ${LUAJIT_BUILD_DIR})
add_custom_target(liblmdb-clean $(MAKE) clean WORKING_DIRECTORY ${LMDB_BUILD_DIR})

add_subdirectory(src/binaryen)
add_subdirectory(src/WAVM)<|MERGE_RESOLUTION|>--- conflicted
+++ resolved
@@ -2,6 +2,8 @@
 # @file    CMakeLists.txt
 # @copyright defined in aergo/LICENSE.txt
 #
+
+set(LIB_DIR ${CMAKE_CURRENT_LIST_DIR})
 
 set(TOOL_INCLUDE_DIR ${CMAKE_CURRENT_SOURCE_DIR}/include CACHE STRING "tool include dir")
 set(TOOL_LIB_DIR ${CMAKE_CURRENT_SOURCE_DIR}/lib CACHE STRING "tool library dir")
@@ -30,20 +32,16 @@
 
 add_custom_target(libtool DEPENDS libluajit liblmdb binaryen asclvm)
 
-<<<<<<< HEAD
-add_custom_target(libluajit $(MAKE) PREFIX=${CMAKE_CURRENT_LIST_DIR} all install
-=======
 add_custom_target(libluajit $(MAKE) PREFIX=${LIB_DIR} ${CFLAGS} all install
->>>>>>> 1b77ad9b
 	WORKING_DIRECTORY ${LUAJIT_BUILD_DIR})
-add_custom_target(liblmdb $(MAKE) prefix=${CMAKE_CURRENT_LIST_DIR} all install
+add_custom_target(liblmdb $(MAKE) prefix=${LIB_DIR} all install
 	WORKING_DIRECTORY ${LMDB_BUILD_DIR})
 
 add_custom_target(libtool-clean 
-    COMMAND rm -rf ${CMAKE_CURRENT_LIST_DIR}/lib/*
-    COMMAND rm -rf ${CMAKE_CURRENT_LIST_DIR}/include/*
-    COMMAND rm -rf ${CMAKE_CURRENT_LIST_DIR}/bin/*
-    COMMAND rm -rf ${CMAKE_CURRENT_LIST_DIR}/share/*
+    COMMAND rm -rf ${LIB_DIR}/lib/*
+    COMMAND rm -rf ${LIB_DIR}/include/*
+    COMMAND rm -rf ${LIB_DIR}/bin/*
+    COMMAND rm -rf ${LIB_DIR}/share/*
     DEPENDS libluajit-clean liblmdb-clean)
 
 add_custom_target(libluajit-clean $(MAKE) clean WORKING_DIRECTORY ${LUAJIT_BUILD_DIR})
