# vendors
/vendor

# build result
/bin
/build
debug
debug.test
Gopkg.lock
*.o
*.a
<<<<<<< HEAD
CMakeFiles/
cmake_install.cmake
CMakeCache.txt
Makefile
*.yy.c
*.tab.*
*.output
=======
>>>>>>> e6f266ae

# vim swp file
*.swp
*.tmp

# IDE specific
*.vscode
*.idea
*.iml

# developer workspace specific
/conf

# cmake-related
CMakeCache.txt
CMakeFiles/
cmake_install.cmake<|MERGE_RESOLUTION|>--- conflicted
+++ resolved
@@ -9,16 +9,9 @@
 Gopkg.lock
 *.o
 *.a
-<<<<<<< HEAD
-CMakeFiles/
-cmake_install.cmake
-CMakeCache.txt
-Makefile
 *.yy.c
 *.tab.*
 *.output
-=======
->>>>>>> e6f266ae
 
 # vim swp file
 *.swp
@@ -30,9 +23,4 @@
 *.iml
 
 # developer workspace specific
-/conf
-
-# cmake-related
-CMakeCache.txt
-CMakeFiles/
-cmake_install.cmake+/conf