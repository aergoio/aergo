--- conflicted
+++ resolved
@@ -20,6 +20,7 @@
 
 	"github.com/aergoio/aergo-actor/actor"
 	"github.com/aergoio/aergo-lib/log"
+	"github.com/aergoio/aergo/chain"
 	"github.com/aergoio/aergo/consensus"
 	"github.com/aergoio/aergo/consensus/impl/raftv2"
 	"github.com/aergoio/aergo/internal/common"
@@ -163,9 +164,6 @@
 func (rpc *AergoRPCService) getChainInfo(ctx context.Context) (*types.ChainInfo, error) {
 	chainInfo := &types.ChainInfo{}
 
-	future := rpc.hub.RequestFuture(message.ChainSvc, &message.GetParams{},
-		defaultActorTimeout, "rpc.(*AergoRPCService).GetChainInfo")
-
 	if genesisInfo := rpc.actorHelper.GetChainAccessor().GetGenesisInfo(); genesisInfo != nil {
 		id := genesisInfo.ID
 
@@ -180,19 +178,6 @@
 			chainInfo.Maxtokens = totalBalance.Bytes()
 		}
 	}
-<<<<<<< HEAD
-	result, err := future.Result()
-	if err != nil {
-		return nil, err
-	}
-	rsp, ok := result.(*message.GetParamsRsp)
-	if !ok {
-		return nil, status.Errorf(codes.Internal, "internal type (%v) error", reflect.TypeOf(result))
-	}
-	chainInfo.Maxblocksize = rsp.MaxBlockSize
-	chainInfo.BpNumber = uint32(rsp.BpCount)
-	chainInfo.Stakingminimum = rsp.MinStaking.Bytes()
-=======
 
 	cInfo, err := rpc.GetConsensusInfo(ctx, &types.Empty{})
 	if err != nil {
@@ -206,7 +191,6 @@
 		if minStaking := types.GetStakingMinimum(); minStaking != nil {
 			chainInfo.Stakingminimum = minStaking.Bytes()
 		}
->>>>>>> 9c46cfb6
 
 		if total, err := rpc.actorHelper.GetChainAccessor().GetSystemValue(types.StakingTotal); total != nil {
 			chainInfo.Totalstaking = total.Bytes()
