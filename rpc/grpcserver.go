/**
 *  @file
 *  @copyright defined in aergo/LICENSE.txt
 */

package rpc

import (
	"bytes"
	"context"
	"encoding/binary"
	"encoding/json"
	"reflect"
	"time"

	"github.com/aergoio/aergo-actor/actor"

	"github.com/aergoio/aergo-lib/log"
	"github.com/aergoio/aergo/message"
	"github.com/aergoio/aergo/p2p"
	"github.com/aergoio/aergo/pkg/component"
	"github.com/aergoio/aergo/types"

	"github.com/golang/protobuf/ptypes/timestamp"
	"google.golang.org/grpc/codes"
	"google.golang.org/grpc/status"
)

var (
	logger = log.NewLogger("rpc")
)

// AergoRPCService implements GRPC server which is defined in rpc.proto
type AergoRPCService struct {
	hub         *component.ComponentHub
	actorHelper p2p.ActorService
	msgHelper   message.Helper
}

// FIXME remove redundant constants
const halfMinute = time.Second * 30
const defaultActorTimeout = time.Second * 3

var _ types.AergoRPCServiceServer = (*AergoRPCService)(nil)

// Blockchain handle rpc request blockchain. It has no additional input parameter
func (rpc *AergoRPCService) Blockchain(ctx context.Context, in *types.Empty) (*types.BlockchainStatus, error) {
	//last, _ := rpc.ChainService.GetBestBlock()
	result, err := rpc.hub.RequestFuture(message.ChainSvc, &message.GetBestBlock{}, defaultActorTimeout,
		"rpc.(*AergoRPCService).Blockchain").Result()
	if err != nil {
		return nil, err
	}
	rsp, ok := result.(message.GetBestBlockRsp)
	if !ok {
		return nil, status.Errorf(codes.Internal, "internal type error")
	}
	if rsp.Err != nil {
		return nil, rsp.Err
	}
	last := rsp.Block
	return &types.BlockchainStatus{
		BestBlockHash: last.GetHash(),
		BestHeight:    last.GetHeader().GetBlockNo(),
	}, nil
}

// ListBlockHeaders handle rpc request listblocks
func (rpc *AergoRPCService) ListBlockHeaders(ctx context.Context, in *types.ListParams) (*types.BlockHeaderList, error) {
	var maxFetchSize uint32
	// TODO refactor with almost same code is in p2pcmdblock.go
	if in.Size > uint32(1000) {
		maxFetchSize = uint32(1000)
	} else {
		maxFetchSize = in.Size
	}
	idx := uint32(0)
	hashes := make([][]byte, 0, maxFetchSize)
	headers := make([]*types.Block, 0, maxFetchSize)
	if len(in.Hash) > 0 {
		hash := in.Hash
		for idx < maxFetchSize {
			foundBlock, ok := extractBlockFromFuture(rpc.hub.RequestFuture(message.ChainSvc,
				&message.GetBlock{BlockHash: hash}, defaultActorTimeout, "rpc.(*AergoRPCService).ListBlockHeaders#1"))
			if !ok || nil == foundBlock {
				break
			}
			hashes = append(hashes, foundBlock.Hash)
			foundBlock.Body = nil
			headers = append(headers, foundBlock)
			idx++
			hash = foundBlock.Header.PrevBlockHash
			if len(hash) == 0 {
				break
			}
		}
	} else {
		end := types.BlockNo(0)
		if types.BlockNo(in.Height) >= types.BlockNo(maxFetchSize) {
			end = types.BlockNo(in.Height) - types.BlockNo(maxFetchSize-1)
		}
		for i := types.BlockNo(in.Height); i >= end; i-- {
			foundBlock, ok := extractBlockFromFuture(rpc.hub.RequestFuture(message.ChainSvc,
				&message.GetBlockByNo{BlockNo: i}, defaultActorTimeout, "rpc.(*AergoRPCService).ListBlockHeaders#2"))
			if !ok || nil == foundBlock {
				break
			}
			hashes = append(hashes, foundBlock.Hash)
			foundBlock.Body = nil
			headers = append(headers, foundBlock)
			idx++
		}
	}

	return &types.BlockHeaderList{Blocks: headers}, nil

}

func extractBlockFromFuture(future *actor.Future) (*types.Block, bool) {
	rawResponse, err := future.Result()
	if err != nil {
		return nil, false
	}
	var blockRsp *message.GetBlockRsp
	switch v := rawResponse.(type) {
	case message.GetBlockRsp:
		blockRsp = &v
	case message.GetBestBlockRsp:
		blockRsp = (*message.GetBlockRsp)(&v)
	case message.GetBlockByNoRsp:
		blockRsp = (*message.GetBlockRsp)(&v)
	default:
		return nil, false
	}
	return extractBlock(blockRsp)
}

func extractBlock(from *message.GetBlockRsp) (*types.Block, bool) {
	if nil != from.Err {
		return nil, false
	}
	return from.Block, true

}

// GetBlock handle rpc request getblock
func (rpc *AergoRPCService) GetBlock(ctx context.Context, in *types.SingleBytes) (*types.Block, error) {
	var result interface{}
	var err error
	if cap(in.Value) == 0 {
		return nil, status.Errorf(codes.InvalidArgument, "recevice no bytes")
	}
	if len(in.Value) < 32 {
		number := uint64(binary.LittleEndian.Uint64(in.Value))
		result, err = rpc.hub.RequestFuture(message.ChainSvc, &message.GetBlockByNo{BlockNo: number},
			defaultActorTimeout, "rpc.(*AergoRPCService).GetBlock#1").Result()
	} else {
		result, err = rpc.hub.RequestFuture(message.ChainSvc, &message.GetBlock{BlockHash: in.Value},
			defaultActorTimeout, "rpc.(*AergoRPCService).GetBlock#2").Result()
	}
	if err != nil {
		return nil, err
	}
	found, err := rpc.msgHelper.ExtractBlockFromResponse(result)
	if err != nil {
		return nil, status.Errorf(codes.Internal, err.Error())
	}
	if found == nil {
		return nil, status.Errorf(codes.NotFound, "not found")
	}
	return found, nil
}

// GetTX handle rpc request gettx
func (rpc *AergoRPCService) GetTX(ctx context.Context, in *types.SingleBytes) (*types.Tx, error) {
	result, err := rpc.actorHelper.CallRequest(message.MemPoolSvc,
		&message.MemPoolExist{Hash: in.Value})
	if err != nil {
		return nil, err
	}
	tx, err := rpc.msgHelper.ExtractTxFromResponse(result)
	if err != nil {
		return nil, err
	}
	if tx != nil {
		return tx, nil
	}
	// TODO try find tx in blockchain, but chainservice doesn't have method yet.

	return nil, status.Errorf(codes.NotFound, "not found")
}

// GetBlockTX handle rpc request gettx
func (rpc *AergoRPCService) GetBlockTX(ctx context.Context, in *types.SingleBytes) (*types.TxInBlock, error) {
	result, err := rpc.hub.RequestFuture(message.ChainSvc,
		&message.GetTx{TxHash: in.Value}, defaultActorTimeout, "rpc.(*AergoRPCService).GetBlockTX").Result()
	if err != nil {
		return nil, err
	}
	rsp, ok := result.(message.GetTxRsp)
	if !ok {
		return nil, status.Errorf(codes.Internal, "internal type (%v) error", reflect.TypeOf(result))
	}
	return &types.TxInBlock{Tx: rsp.Tx, TxIdx: rsp.TxIds}, rsp.Err
}

var emptyBytes = make([]byte, 0)

// CommitTX handle rpc request commit
func (rpc *AergoRPCService) CommitTX(ctx context.Context, in *types.TxList) (*types.CommitResultList, error) {
	// TODO: check validity
	//if bytes.Equal(emptyBytes, in.Hash) {
	//	return nil, status.Errorf(codes.InvalidArgument, "invalid hash")
	//}
	if in.Txs == nil {
		return nil, status.Errorf(codes.InvalidArgument, "input tx is empty")
	}
	rs := make([]*types.CommitResult, len(in.Txs))
	results := &types.CommitResultList{Results: rs}
	//results := &types.CommitResultList{}
	start := 0
	cnt := 0
	chunk := 100

	for i, tx := range in.Txs {
		hash := tx.Hash
		var r types.CommitResult
		r.Hash = hash

		calculated := tx.CalculateTxHash()

		if !bytes.Equal(hash, calculated) {
			r.Error = types.CommitStatus_COMMIT_STATUS_INVALID_ARGUMENT
		}
		results.Results[i] = &r
		cnt++

		if (i > 0 && i%chunk == 0) || i == len(in.Txs)-1 {
			//send tx message to mempool
			result, err := rpc.hub.RequestFuture(message.MemPoolSvc,
				&message.MemPoolPut{Txs: in.Txs[start : start+cnt]},
				defaultActorTimeout, "rpc.(*AergoRPCService).CommitTX").Result()
			if err != nil {
				return nil, err
			}
			rsp, ok := result.(*message.MemPoolPutRsp)
			if !ok {
				return nil, status.Errorf(codes.Internal, "internal type (%v) error", reflect.TypeOf(result))
			}

			for j, err := range rsp.Err {
				switch err {
				case nil:
					results.Results[start+j].Error = types.CommitStatus_COMMIT_STATUS_OK
				case message.ErrTxNonceTooLow:
					results.Results[start+j].Error = types.CommitStatus_COMMIT_STATUS_NONCE_TOO_LOW
				case message.ErrTxAlreadyInMempool:
					results.Results[start+j].Error = types.CommitStatus_COMMIT_STATUS_TX_ALREADY_EXISTS
				default:
					results.Results[start+j].Error = types.CommitStatus_COMMIT_STATUS_TX_INTERNAL_ERROR

				}
			}
			start += cnt
			cnt = 0
		}

	}

	return results, nil
}

// GetState handle rpc request getstate
func (rpc *AergoRPCService) GetState(ctx context.Context, in *types.SingleBytes) (*types.State, error) {
	result, err := rpc.hub.RequestFuture(message.ChainSvc,
		&message.GetState{Account: in.Value}, defaultActorTimeout, "rpc.(*AergoRPCService).GetState").Result()
	if err != nil {
		return nil, err
	}
	rsp, ok := result.(message.GetStateRsp)
	if !ok {
		return nil, status.Errorf(codes.Internal, "internal type (%v) error", reflect.TypeOf(result))
	}
	return rsp.State, rsp.Err
}

// CreateAccount handle rpc request newaccount
func (rpc *AergoRPCService) CreateAccount(ctx context.Context, in *types.Personal) (*types.Account, error) {
	result, err := rpc.hub.RequestFuture(message.AccountsSvc,
		&message.CreateAccount{Passphrase: in.Passphrase}, defaultActorTimeout, "rpc.(*AergoRPCService).CreateAccount").Result()
	if err != nil {
		return nil, err
	}
	rsp, ok := result.(*message.CreateAccountRsp)
	if !ok {
		return nil, status.Errorf(codes.Internal, "internal type (%v) error", reflect.TypeOf(result))
	}
	return rsp.Account, nil
}

// GetAccounts handle rpc request getaccounts
func (rpc *AergoRPCService) GetAccounts(ctx context.Context, in *types.Empty) (*types.AccountList, error) {
	result, err := rpc.hub.RequestFuture(message.AccountsSvc,
		&message.GetAccounts{}, defaultActorTimeout, "rpc.(*AergoRPCService).GetAccounts").Result()
	if err != nil {
		return nil, err
	}
	rsp, ok := result.(*message.GetAccountsRsp)
	if !ok {
		return nil, status.Errorf(codes.Internal, "internal type (%v) error", reflect.TypeOf(result))
	}
	return rsp.Accounts, nil
}

// LockAccount handle rpc request lockaccount
func (rpc *AergoRPCService) LockAccount(ctx context.Context, in *types.Personal) (*types.Account, error) {
	result, err := rpc.hub.RequestFuture(message.AccountsSvc,
		&message.LockAccount{Account: in.Account, Passphrase: in.Passphrase},
		defaultActorTimeout, "rpc.(*AergoRPCService).LockAccount").Result()
	if err != nil {
		return nil, err
	}
	rsp, ok := result.(*message.AccountRsp)
	if !ok {
		return nil, status.Errorf(codes.Internal, "internal type (%v) error", reflect.TypeOf(result))
	}
	return rsp.Account, rsp.Err
}

// UnlockAccount handle rpc request unlockaccount
func (rpc *AergoRPCService) UnlockAccount(ctx context.Context, in *types.Personal) (*types.Account, error) {
	result, err := rpc.hub.RequestFuture(message.AccountsSvc,
		&message.UnlockAccount{Account: in.Account, Passphrase: in.Passphrase},
		defaultActorTimeout, "rpc.(*AergoRPCService).UnlockAccount").Result()
	if err != nil {
		return nil, err
	}
	rsp, ok := result.(*message.AccountRsp)
	if !ok {
		return nil, status.Errorf(codes.Internal, "internal type (%v) error", reflect.TypeOf(result))
	}
	return rsp.Account, rsp.Err
}

// SignTX handle rpc request signtx
func (rpc *AergoRPCService) SignTX(ctx context.Context, in *types.Tx) (*types.Tx, error) {
	result, err := rpc.hub.RequestFuture(message.AccountsSvc,
		&message.SignTx{Tx: in}, defaultActorTimeout, "rpc.(*AergoRPCService).SignTX").Result()
	if err != nil {
		return nil, err
	}
	rsp, ok := result.(*message.SignTxRsp)
	if !ok {
		return nil, status.Errorf(codes.Internal, "internal type (%v) error", reflect.TypeOf(result))
	}
	return rsp.Tx, rsp.Err
}

// VerifyTX handle rpc request verifytx
func (rpc *AergoRPCService) VerifyTX(ctx context.Context, in *types.Tx) (*types.VerifyResult, error) {
	result, err := rpc.hub.RequestFuture(message.AccountsSvc,
		&message.VerifyTx{Tx: in}, defaultActorTimeout, "rpc.(*AergoRPCService).VerifyTX").Result()
	if err != nil {
		return nil, err
	}
	rsp, ok := result.(*message.VerifyTxRsp)
	if !ok {
		return nil, status.Errorf(codes.Internal, "internal type (%v) error", reflect.TypeOf(result))
	}
	ret := &types.VerifyResult{Tx: rsp.Tx}
	if rsp.Err == message.ErrSignNotMatch {
		ret.Error = types.VerifyStatus_VERIFY_STATUS_SIGN_NOT_MATCH
	} else {
		ret.Error = types.VerifyStatus_VERIFY_STATUS_OK
	}
	return ret, nil
}

// GetPeers handle rpc request getpeers
func (rpc *AergoRPCService) GetPeers(ctx context.Context, in *types.Empty) (*types.PeerList, error) {
	result, err := rpc.hub.RequestFuture(message.P2PSvc,
		&message.GetPeers{}, halfMinute, "rpc.(*AergoRPCService).GetPeers").Result()
	if err != nil {
		return nil, err
	}
	rsp := result.(*message.GetPeersRsp)
	states := make([]int32, len(rsp.States))
	for i, state := range rsp.States {
		states[i] = int32(state)
	}

	return &types.PeerList{Peers: rsp.Peers, States: states}, nil
}

// NodeState handle rpc request nodestate
func (rpc *AergoRPCService) NodeState(ctx context.Context, in *types.SingleBytes) (*types.SingleBytes, error) {
	timeout := int64(binary.LittleEndian.Uint64(in.Value))
	statics := rpc.hub.Statistics(time.Duration(timeout) * time.Second)
	data, err := json.MarshalIndent(statics, "", "\t")
	if err != nil {
		return nil, err
	}
	return &types.SingleBytes{Value: data}, nil
}

<<<<<<< HEAD
//GetVotes handle rpc request getvotes
func (rpc *AergoRPCService) GetVotes(ctx context.Context, in *types.SingleBytes) (*types.VoteList, error) {
	const addresslength = 32
	var number int
	if len(in.Value) < addresslength {
		number = int(binary.LittleEndian.Uint64(in.Value))
	}
	result, err := rpc.hub.RequestFuture(message.ChainSvc,
		&message.GetElected{N: number}, defaultActorTimeout, "rpc.(*AergoRPCService).GetElected").Result()
	if err != nil {
		return nil, err
	}
	rsp, ok := result.(*message.GetElectedRsp)
	if !ok {
		return nil, status.Errorf(codes.Internal, "internal type (%v) error", reflect.TypeOf(result))
	}
	return &rsp.Top, nil
=======
func (rpc *AergoRPCService) GetReceipt(ctx context.Context, in *types.SingleBytes) (*types.Receipt, error) {
	result, err := rpc.hub.RequestFuture(message.ChainSvc,
		&message.GetReceipt{TxHash: in.Value}, defaultActorTimeout, "rpc.(*AergoRPCService).GetPeers").Result()
	if err != nil {
		return nil, err
	}
	rsp, ok := result.(message.GetReceiptRsp)
	if !ok {
		return nil, status.Errorf(codes.Internal, "internal type (%v) error", reflect.TypeOf(result))
	}
	return rsp.Receipt, nil
>>>>>>> 80e54cf2
}

func toTimestamp(time time.Time) *timestamp.Timestamp {
	return &timestamp.Timestamp{
		Seconds: time.Unix(),
		Nanos:   int32(time.Nanosecond())}
}

func fromTimestamp(timestamp *timestamp.Timestamp) time.Time {
	return time.Unix(timestamp.Seconds, int64(timestamp.Nanos))
}<|MERGE_RESOLUTION|>--- conflicted
+++ resolved
@@ -403,7 +403,6 @@
 	return &types.SingleBytes{Value: data}, nil
 }
 
-<<<<<<< HEAD
 //GetVotes handle rpc request getvotes
 func (rpc *AergoRPCService) GetVotes(ctx context.Context, in *types.SingleBytes) (*types.VoteList, error) {
 	const addresslength = 32
@@ -421,7 +420,8 @@
 		return nil, status.Errorf(codes.Internal, "internal type (%v) error", reflect.TypeOf(result))
 	}
 	return &rsp.Top, nil
-=======
+}
+
 func (rpc *AergoRPCService) GetReceipt(ctx context.Context, in *types.SingleBytes) (*types.Receipt, error) {
 	result, err := rpc.hub.RequestFuture(message.ChainSvc,
 		&message.GetReceipt{TxHash: in.Value}, defaultActorTimeout, "rpc.(*AergoRPCService).GetPeers").Result()
@@ -433,7 +433,6 @@
 		return nil, status.Errorf(codes.Internal, "internal type (%v) error", reflect.TypeOf(result))
 	}
 	return rsp.Receipt, nil
->>>>>>> 80e54cf2
 }
 
 func toTimestamp(time time.Time) *timestamp.Timestamp {
