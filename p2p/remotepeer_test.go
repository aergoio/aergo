/*
 * @file
 * @copyright defined in aergo/LICENSE.txt
 */

package p2p

import (
	"bytes"
	"encoding/binary"
	"testing"
	"time"

	"github.com/aergoio/aergo/p2p/p2pcommon"
	"github.com/aergoio/aergo/p2p/p2putil"
	"github.com/aergoio/aergo/p2p/subproto"
	"github.com/gofrs/uuid"
	"github.com/golang/mock/gomock"
	"github.com/golang/protobuf/proto"
	"github.com/stretchr/testify/assert"

	"github.com/aergoio/aergo/p2p/p2pmocks"

	"github.com/aergoio/aergo/types"
)

//const testDuration = time.Second >> 1

// TODO refactor rw and modify this test
/*
func TestAergoPeer_RunPeer(t *testing.T) {
	//t.SkipNow()

	ctrl := gomock.NewController(t)

	//mockActorServ := new(p2pmocks.MockActorService)
	mockActorServ := p2pmocks.NewMockActorService(ctrl)
	dummyP2PServ := new(p2pmocks.MockPeerManager)
	mockMF := new(p2pmocks.MockMoFactory)
	dummyRW := new(p2pmocks.MockMsgReadWriter)
	target := newRemotePeer(p2pcommon.PeerMeta{ID: peer.ID("ddddd")}, 0, dummyP2PServ, mockActorServ, logger, mockMF, nil, nil, dummyRW)

	target.pingDuration = time.Second * 10
	dummyBestBlock := types.Block{Hash: []byte("testHash"), Header: &types.BlockHeader{BlockNo: 1234}}

	mockActorServ.On("requestSync", mock.Anything, mock.AnythingOfType("message.GetBlockRsp")).Return(dummyBestBlock, true)

	mockActorServ.EXPECT().
	go target.RunPeer()

	time.Sleep(testDuration)
	target.Stop()
}

func TestRemotePeer_sendPing(t *testing.T) {
	t.Skip("Send ping is not used for now, and will be reused after")
	selfPeerID, _ := peer.IDB58Decode("16Uiu2HAmFqptXPfcdaCdwipB2fhHATgKGVFVPehDAPZsDKSU7jRm")
	sampleSelf := p2pcommon.PeerMeta{ID: selfPeerID, IPAddress: "192.168.1.1", Port: 6845}

	dummyBestBlockRsp := message.GetBestBlockRsp{Block: &types.Block{Header: &types.BlockHeader{}}}
	type wants struct {
		wantWrite bool
	}
	tests := []struct {
		name        string
		getBlockErr error
		wants       wants
	}{
		{"TSucc", nil, wants{wantWrite: true}},
		// TODO: Add test cases.
	}
	for _, tt := range tests {
		t.Run(tt.name, func(t *testing.T) {
			mockActorServ := new(p2pmocks.MockActorService)
			mockPeerManager := new(p2pmocks.MockPeerManager)
			mockMF := new(p2pmocks.MockMoFactory)

			mockActorServ.On("CallRequest", message.ChainSvc, mock.AnythingOfType("*message.GetBestBlock")).Return(dummyBestBlockRsp, tt.getBlockErr)
			mockPeerManager.On("SelfMeta").Return(sampleSelf)
			mockMF.On("signMsg", mock.AnythingOfType("*types.P2PMessage")).Return(nil)
			p := newRemotePeer(sampleMeta, 0, mockPeerManager, mockActorServ, logger, mockMF, nil, nil, nil)
			p.state.SetAndGet(types.RUNNING)

			go p.sendPing()

			time.Sleep(200 * time.Millisecond)

			actualWrite := false
			select {
			case msg := <-p.dWrite:
				assert.Equal(t, PingRequest, msg.(msgOrder).GetProtocolID())
				actualWrite = true
			default:
			}
			assert.Equal(t, tt.wants.wantWrite, actualWrite)
			mockPeerManager.AssertNotCalled(t, "SelfMeta")
			// ping request does not contain best block information anymore.
			mockActorServ.AssertNotCalled(t, "CallRequest")
		})
	}
}

func TestRemotePeer_pruneRequests(t *testing.T) {
	tests := []struct {
		name     string
		loglevel string
	}{
		{"T1", "info"},
		//		{"T2", "debug"},
		// TODO: Add test cases.
	}
	// prevLevel := logger.Level()
	// defer logger.SetLevel(prevLevel)
	for _, tt := range tests {
		// logger.SetLevel(tt.loglevel)
		mockActorServ := new(p2pmocks.MockActorService)
		mockPeerManager := new(p2pmocks.MockPeerManager)
		mockStream := new(p2pmocks.MockStream)
		mockStream.On("Close").Return(nil)

		p := newRemotePeer(sampleMeta, 0, mockPeerManager, mockActorServ, logger, nil, nil, mockStream, nil)
		t.Run(tt.name, func(t *testing.T) {
			mid1, mid2, midn := p2pcommon.NewMsgID(), p2pcommon.NewMsgID(), p2pcommon.NewMsgID()
			p.requests[mid1] = &requestInfo{cTime: time.Now().Add(time.Minute * -61), reqMO: &pbRequestOrder{pbMessageOrder{message: &V030Message{id: mid1}}, nil}}
			p.requests[mid2] = &requestInfo{cTime: time.Now().Add(time.Minute * -60).Add(time.Second * -1), reqMO: &pbRequestOrder{pbMessageOrder{message: &V030Message{id: mid2}}, nil}}
			p.requests[midn] = &requestInfo{cTime: time.Now().Add(time.Minute * -59), reqMO: &pbRequestOrder{pbMessageOrder{message: &V030Message{id: midn}}, nil}}
			p.pruneRequests()

			assert.Equal(t, 1, len(p.requests))
		})
	}
}

func TestRemotePeer_sendMessage(t *testing.T) {

	type args struct {
		msgID    p2pcommon.MsgID
		protocol protocol.ID
		timeout  time.Duration
	}
	tests := []struct {
		name    string
		args    args
		timeout bool
	}{
		{"TSucc", args{p2pcommon.NewMsgID(), "p1", time.Millisecond * 100}, false},
		{"TTimeout", args{p2pcommon.NewMsgID(), "p1", time.Millisecond * 100}, true},
		// TODO: Add test cases.
	}
	for _, tt := range tests {
		mockActorServ := new(p2pmocks.MockActorService)
		mockPeerManager := new(p2pmocks.MockPeerManager)
		mockMsg := new(p2pmocks.MockMsgOrder)
		mockMsg.On("GetMsgID").Return(tt.args.msgID)
		mockMsg.On("GetProtocolID").Return(NewBlockNotice)

		writeCnt := int32(0)
		t.Run(tt.name, func(t *testing.T) {
			finishTest := make(chan interface{}, 1)
			wg := &sync.WaitGroup{}
			wg.Add(1)
			wg2 := &sync.WaitGroup{}
			wg2.Add(1)
			p := newRemotePeer(sampleMeta, 0, mockPeerManager, mockActorServ, logger, nil, nil, nil, nil)
			p.state.SetAndGet(types.RUNNING)

			if !tt.timeout {
				go func() {
					wg.Wait()
					for {
						select {
						case mo := <-p.dWrite:
							p.logger.Info().Msgf("Got order from chan %v", mo)
							msg := mo.(msgOrder)
							p.logger.Info().Str(LogMsgID, msg.GetMsgID().String()).Msg("Got order")
							atomic.AddInt32(&writeCnt, 1)
							wg2.Done()
							continue
						case <-finishTest:
							return
						}
					}
				}()
			} else {
				wg2.Done()
			}
			wg.Done()
			p.sendMessage(mockMsg)
			wg2.Wait()
			if !tt.timeout {
				assert.Equal(t, int32(1), atomic.LoadInt32(&writeCnt))
			}
			finishTest <- struct{}{}
		})
	}
}

func TestRemotePeer_handleMsg(t *testing.T) {
	sampleMsgID := p2pcommon.NewMsgID()
	mockMO := new(p2pmocks.MockMsgOrder)
	mockMO.On("GetMsgID").Return(sampleMsgID)
	mockMO.On("Subprotocol").Return(PingRequest)

	type args struct {
		nohandler bool
		parerr    error
		autherr   error
	}
	tests := []struct {
		name    string
		args    args
		wantErr bool
	}{
		{"TSucc", args{false, nil, nil}, false},
		{"Tnopro", args{true, nil, nil}, true},
		{"Tparcefail", args{false, fmt.Errorf("not proto"), nil}, true},
		{"Tauthfail", args{false, nil, fmt.Errorf("no permission")}, true},

		// TODO: make later use
		//{"TTimeout", args{false, nil, fmt.Errorf("no permission")}, true},
	}
	for _, tt := range tests {
		mockActorServ := new(p2pmocks.MockActorService)
		mockPeerManager := new(p2pmocks.MockPeerManager)
		mockMsgHandler := new(p2pmocks.MockMessageHandler)
		mockSigner := new(p2pmocks.MockMsgSigner)
		mockMF := new(p2pmocks.MockMoFactory)
		t.Run(tt.name, func(t *testing.T) {
			msg := new(p2pmocks.MockMessage)
			if tt.args.nohandler {
				msg.On("Subprotocol").Return(p2pcommon.SubProtocol(3999999999))
			} else {
				msg.On("Subprotocol").Return(PingRequest)
			}
			bodyStub := &types.Ping{}
			bytes, _ := proto.Marshal(bodyStub)
			msg.On("ID").Return(sampleMsgID)
			msg.On("Payload").Return(bytes)
			mockMsgHandler.On("parsePayload", mock.AnythingOfType("[]uint8")).Return(bodyStub, tt.args.parerr)
			mockMsgHandler.On("checkAuth", mock.Anything, mock.Anything).Return(tt.args.autherr)
			mockMsgHandler.On("handle", mock.Anything, mock.Anything)
			mockSigner.On("verifyMsg", mock.Anything, mock.Anything).Return(nil)

			target := newRemotePeer(sampleMeta, 0, mockPeerManager, mockActorServ, logger, mockMF, mockSigner, nil, nil)
			target.handlers[PingRequest] = mockMsgHandler

			if err := target.handleMsg(msg); (err != nil) != tt.wantErr {
				t.Errorf("remotePeerImpl.handleMsg() error = %v, wantErr %v", err, tt.wantErr)
			}
			if tt.args.nohandler {
				mockMsgHandler.AssertNotCalled(t, "parsePayload", mock.AnythingOfType("[]uint8"))
			} else {
				mockMsgHandler.AssertCalled(t, "parsePayload", mock.AnythingOfType("[]uint8"))
			}
			if tt.args.nohandler || tt.args.parerr != nil {
				mockMsgHandler.AssertNotCalled(t, "checkAuth", mock.Anything, mock.Anything)
			} else {
				mockMsgHandler.AssertCalled(t, "checkAuth", msg, bodyStub)
			}
			if tt.args.nohandler || tt.args.parerr != nil || tt.args.autherr != nil {
				mockMsgHandler.AssertNotCalled(t, "handle", mock.Anything, mock.Anything)
			} else {
				mockMsgHandler.AssertCalled(t, "handle", msg, bodyStub)
			}
		})
	}
}

func TestRemotePeer_sendTxNotices(t *testing.T) {
	t.Skip("meanningless after 20181030 refactoring")
	sampleSize := DefaultPeerTxQueueSize << 1
	sampleHashes := make([]types.TxID, sampleSize)
	maxTxHashSize := 100
	for i := 0; i < sampleSize; i++ {
		sampleHashes[i] = generateHash(uint64(i))
	}
	tests := []struct {
		name    string
		initCnt int
		moCnt   int
	}{
		{"TZero", 0, 0},
		{"TSingle", 1, 1},
		{"TSmall", 100, 1},
		{"TBig", 1001, 1},
	}
	for _, test := range tests {
		t.Run(test.name, func(t *testing.T) {
			mockActorServ := new(p2pmocks.MockActorService)
			mockPeerManager := new(p2pmocks.MockPeerManager)
			mockSigner := new(p2pmocks.MockMsgSigner)
			mockMF := new(p2pmocks.MockMoFactory)
			mockOrder := new(p2pmocks.MockMsgOrder)
			mockOrder.On("IsNeedSign").Return(true)
			mockOrder.On("GetProtocolID").Return(NewTxNotice)
			mockOrder.On("GetMsgID").Return(p2pcommon.NewMsgID())

			mockMF.On("newMsgTxBroadcastOrder", mock.AnythingOfType("*types.NewTransactionsNotice")).Return(mockOrder)

			target := newRemotePeer(sampleMeta, 0, mockPeerManager, mockActorServ, logger, mockMF, mockSigner, nil, nil)
			target.maxTxNoticeHashSize = maxTxHashSize

			for i := 0; i < test.initCnt; i++ {
				target.txNoticeQueue.Press(sampleHashes[i])
			}
			target.sendTxNotices()
			mockMF.AssertNumberOfCalls(t, "newMsgTxBroadcastOrder", test.moCnt)
		})
	}
}

*/

func generateHash(i uint64) types.TxID {
	bs := types.TxID{}
	binary.LittleEndian.PutUint64(bs[:], i)
	return bs
}

func TestRemotePeerImpl_UpdateBlkCache(t *testing.T) {

	tests := []struct {
		name        string
		hash        types.BlockID
		inCache     []types.BlockID
		prevLastBlk types.BlockID
		expected    bool
	}{
		{"TAllNew", sampleBlksHashes[0], sampleBlksHashes[2:], sampleBlksHashes[2], false},
		{"TAllExist", sampleBlksHashes[0], sampleBlksHashes, sampleBlksHashes[1], true},
		// TODO: test cases
	}
	for _, test := range tests {
		t.Run(test.name, func(t *testing.T) {
			mockActorServ := new(p2pmocks.MockActorService)
			mockPeerManager := new(p2pmocks.MockPeerManager)
			mockSigner := new(p2pmocks.MockMsgSigner)
			mockMF := new(p2pmocks.MockMoFactory)

			target := newRemotePeer(sampleMeta, 0, mockPeerManager, mockActorServ, logger, mockMF, mockSigner, nil, nil)
			for _, hash := range test.inCache {
				target.blkHashCache.Add(hash, true)
			}
<<<<<<< HEAD
			target.lastNotice = &p2pcommon.LastBlockStatus{BlockHash: test.prevLastBlk[:], BlockNumber: 0, CheckTime: time.Now()}
			actual := target.UpdateBlkCache(test.hash[:], 0)
=======
			target.lastNotice = &types.LastBlockStatus{BlockHash: test.prevLastBlk[:], BlockNumber:0, CheckTime:time.Now()}
			actual := target.updateBlkCache(test.hash[:], 0)
>>>>>>> 8c7e9e78
			assert.Equal(t, test.expected, actual)
			assert.True(t, bytes.Equal(test.hash[:], target.LastNotice().BlockHash))
		})
	}
}

func TestRemotePeerImpl_UpdateTxCache(t *testing.T) {
	tests := []struct {
		name     string
		hashes   []types.TxID
		inCache  []types.TxID
		expected []types.TxID
	}{
		{"TAllNew", sampleTxHashes, sampleTxHashes[:0], sampleTxHashes},
		{"TPartial", sampleTxHashes, sampleTxHashes[2:], sampleTxHashes[:2]},
		{"TAllExist", sampleTxHashes, sampleTxHashes, make([]types.TxID, 0)},
		// TODO: test cases
	}
	for _, test := range tests {
		t.Run(test.name, func(t *testing.T) {
			mockActorServ := new(p2pmocks.MockActorService)
			mockPeerManager := new(p2pmocks.MockPeerManager)
			mockSigner := new(p2pmocks.MockMsgSigner)
			mockMF := new(p2pmocks.MockMoFactory)

			target := newRemotePeer(sampleMeta, 0, mockPeerManager, mockActorServ, logger, mockMF, mockSigner, nil, nil)
			for _, hash := range test.inCache {
				target.txHashCache.Add(hash, true)
			}
			actual := target.UpdateTxCache(test.hashes)

			assert.Equal(t, test.expected, actual)
		})
	}
}

func TestRemotePeerImpl_GetReceiver(t *testing.T) {
	idSize := 10
	idList := make([]p2pcommon.MsgID, idSize)
	recvList := make(map[p2pcommon.MsgID]p2pcommon.ResponseReceiver)
	for i := 0; i < idSize; i++ {
		idList[i] = p2pcommon.NewMsgID()
		recvList[idList[i]] = func(msg p2pcommon.Message, msgBody proto.Message) bool {
			logger.Debug().Int("seq", i).Msg("receiver called")
			return true
		}
	}
	// GetReceiver should not return nil and consumeRequest must be thread-safe
	tests := []struct {
		name      string
		toAdd     []p2pcommon.MsgID
		inID      p2pcommon.MsgID
		contained bool
	}{
		// 1. not anything
		{"TEmpty", idList[1:10], idList[0], false},
		// 2. have request history but no receiver
		{"TNOReceiver", idList[1:10], p2pcommon.NewMsgID(), false},
		// 3. have request history with receiver
		{"THave", idList[1:10], idList[1], true},
		// 4. have multiple receivers
		// TODO maybe to make separate test
	}
	for _, test := range tests {
		t.Run(test.name, func(t *testing.T) {
			mockActorServ := new(p2pmocks.MockActorService)
			mockPeerManager := new(p2pmocks.MockPeerManager)
			mockSigner := new(p2pmocks.MockMsgSigner)
			mockMF := new(p2pmocks.MockMoFactory)
			p := newRemotePeer(sampleMeta, 0, mockPeerManager, mockActorServ, logger, mockMF, mockSigner, nil, nil)
			for _, add := range test.toAdd {
				p.requests[add] = &requestInfo{receiver: recvList[add]}
			}
			actual := p.GetReceiver(test.inID)
			assert.NotNil(t, actual)
			dummyMsg := &V030Message{id: p2pcommon.NewMsgID(), originalID: test.inID}
			assert.Equal(t, test.contained, actual(dummyMsg, nil))

			p.ConsumeRequest(test.inID)
			actual2 := p.GetReceiver(test.inID)
			assert.NotNil(t, actual2)
			assert.Equal(t, false, actual2(dummyMsg, nil))
		})
	}
}

func TestRemotePeerImpl_pushTxsNotice(t *testing.T) {
	ctrl := gomock.NewController(t)
	defer ctrl.Finish()
	sampleSize := 100
	sampleHashes := make([]types.TxID, sampleSize)
	maxTxHashSize := 10
	for i := 0; i < sampleSize; i++ {
		sampleHashes[i] = generateHash(uint64(i))
	}
	tests := []struct {
		name       string
		in         []types.TxID
		expectSend int
	}{
		// 1. single tx
		{"TSingle", sampleHashes[:1], 0},
		// 2, multiple tx less than capacity
		{"TSmall", sampleHashes[:maxTxHashSize], 0},
		// 3. multiple tx more than capacity. last one is not sent but just queued.
		{"TLarge", sampleHashes[:maxTxHashSize*3+1], 3},
	}
	for _, test := range tests {
		t.Run(test.name, func(t *testing.T) {
			mockMO := p2pmocks.NewMockMsgOrder(ctrl)
			mockPeerManager := p2pmocks.NewMockPeerManager(ctrl)
			mockMF := p2pmocks.NewMockMoFactory(ctrl)
			mockSigner := new(p2pmocks.MockMsgSigner)

			mockMO.EXPECT().GetMsgID().Return(p2pcommon.NewMsgID()).AnyTimes()
			mockMF.EXPECT().NewMsgTxBroadcastOrder(gomock.Any()).Return(mockMO).
				Times(test.expectSend)

			p := newRemotePeer(sampleMeta, 0, mockPeerManager, nil, logger, mockMF, mockSigner, nil, nil)
			p.txNoticeQueue = p2putil.NewPressableQueue(maxTxHashSize)
			p.maxTxNoticeHashSize = maxTxHashSize

			p.PushTxsNotice(test.in)
		})
	}
}
func TestRemotePeer_writeToPeer(t *testing.T) {
	ctrl := gomock.NewController(t)
	defer ctrl.Finish()

	rand := uuid.Must(uuid.NewV4())
	var sampleMsgID p2pcommon.MsgID
	copy(sampleMsgID[:], rand[:])
	type args struct {
		StreamResult error
		signErr      error
		needResponse bool
		sendErr      error
	}
	type wants struct {
		sendCnt   int
		expReqCnt int
	}
	tests := []struct {
		name  string
		args  args
		wants wants
	}{
		{"TNReq1", args{}, wants{1, 0}},
		// {"TNReqWResp1", args{needResponse: true}, wants{1, 1}},

		// error while signing
		// error while get stream
		// TODO this case is evaled in pbMsgOrder tests
		// {"TFSend1", args{needResponse: true, sendErr: sampleErr}, wants{1, 0}},
	}
	for _, tt := range tests {
		t.Run(tt.name, func(t *testing.T) {
			mockPeerManager := p2pmocks.NewMockPeerManager(ctrl)
			mockMO := p2pmocks.NewMockMsgOrder(ctrl)
			mockStream := p2pmocks.NewMockStream(ctrl)
			dummyRW := p2pmocks.NewMockMsgReadWriter(ctrl)

			mockStream.EXPECT().Close().Return(nil).AnyTimes()
			mockMO.EXPECT().IsNeedSign().Return(true).AnyTimes()
			mockMO.EXPECT().SendTo(gomock.Any()).Return(tt.args.sendErr)
			mockMO.EXPECT().GetProtocolID().Return(subproto.PingRequest).AnyTimes()
			mockMO.EXPECT().GetMsgID().Return(sampleMsgID).AnyTimes()

			p := newRemotePeer(sampleMeta, 0, mockPeerManager, nil, logger, nil, nil, mockStream, dummyRW)
			p.state.SetAndGet(types.RUNNING)
			go p.runWrite()
			p.state.SetAndGet(types.RUNNING)

			p.writeToPeer(mockMO)

			// FIXME wait in more relaiable way
			time.Sleep(50 * time.Millisecond)
			p.closeWrite <- struct{}{}
			//mockOrder.AssertNumberOfCalls(t, "SendTo", tt.wants.sendCnt)
			//assert.Equal(t, tt.wants.expReqCnt, len(p.requests))
		})
	}
}<|MERGE_RESOLUTION|>--- conflicted
+++ resolved
@@ -341,13 +341,8 @@
 			for _, hash := range test.inCache {
 				target.blkHashCache.Add(hash, true)
 			}
-<<<<<<< HEAD
-			target.lastNotice = &p2pcommon.LastBlockStatus{BlockHash: test.prevLastBlk[:], BlockNumber: 0, CheckTime: time.Now()}
+			target.lastNotice = &types.LastBlockStatus{BlockHash: test.prevLastBlk[:], BlockNumber: 0, CheckTime: time.Now()}
 			actual := target.UpdateBlkCache(test.hash[:], 0)
-=======
-			target.lastNotice = &types.LastBlockStatus{BlockHash: test.prevLastBlk[:], BlockNumber:0, CheckTime:time.Now()}
-			actual := target.updateBlkCache(test.hash[:], 0)
->>>>>>> 8c7e9e78
 			assert.Equal(t, test.expected, actual)
 			assert.True(t, bytes.Equal(test.hash[:], target.LastNotice().BlockHash))
 		})
