package p2p

import (
	"fmt"
	"github.com/aergoio/aergo-lib/log"
	"github.com/aergoio/aergo/message"
	"github.com/aergoio/aergo/p2p/p2pcommon"
	"github.com/aergoio/aergo/p2p/p2pkey"
	"github.com/aergoio/aergo/p2p/p2putil"
	"github.com/aergoio/aergo/types"
	"github.com/btcsuite/btcd/btcec"

	"sync"
	"time"
)

var emptyIDArr []types.PeerID
var emptyCertArr []*p2pcommon.AgentCertificateV1

func newCertificateManager(actor p2pcommon.ActorService, is p2pcommon.InternalService, logger *log.Logger) p2pcommon.CertificateManager {
	d := baseCertManager{actor: actor, self: is.SelfMeta(), settings:is.LocalSettings(), logger: logger}
	switch d.self.Role {
	case types.PeerRole_Producer:
		pk := p2putil.ConvertPKToBTCEC(p2pkey.NodePrivKey())
		if pk == nil {
			panic(fmt.Sprintf("invalid pk %v", p2pkey.NodePrivKey()))
		}
		return &bpCertificateManager{baseCertManager: d, key: pk}
	case types.PeerRole_Agent:
		return &agentCertificateManager{baseCertManager: d, certMap: make(map[types.PeerID]*p2pcommon.AgentCertificateV1)}
	case types.PeerRole_Watcher:
		return &watcherCertificateManager{baseCertManager: d}
	default:
		return nil
	}
}

type baseCertManager struct {
	actor    p2pcommon.ActorService
	self     p2pcommon.PeerMeta
	settings p2pcommon.LocalSettings
	logger   *log.Logger
}

func (cm *baseCertManager) Start() {
}

func (cm *baseCertManager) Stop() {
}

func (cm *baseCertManager) CreateCertificate(remoteMeta p2pcommon.PeerMeta) (*p2pcommon.AgentCertificateV1, error) {
	return nil, p2pcommon.ErrInvalidRole
}

func (cm *baseCertManager) GetProducers() []types.PeerID {
	return emptyIDArr
}

func (cm *baseCertManager) GetCertificates() []*p2pcommon.AgentCertificateV1 {
	return emptyCertArr
}

func (cm *baseCertManager) AddCertificate(cert *p2pcommon.AgentCertificateV1) {
}

func (cm *baseCertManager) OnPeerConnect(pid types.PeerID) {
}

func (cm *baseCertManager) OnPeerDisconnect(peer p2pcommon.RemotePeer) {
}

func (cm *baseCertManager) CanHandle(bpID types.PeerID) bool {
	return false
}

type bpCertificateManager struct {
	baseCertManager
	key *btcec.PrivateKey
}

func (cm *bpCertificateManager) CreateCertificate(remoteMeta p2pcommon.PeerMeta) (*p2pcommon.AgentCertificateV1, error) {
	if !types.IsSamePeerID(cm.settings.AgentID, remoteMeta.ID) {
		// this agent is not in charge of that bp id.
		cm.logger.Info().Str("agentID", p2putil.ShortForm(remoteMeta.ID)).Msg("failed to issue certificate, since peer is not registered agent")
		return nil, p2pcommon.ErrInvalidRole
	}

	addrs := make([]string, len(remoteMeta.Addresses))
	for i, ad := range remoteMeta.Addresses {
		addrs[i] = types.AddressFromMultiAddr(ad)
	}
	return p2putil.NewAgentCertV1(cm.self.ID, remoteMeta.ID, cm.key, addrs, p2pcommon.DefaultCertTTL)
}

type agentCertificateManager struct {
	baseCertManager

	ticker *time.Ticker
	mutex  sync.Mutex
	// copy-on-write style slice
	certs []*p2pcommon.AgentCertificateV1
	// not thread-safe map
	certMap map[types.PeerID]*p2pcommon.AgentCertificateV1
}

func (cm *agentCertificateManager) Start() {
	go func() {
		cm.logger.Info().Msg("Starting p2p certificate manager ")
		cm.ticker = time.NewTicker(p2pcommon.LocalCertCheckInterval)
		for range cm.ticker.C {
			cm.mutex.Lock()
			now := time.Now()
<<<<<<< HEAD

			certs2 := make([]*p2pcommon.AgentCertificateV1, 0, len(cm.certs))
			for _, cert := range cm.certs {
				if cert.IsNeedUpdate(now, p2pcommon.DefaultExpireBufTerm) {
					cm.actor.TellRequest(message.P2PSvc, message.IssueAgentCertificate{cert.BPID})
					if cert.IsValidInTime(now, p2pcommon.TimeErrorTolerance) {
						certs2 = append(certs2, cert)
					} else {
						delete(cm.certMap, cert.BPID)
					}
				}
			}
			cm.certs = certs2
=======
			cm.checkCertificates(now)
>>>>>>> 3823bda7
			cm.mutex.Unlock()
		}
	}()
}

func (cm *agentCertificateManager) checkCertificates(now time.Time) {
	cm.logger.Debug().Int("certCnt",len(cm.certs)).Msg("periodic check for local certificates")

	certs2 := make([]*p2pcommon.AgentCertificateV1, 0, len(cm.certs))
	for _, cert := range cm.certs {
		if cert.IsNeedUpdate(now, p2pcommon.DefaultExpireBufTerm) {
			cm.actor.TellRequest(message.P2PSvc, message.IssueAgentCertificate{cert.BPID})
			if cert.IsValidInTime(now, p2pcommon.TimeErrorTolerance) {
				certs2 = append(certs2, cert)
			} else {
				cm.logger.Debug().Int("certCnt",len(cm.certs)).Msg("removing expired certificates")
				delete(cm.certMap, cert.BPID)
			}
		} else {
			certs2 = append(certs2, cert)
		}
	}
	cm.certs = certs2
}

func (cm *agentCertificateManager) Stop() {
	cm.logger.Info().Msg("Finishing p2p certificate manager")
	cm.ticker.Stop()

}
func (cm *agentCertificateManager) CreateCertificate(remoteMeta p2pcommon.PeerMeta) (*p2pcommon.AgentCertificateV1, error) {
	return nil, p2pcommon.ErrInvalidRole
}

func (cm *agentCertificateManager) GetProducers() []types.PeerID {
	return cm.self.ProducerIDs
}

func (cm *agentCertificateManager) GetCertificates() []*p2pcommon.AgentCertificateV1 {
	cm.mutex.Lock()
	defer cm.mutex.Unlock()

	return cm.certs
}

func (cm *agentCertificateManager) AddCertificate(cert *p2pcommon.AgentCertificateV1) {
	cm.mutex.Lock()
	defer cm.mutex.Unlock()
	if !p2putil.ContainsID(cm.self.ProducerIDs, cert.BPID) {
		// this agent is not in charge of that bp id.
		cm.logger.Info().Str("bpID", p2putil.ShortForm(cert.BPID)).Msg("drop issued certificate, since issuer is not my managed producer")
		return
	}
	if !types.IsSamePeerID(cm.self.ID, cert.AgentID) {
		// this certificate is not my certificate
		cm.logger.Info().Str("bpID", p2putil.ShortForm(cert.BPID)).Str("agentID", p2putil.ShortForm(cert.AgentID)).Msg("drop issued certificate, since agent id is not me")
		return
	}

	newCerts := make([]*p2pcommon.AgentCertificateV1, 0, len(cm.certs)+1)
	for _, oldCert := range cm.certs {
		if !types.IsSamePeerID(oldCert.BPID, cert.BPID) {
			// replace old certificate if it already exists.
			newCerts = append(newCerts, oldCert)
		}
	}
	newCerts = append(newCerts, cert)
	cm.logger.Info().Object("cert", p2putil.AgentCertMarshaller{cert}).Msg("issued certificate is added to my certificate list")
	cm.certs = newCerts
	cm.certMap[cert.BPID] = cert
	pCert, err := p2putil.ConvertCertToProto(cert)
	if err != nil {
		return
	}
	cm.actor.TellRequest(message.P2PSvc, message.NotifyCertRenewed{pCert})
}

func (cm *agentCertificateManager) OnPeerConnect(pid types.PeerID) {
	// check if peer is producer which is managed
	if !p2putil.ContainsID(cm.self.ProducerIDs, pid) {
		return
	}
<<<<<<< HEAD
=======

	cm.mutex.Lock()
	defer cm.mutex.Unlock()
>>>>>>> 3823bda7
	// check if certificate exists and is still valid
	var prevCert *p2pcommon.AgentCertificateV1 = nil
	for _, cert := range cm.certs {
		if types.IsSamePeerID(cert.BPID, pid) {
			prevCert = cert
			break
		}
	}
	// then send issueCert if not
	if prevCert == nil || prevCert.IsNeedUpdate(time.Now(), p2pcommon.DefaultExpireBufTerm) {
		cm.actor.TellRequest(message.P2PSvc, message.IssueAgentCertificate{ProducerID: pid})
	}
}

func (cm *agentCertificateManager) CanHandle(bpID types.PeerID) bool {
	cm.mutex.Lock()
	defer cm.mutex.Unlock()
	_, found := cm.certMap[bpID]
	return found
}

func (cm *agentCertificateManager) OnPeerDisconnect(peer p2pcommon.RemotePeer) {
}

type watcherCertificateManager struct {
	baseCertManager
}

func (w *watcherCertificateManager) CreateCertificate(remoteMeta p2pcommon.PeerMeta) (*p2pcommon.AgentCertificateV1, error) {
	return nil, p2pcommon.ErrInvalidRole
}<|MERGE_RESOLUTION|>--- conflicted
+++ resolved
@@ -110,23 +110,7 @@
 		for range cm.ticker.C {
 			cm.mutex.Lock()
 			now := time.Now()
-<<<<<<< HEAD
-
-			certs2 := make([]*p2pcommon.AgentCertificateV1, 0, len(cm.certs))
-			for _, cert := range cm.certs {
-				if cert.IsNeedUpdate(now, p2pcommon.DefaultExpireBufTerm) {
-					cm.actor.TellRequest(message.P2PSvc, message.IssueAgentCertificate{cert.BPID})
-					if cert.IsValidInTime(now, p2pcommon.TimeErrorTolerance) {
-						certs2 = append(certs2, cert)
-					} else {
-						delete(cm.certMap, cert.BPID)
-					}
-				}
-			}
-			cm.certs = certs2
-=======
 			cm.checkCertificates(now)
->>>>>>> 3823bda7
 			cm.mutex.Unlock()
 		}
 	}()
@@ -209,12 +193,9 @@
 	if !p2putil.ContainsID(cm.self.ProducerIDs, pid) {
 		return
 	}
-<<<<<<< HEAD
-=======
-
-	cm.mutex.Lock()
-	defer cm.mutex.Unlock()
->>>>>>> 3823bda7
+
+	cm.mutex.Lock()
+	defer cm.mutex.Unlock()
 	// check if certificate exists and is still valid
 	var prevCert *p2pcommon.AgentCertificateV1 = nil
 	for _, cert := range cm.certs {
