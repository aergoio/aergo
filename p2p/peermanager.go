/* @file @copyright defined in aergo/LICENSE.txt */

package p2p

import (
	"fmt"
	"net"
	"strconv"
	"sync"
	"sync/atomic"
	"time"

	"github.com/aergoio/aergo/p2p/metric"
	"github.com/aergoio/aergo/p2p/p2pcommon"
	"github.com/aergoio/aergo/p2p/p2putil"
	"github.com/aergoio/aergo/p2p/subproto"

	inet "github.com/libp2p/go-libp2p-net"

	"github.com/aergoio/aergo-lib/log"
	"github.com/aergoio/aergo/message"
	"github.com/aergoio/aergo/types"

	cfg "github.com/aergoio/aergo/config"
	peer "github.com/libp2p/go-libp2p-peer"
)

<<<<<<< HEAD
const (
	initial  = iota
	running  = iota
	stopping = iota
)
=======
// PeerManager is internal service that provide peer management
type PeerManager interface {
	Start() error
	Stop() error

	//NetworkTransport
	SelfMeta() PeerMeta
	SelfNodeID() peer.ID

	AddNewPeer(peer PeerMeta)
	// Remove peer from peer list. Peer dispose relative resources and stop itself, and then call RemovePeer to peermanager
	RemovePeer(peer RemotePeer)
	// NotifyPeerHandshake is called after remote peer is completed handshake and ready to receive or send
	NotifyPeerHandshake(peerID peer.ID)
	NotifyPeerAddressReceived([]PeerMeta)

	// GetPeer return registered(handshaked) remote peer object
	GetPeer(ID peer.ID) (RemotePeer, bool)
	GetPeers() []RemotePeer
	GetPeerAddresses(noHidden bool, showSelf bool) []*message.PeerInfo
	types.PeerAccessor
}
>>>>>>> 8c7e9e78

/**
 * peerManager connect to and listen from other nodes.
 * It implements  Component interface
 */
type peerManager struct {
	status         int32
	nt             p2pcommon.NetworkTransport
	hsFactory      HSHandlerFactory
	handlerFactory HandlerFactory
	actorService   p2pcommon.ActorService
	signer         p2pcommon.MsgSigner
	mf             p2pcommon.MoFactory
	mm             metric.MetricsManager

	// designatedPeers and hiddenPeerSet is set in construction time once and will not be changed
	hiddenPeerSet map[peer.ID]bool

	mutex        *sync.Mutex
	manageNumber uint32
	remotePeers  map[peer.ID]*remotePeerImpl
	peerPool     map[peer.ID]p2pcommon.PeerMeta
	conf         *cfg.P2PConfig
	// peerCache is copy-on-write style
	peerCache []p2pcommon.RemotePeer

	addPeerChannel  chan p2pcommon.PeerMeta
	fillPoolChannel chan []p2pcommon.PeerMeta
	finishChannel   chan struct{}
	eventListeners  []PeerEventListener

	//
	designatedPeers map[peer.ID]p2pcommon.PeerMeta
	awaitMutex      sync.RWMutex
	awaitPeers      map[peer.ID]*reconnectJob
	awaitDone       chan struct{}

	logger *log.Logger
}

var _ p2pcommon.PeerManager = (*peerManager)(nil)

// PeerEventListener listen peer manage event
type PeerEventListener interface {
	// OnAddPeer is called just after the peer is added.
	OnAddPeer(peerID peer.ID)

	// OnRemovePeer is called just before the peer is removed
	OnRemovePeer(peerID peer.ID)
}

// NewPeerManager creates a peer manager object.
func NewPeerManager(handlerFactory HandlerFactory, hsFactory HSHandlerFactory, iServ p2pcommon.ActorService, cfg *cfg.Config, signer p2pcommon.MsgSigner, nt p2pcommon.NetworkTransport, mm metric.MetricsManager, logger *log.Logger, mf p2pcommon.MoFactory) p2pcommon.PeerManager {
	p2pConf := cfg.P2P
	//logger.SetLevel("debug")
	pm := &peerManager{
		nt:             nt,
		handlerFactory: handlerFactory,
		hsFactory:      hsFactory,
		actorService:   iServ,
		conf:           p2pConf,
		signer:         signer,
		mf:             mf,
		mm:             mm,
		logger:         logger,
		mutex:          &sync.Mutex{},

		status:          initial,
		designatedPeers: make(map[peer.ID]p2pcommon.PeerMeta, len(cfg.P2P.NPAddPeers)),
		hiddenPeerSet:   make(map[peer.ID]bool, len(cfg.P2P.NPHiddenPeers)),

		remotePeers: make(map[peer.ID]*remotePeerImpl, p2pConf.NPMaxPeers),

		awaitPeers: make(map[peer.ID]*reconnectJob, p2pConf.NPPeerPool),
		peerPool:   make(map[peer.ID]p2pcommon.PeerMeta, p2pConf.NPPeerPool),
		peerCache:  make([]p2pcommon.RemotePeer, 0, p2pConf.NPMaxPeers),
		awaitDone:  make(chan struct{}),

		addPeerChannel:  make(chan p2pcommon.PeerMeta, 2),
		fillPoolChannel: make(chan []p2pcommon.PeerMeta, 2),
		eventListeners:  make([]PeerEventListener, 0, 4),
		finishChannel:   make(chan struct{}),
	}

	// additional initializations
	pm.init()

	return pm
}

func (pm *peerManager) SelfMeta() p2pcommon.PeerMeta {
	return pm.nt.SelfMeta()
}
func (pm *peerManager) SelfNodeID() peer.ID {
	return pm.nt.ID()
}

func (pm *peerManager) RegisterEventListener(listener PeerEventListener) {
	pm.mutex.Lock()
	defer pm.mutex.Unlock()
	pm.eventListeners = append(pm.eventListeners, listener)
}

func (pm *peerManager) init() {
	// set designated peers
	pm.initDesignatedPeerList()
	// init hidden peers
	for _, pidStr := range pm.conf.NPHiddenPeers {
		pid, err := peer.IDB58Decode(pidStr)
		if err != nil {
			panic("Invalid pid in NPHiddenPeers : " + pidStr + " err " + err.Error())
		}
		pm.hiddenPeerSet[pid] = true
	}
}

func (pm *peerManager) Start() error {

	go pm.runManagePeers()
	// need to start listen after chainservice is read to init
	// FIXME: adhoc code
	go func() {
		//time.Sleep(time.Second * 3)
		pm.nt.AddStreamHandler(p2pcommon.AergoP2PSub, pm.onConnect)
		pm.logger.Info().Str("version", string(p2pcommon.AergoP2PSub)).Msg("Starting p2p listening")

		// addition should start after all modules are started
		go func() {
			time.Sleep(time.Second * 2)
			for _, meta := range pm.designatedPeers {
				pm.addPeerChannel <- meta
			}
		}()
	}()

	if !atomic.CompareAndSwapInt32(&pm.status, initial, running) {
		panic("wrong internal status")
	}
	return nil
}

func (pm *peerManager) Stop() error {
	if !atomic.CompareAndSwapInt32(&pm.status, running, stopping) {
		pm.finishChannel <- struct{}{}
	}
	return nil
}

func (pm *peerManager) initDesignatedPeerList() {
	// add remote node from config
	for _, target := range pm.conf.NPAddPeers {
		peerMeta, err := ParseMultiAddrString(target)
		if err != nil {
			pm.logger.Warn().Err(err).Str("str", target).Msg("invalid NPAddPeer address")
			continue
		}
		peerMeta.Designated = true
		peerMeta.Outbound = true
		pm.logger.Info().Str(p2putil.LogFullID, peerMeta.ID.Pretty()).Str(p2putil.LogPeerID, p2putil.ShortForm(peerMeta.ID)).Str("addr", peerMeta.IPAddress).Uint32("port", peerMeta.Port).Msg("Adding Designated peer")
		pm.designatedPeers[peerMeta.ID] = peerMeta
	}
}

func (pm *peerManager) runManagePeers() {
	initialAddrDelay := time.Second * 20
	initialTimer := time.NewTimer(initialAddrDelay)
	addrTicker := time.NewTicker(DiscoveryQueryInterval)
MANLOOP:
	for {
		select {
		case meta := <-pm.addPeerChannel:
			if pm.addOutboundPeer(meta) {
				pm.cancelAwait(meta.ID)
			}
		case <-initialTimer.C:
			initialTimer.Stop()
			pm.checkAndCollectPeerListFromAll()
		case <-addrTicker.C:
			pm.checkAndCollectPeerListFromAll()
		case peerMetas := <-pm.fillPoolChannel:
			pm.tryFillPool(&peerMetas)
		case <-pm.finishChannel:
			addrTicker.Stop()
			break MANLOOP
		}
	}
	// guarrenty no new peer connection will be made
	pm.cancelAllAwait()
	pm.nt.RemoveStreamHandler(p2pcommon.AergoP2PSub)
	pm.logger.Info().Msg("Finishing peerManager")

	go func() {
		// closing all peer connections
		for _, peer := range pm.peerCache {
			peer.Stop()
		}
	}()
	timer := time.NewTimer(time.Second * 30)
	finishPoll := time.NewTicker(time.Second)
CLEANUPLOOP:
	for {
		select {
		case <-finishPoll.C:
			pm.mutex.Lock()
			if len(pm.remotePeers) == 0 {
				pm.mutex.Unlock()
				pm.logger.Debug().Msg("All peers were finished peerManager")
				break CLEANUPLOOP
			}
			pm.mutex.Unlock()
		case <-timer.C:
			pm.logger.Warn().Int("remained", len(pm.peerCache)).Msg("peermanager stop timeout. some peers were not finished.")
			break CLEANUPLOOP
		}
	}
}

// addOutboundPeer try to connect and handshake to remote peer. it can be called after peermanager is inited.
// It return true if peer is added or return false if failed to add peer or more suitable connection already exists.
func (pm *peerManager) addOutboundPeer(meta p2pcommon.PeerMeta) bool {
	s, err := pm.nt.GetOrCreateStream(meta, p2pcommon.AergoP2PSub)
	if err != nil {
		pm.logger.Info().Err(err).Str(p2putil.LogPeerID, p2putil.ShortForm(meta.ID)).Msg("Failed to get stream.")
		return false
	}

	completeMeta, added := pm.tryAddPeer(true, meta, s)
	if !added {
		s.Close()
		return false
	} else {
		if meta.IPAddress != completeMeta.IPAddress {
			pm.logger.Debug().Str(p2putil.LogPeerID, p2putil.ShortForm(completeMeta.ID)).Str("before", meta.IPAddress).Str("after", completeMeta.IPAddress).Msg("IP address of remote peer is changed to ")
		}
	}
	return true
}

// tryAddPeer will do check connecting peer and add. it will return peer meta information received from
// remote peer. stream s will be owned to remotePeer if succeed to add perr.
func (pm *peerManager) tryAddPeer(outbound bool, meta p2pcommon.PeerMeta, s inet.Stream) (p2pcommon.PeerMeta, bool) {
	var peerID = meta.ID
	rd := metric.NewReader(s)
	wt := metric.NewWriter(s)
	h := pm.hsFactory.CreateHSHandler(outbound, pm, pm.actorService, pm.logger, peerID)
	rw, remoteStatus, err := h.Handle(rd, wt, defaultHandshakeTTL)
	if err != nil {
<<<<<<< HEAD
		pm.logger.Debug().Err(err).Str(p2putil.LogPeerID, p2putil.ShortForm(meta.ID)).Msg("Failed to handshake")
		pm.sendGoAway(rw, err.Error())
=======
		pm.logger.Debug().Err(err).Str(LogPeerID, p2putil.ShortForm(meta.ID)).Msg("Failed to handshake")
		if rw != nil {
			pm.sendGoAway(rw, err.Error())
		}
>>>>>>> 8c7e9e78
		return meta, false
	}
	// update peer meta info using sent information from remote peer
	receivedMeta := p2pcommon.FromPeerAddress(remoteStatus.Sender)
	if receivedMeta.ID != peerID {
		pm.logger.Debug().Str("received_peer_id", receivedMeta.ID.Pretty()).Str(p2putil.LogPeerID, p2putil.ShortForm(peerID)).Msg("Inconsistent peerID")
		pm.sendGoAway(rw, "Inconsistent peerID")
		return meta, false
	}
	receivedMeta.Outbound = outbound
	_, receivedMeta.Designated = pm.designatedPeers[peerID]

	// adding peer to peer list
	newPeer, err := pm.registerPeer(peerID, receivedMeta, remoteStatus, s, rw)
	if err != nil {
		pm.sendGoAway(rw, err.Error())
		return meta, false
	}
	newPeer.metric = pm.mm.Add(peerID, rd, wt)

	if pm.logger.IsDebugEnabled() {
		addrStrs := pm.nt.GetAddressesOfPeer(peerID)
		pm.logger.Debug().Strs("addrs", addrStrs).Str(p2putil.LogPeerID, p2putil.ShortForm(peerID)).Msg("addresses of peer")
	}

	pm.doPostHandshake(peerID, remoteStatus)
	// notice to p2pmanager that handshaking is finished
	pm.NotifyPeerHandshake(peerID)

	return receivedMeta, true
}

func (pm *peerManager) registerPeer(peerID peer.ID, receivedMeta p2pcommon.PeerMeta, status *types.Status, s inet.Stream, rw p2pcommon.MsgReadWriter) (*remotePeerImpl, error) {
	pm.mutex.Lock()
	defer pm.mutex.Unlock()
	preExistPeer, ok := pm.remotePeers[peerID]
	if ok {
		pm.logger.Info().Str(p2putil.LogPeerID, p2putil.ShortForm(peerID)).Msg("Peer add collision. Outbound connection of higher hash will survive.")
		iAmLower := p2putil.ComparePeerID(pm.SelfNodeID(), receivedMeta.ID) <= 0
		if iAmLower == receivedMeta.Outbound {
			pm.logger.Info().Str("local_peer_id", p2putil.ShortForm(pm.SelfNodeID())).Str(p2putil.LogPeerID, p2putil.ShortForm(peerID)).Bool("outbound", receivedMeta.Outbound).Msg("Close connection and keep earlier handshake connection.")
			return nil, fmt.Errorf("Already handshake peer %s ", p2putil.ShortForm(peerID))
		} else {
			pm.logger.Info().Str("local_peer_id", p2putil.ShortForm(pm.SelfNodeID())).Str(p2putil.LogPeerID, p2putil.ShortForm(peerID)).Bool("outbound", receivedMeta.Outbound).Msg("Keep connection and close earlier handshake connection.")
			// stopping lower valued connection
			preExistPeer.Stop()
		}
	}

	outboundPeer := newRemotePeer(receivedMeta, pm.GetNextManageNum(), pm, pm.actorService, pm.logger, pm.mf, pm.signer, s, rw)
	outboundPeer.UpdateBlkCache(status.GetBestBlockHash(), status.GetBestHeight())

	// insert Handlers
	pm.handlerFactory.insertHandlers(outboundPeer)

	go outboundPeer.RunPeer()
	pm.insertPeer(peerID, outboundPeer)
	pm.logger.Info().Bool("outbound", receivedMeta.Outbound).Str(p2putil.LogPeerName, outboundPeer.Name()).Str("addr", net.ParseIP(receivedMeta.IPAddress).String()+":"+strconv.Itoa(int(receivedMeta.Port))).Msg("peer is added to peerService")

	return outboundPeer, nil
}

// doPostHandshake is additional work after peer is added.
func (pm *peerManager) doPostHandshake(peerID peer.ID, remoteStatus *types.Status) {

	pm.logger.Debug().Uint64("target", remoteStatus.BestHeight).Msg("request new syncer")
	pm.actorService.SendRequest(message.SyncerSvc, &message.SyncStart{PeerID: peerID, TargetNo: remoteStatus.BestHeight})

	// sync mempool tx infos
	// TODO add tx handling
}

func (pm *peerManager) GetNextManageNum() uint32 {
	return atomic.AddUint32(&pm.manageNumber, 1)
}
func (pm *peerManager) sendGoAway(rw p2pcommon.MsgReadWriter, msg string) {
	goMsg := &types.GoAwayNotice{Message: msg}
	// TODO code smell. non safe casting.
	mo := pm.mf.NewMsgRequestOrder(false, subproto.GoAway, goMsg).(*pbRequestOrder)
	container := mo.message

	rw.WriteMsg(container)
}

func (pm *peerManager) AddNewPeer(peer p2pcommon.PeerMeta) {
	pm.addPeerChannel <- peer
}

func (pm *peerManager) RemovePeer(peer p2pcommon.RemotePeer) {
	pm.removePeer(peer)
}

func (pm *peerManager) NotifyPeerHandshake(peerID peer.ID) {
	pm.checkAndCollectPeerList(peerID)
}

func (pm *peerManager) NotifyPeerAddressReceived(metas []p2pcommon.PeerMeta) {
	pm.fillPoolChannel <- metas
}

// removePeer unregister managed remote peer connection
// It return true if peer is exist and managed by peermanager
func (pm *peerManager) removePeer(peer p2pcommon.RemotePeer) bool {
	peerID := peer.ID()
	pm.mutex.Lock()
	target, ok := pm.remotePeers[peerID]
	if !ok {
		pm.mutex.Unlock()
		return false
	}
	if target.manageNum != peer.ManageNumber() {
		pm.logger.Debug().Uint32("remove_num", peer.ManageNumber()).Uint32("exist_num", target.ManageNumber()).Str(p2putil.LogPeerID, p2putil.ShortForm(peerID)).Msg("remove peer is requested but already removed and other instance is on")
		pm.mutex.Unlock()
		return false
	}
	if target.State() == types.RUNNING {
		pm.logger.Warn().Str(p2putil.LogPeerID, p2putil.ShortForm(peerID)).Msg("remove peer is requested but peer is still running")
	}
	pm.deletePeer(peerID)
	pm.logger.Info().Uint32("manage_num", peer.ManageNumber()).Str(p2putil.LogPeerID, p2putil.ShortForm(peerID)).Msg("removed peer in peermanager")
	pm.mutex.Unlock()
	for _, listener := range pm.eventListeners {
		listener.OnRemovePeer(peerID)
	}

	if meta, found := pm.designatedPeers[peer.ID()]; found {
		pm.addAwait(meta)
	}
	return true
}

func (pm *peerManager) onConnect(s inet.Stream) {
	peerID := s.Conn().RemotePeer()
	tempMeta := p2pcommon.PeerMeta{ID: peerID}
	addr := s.Conn().RemoteMultiaddr()

	pm.logger.Debug().Str(p2putil.LogFullID, peerID.Pretty()).Str("multiaddr", addr.String()).Msg("new inbound peer arrived")
	completeMeta, added := pm.tryAddPeer(false, tempMeta, s)
	if !added {
		s.Close()
	} else {
		if tempMeta.IPAddress != completeMeta.IPAddress {
			pm.logger.Debug().Str("after", completeMeta.IPAddress).Msg("Update IP address of inbound remote peer")
		}
	}
}

func (pm *peerManager) checkAndCollectPeerListFromAll() {
	if pm.hasEnoughPeers() {
		return
	}
	if pm.conf.NPUsePolaris {
		pm.logger.Debug().Msg("Sending map query to polaris")
		pm.actorService.SendRequest(message.P2PSvc, &message.MapQueryMsg{Count: MaxAddrListSizePolaris})
	}

	// not strictly need to check peers. so use cache instead
	for _, remotePeer := range pm.peerCache {
		pm.actorService.SendRequest(message.P2PSvc, &message.GetAddressesMsg{ToWhom: remotePeer.ID(), Size: MaxAddrListSizePeer, Offset: 0})
	}
}

func (pm *peerManager) checkAndCollectPeerList(ID peer.ID) {
	if pm.hasEnoughPeers() {
		return
	}
	rPeer, ok := pm.GetPeer(ID)
	if !ok {
		pm.logger.Warn().Str(p2putil.LogFullID, ID.Pretty()).Msg("invalid peer id")
		return
	}
	pm.actorService.SendRequest(message.P2PSvc, &message.GetAddressesMsg{ToWhom: rPeer.ID(), Size: 20, Offset: 0})
}

func (pm *peerManager) hasEnoughPeers() bool {
	return len(pm.peerPool) >= pm.conf.NPPeerPool
}

// tryConnectPeers should be called in runManagePeers() only
func (pm *peerManager) tryFillPool(metas *[]p2pcommon.PeerMeta) {
	added := make([]p2pcommon.PeerMeta, 0, len(*metas))
	invalid := make([]string, 0)
	for _, meta := range *metas {
		if string(meta.ID) == "" {
			invalid = append(invalid, p2putil.FuckForm(meta))
			continue
		}
		_, found := pm.peerPool[meta.ID]
		if !found {
			// change some properties
			meta.Outbound = true
			meta.Designated = false
			pm.peerPool[meta.ID] = meta
			added = append(added, meta)
		}
	}
	if len(invalid) > 0 {
		pm.logger.Warn().Strs("metas", invalid).Msg("invalid meta list was come")
	}
	pm.logger.Debug().Int("added_cnt", len(added)).Msg("Filled unknown peer addresses to peerpool")
	pm.tryConnectPeers()
}

// tryConnectPeers should be called in runManagePeers() only
func (pm *peerManager) tryConnectPeers() {
	remained := pm.conf.NPMaxPeers - len(pm.remotePeers)
	for ID, meta := range pm.peerPool {
		if _, found := pm.GetPeer(ID); found {
			delete(pm.peerPool, ID)
			continue
		}
		if meta.IPAddress == "" || meta.Port == 0 {
			pm.logger.Warn().Str(p2putil.LogPeerID, p2putil.ShortForm(meta.ID)).Str("addr", meta.IPAddress).
				Uint32("port", meta.Port).Msg("Invalid peer meta informations")
			continue
		}
		// in same go rountine.
		pm.addOutboundPeer(meta)
		remained--
		if remained <= 0 {
			break
		}
	}
}

func (pm *peerManager) GetPeer(ID peer.ID) (p2pcommon.RemotePeer, bool) {
	pm.mutex.Lock()
	defer pm.mutex.Unlock()

	// vs code's lint does not allow direct return of map operation
	ptr, ok := pm.remotePeers[ID]
	if !ok {
		return nil, false
	}
	return ptr, ok
}

func (pm *peerManager) GetPeers() []p2pcommon.RemotePeer {
	pm.mutex.Lock()
	defer pm.mutex.Unlock()
	return pm.peerCache
}

func (pm *peerManager) GetPeerBlockInfos() []types.PeerBlockInfo {
	pm.mutex.Lock()
	defer pm.mutex.Unlock()
	infos := make([]types.PeerBlockInfo, len(pm.peerCache))
	for i, peer := range pm.peerCache {
		infos[i] = peer
	}
	return infos
}


func (pm *peerManager) GetPeerAddresses(noHidden bool, showSelf bool) []*message.PeerInfo {
	peers := make([]*message.PeerInfo, 0, len(pm.peerCache))
	if showSelf {
		meta := pm.SelfMeta()
		addr := meta.ToPeerAddress()
		bestBlk, err := pm.actorService.GetChainAccessor().GetBestBlock()
		if err != nil {
			return nil
		}
		selfpi := &message.PeerInfo{
			&addr, meta.Hidden, time.Now(), bestBlk.BlockHash(), bestBlk.Header.BlockNo, types.RUNNING, true}
		peers = append(peers, selfpi)
	}
	for _, aPeer := range pm.peerCache {
		meta := aPeer.Meta()
		if noHidden && meta.Hidden {
			continue
		}
		addr := meta.ToPeerAddress()
		lastNoti := aPeer.LastNotice()
		pi := &message.PeerInfo{
			&addr, meta.Hidden, lastNoti.CheckTime, lastNoti.BlockHash, lastNoti.BlockNumber, aPeer.State(), false}
		peers = append(peers, pi)
	}
	return peers
}


// this method should be called inside pm.mutex
func (pm *peerManager) insertPeer(ID peer.ID, peer *remotePeerImpl) {
	if _, exist := pm.hiddenPeerSet[ID]; exist {
		peer.meta.Hidden = true
	}
	pm.remotePeers[ID] = peer
	pm.updatePeerCache()
}

// this method should be called inside pm.mutex
func (pm *peerManager) deletePeer(ID peer.ID) {
	pm.mm.Remove(ID)
	delete(pm.remotePeers, ID)
	pm.updatePeerCache()
}

func (pm *peerManager) updatePeerCache() {
	newSlice := make([]p2pcommon.RemotePeer, 0, len(pm.remotePeers))
	for _, rPeer := range pm.remotePeers {
		newSlice = append(newSlice, rPeer)
	}
	pm.peerCache = newSlice
}

func (pm *peerManager) addAwait(meta p2pcommon.PeerMeta) {
	pm.awaitMutex.Lock()
	defer pm.awaitMutex.Lock()
	if _, exist := pm.awaitPeers[meta.ID]; exist {
		return
	}
	if atomic.LoadInt32(&pm.status) != running {
		return
	}
	job := newReconnectRunner(meta, pm, pm.logger)
	pm.awaitPeers[meta.ID] = job
	go job.runJob()
}

func (pm *peerManager) cancelAwait(id peer.ID) {
	pm.awaitMutex.Lock()
	defer pm.awaitMutex.Lock()
	defer func() {
		if atomic.LoadInt32(&pm.status) == stopping &&
			len(pm.awaitPeers) == 0 {
			pm.awaitDone <- struct{}{}
		}
	}()
	job, exist := pm.awaitPeers[id]
	if !exist {
		return
	}
	delete(pm.awaitPeers, id)
	job.cancel <- struct{}{}
}

func (pm *peerManager) cancelAllAwait() {
	for id, _ := range pm.awaitPeers {
		go pm.cancelAwait(id)
	}
	<-pm.awaitDone
}<|MERGE_RESOLUTION|>--- conflicted
+++ resolved
@@ -25,36 +25,11 @@
 	peer "github.com/libp2p/go-libp2p-peer"
 )
 
-<<<<<<< HEAD
 const (
 	initial  = iota
 	running  = iota
 	stopping = iota
 )
-=======
-// PeerManager is internal service that provide peer management
-type PeerManager interface {
-	Start() error
-	Stop() error
-
-	//NetworkTransport
-	SelfMeta() PeerMeta
-	SelfNodeID() peer.ID
-
-	AddNewPeer(peer PeerMeta)
-	// Remove peer from peer list. Peer dispose relative resources and stop itself, and then call RemovePeer to peermanager
-	RemovePeer(peer RemotePeer)
-	// NotifyPeerHandshake is called after remote peer is completed handshake and ready to receive or send
-	NotifyPeerHandshake(peerID peer.ID)
-	NotifyPeerAddressReceived([]PeerMeta)
-
-	// GetPeer return registered(handshaked) remote peer object
-	GetPeer(ID peer.ID) (RemotePeer, bool)
-	GetPeers() []RemotePeer
-	GetPeerAddresses(noHidden bool, showSelf bool) []*message.PeerInfo
-	types.PeerAccessor
-}
->>>>>>> 8c7e9e78
 
 /**
  * peerManager connect to and listen from other nodes.
@@ -302,15 +277,10 @@
 	h := pm.hsFactory.CreateHSHandler(outbound, pm, pm.actorService, pm.logger, peerID)
 	rw, remoteStatus, err := h.Handle(rd, wt, defaultHandshakeTTL)
 	if err != nil {
-<<<<<<< HEAD
 		pm.logger.Debug().Err(err).Str(p2putil.LogPeerID, p2putil.ShortForm(meta.ID)).Msg("Failed to handshake")
-		pm.sendGoAway(rw, err.Error())
-=======
-		pm.logger.Debug().Err(err).Str(LogPeerID, p2putil.ShortForm(meta.ID)).Msg("Failed to handshake")
 		if rw != nil {
 			pm.sendGoAway(rw, err.Error())
 		}
->>>>>>> 8c7e9e78
 		return meta, false
 	}
 	// update peer meta info using sent information from remote peer
@@ -564,7 +534,6 @@
 	return infos
 }
 
-
 func (pm *peerManager) GetPeerAddresses(noHidden bool, showSelf bool) []*message.PeerInfo {
 	peers := make([]*message.PeerInfo, 0, len(pm.peerCache))
 	if showSelf {
@@ -592,7 +561,6 @@
 	return peers
 }
 
-
 // this method should be called inside pm.mutex
 func (pm *peerManager) insertPeer(ID peer.ID, peer *remotePeerImpl) {
 	if _, exist := pm.hiddenPeerSet[ID]; exist {
