/**
 *  @file
 *  @copyright defined in aergo/LICENSE.txt
 */

package p2p

import (
	"fmt"
	"github.com/aergoio/aergo/p2p/list"
	"sync"
	"time"

	"github.com/aergoio/aergo/p2p/p2pkey"
	"github.com/aergoio/aergo/p2p/raftsupport"
	"github.com/aergoio/aergo/p2p/transport"
	"github.com/rs/zerolog"

	"github.com/aergoio/aergo/consensus"
	"github.com/aergoio/aergo/internal/network"
	"github.com/aergoio/aergo/p2p/metric"
	"github.com/aergoio/aergo/p2p/p2pcommon"
	"github.com/aergoio/aergo/p2p/p2putil"
	"github.com/aergoio/aergo/p2p/subproto"

	"github.com/aergoio/aergo-actor/actor"
	"github.com/aergoio/aergo-lib/log"
	"github.com/aergoio/aergo/chain"
	"github.com/aergoio/aergo/config"
	"github.com/aergoio/aergo/message"
	"github.com/aergoio/aergo/pkg/component"
	"github.com/aergoio/aergo/types"
)

// P2P is actor component for p2p
type P2P struct {
	*component.BaseComponent

	cfg *config.Config

	// inited during construction
	useRaft  bool
	selfMeta p2pcommon.PeerMeta
	// caching data from genesis block
	chainID *types.ChainID

	nt     p2pcommon.NetworkTransport
	pm     p2pcommon.PeerManager
	vm     p2pcommon.VersionedManager
	sm     p2pcommon.SyncManager
	mm     metric.MetricsManager
	mf     p2pcommon.MoFactory
	signer p2pcommon.MsgSigner
	ca     types.ChainAccessor
	prm    p2pcommon.PeerRoleManager
	lm     p2pcommon.ListManager
	tnt    *txNoticeTracer

	mutex sync.Mutex

	// inited between construction and start
	consacc consensus.ConsensusAccessor

	// inited after start
	selfRole p2pcommon.PeerRole
}

var (
	_ p2pcommon.ActorService     = (*P2P)(nil)
	_ p2pcommon.HSHandlerFactory = (*P2P)(nil)
)

// NewP2P create a new ActorService for p2p
func NewP2P(cfg *config.Config, chainSvc *chain.ChainService) *P2P {
	p2psvc := &P2P{cfg: cfg}
	p2psvc.BaseComponent = component.NewBaseComponent(message.P2PSvc, p2psvc, log.NewLogger("p2p"))
	p2psvc.initP2P(chainSvc)
	return p2psvc
}

func (p2ps *P2P) initP2P(chainSvc *chain.ChainService) {
	cfg := p2ps.cfg
	p2ps.ca = chainSvc

	// check genesis block and get meta information from it
	genesis := chainSvc.CDB().GetGenesisInfo()
	chainIdBytes, err := genesis.ChainID()
	if err != nil {
		panic("genesis block is not set properly: " + err.Error())
	}
	chainID := types.NewChainID()
	err = chainID.Read(chainIdBytes)
	if err != nil {
		panic("invalid chainid: " + err.Error())
	}
	p2ps.chainID = chainID

	useRaft := genesis.ConsensusType() == consensus.ConsensusName[consensus.ConsensusRAFT]
	p2ps.useRaft = useRaft
	p2ps.selfMeta = SetupSelfMeta(p2pkey.NodeID(), cfg.P2P)
	netTransport := transport.NewNetworkTransport(cfg.P2P, p2ps.Logger, p2ps)
	signer := newDefaultMsgSigner(p2pkey.NodePrivKey(), p2pkey.NodePubKey(), p2pkey.NodeID())

	p2ps.tnt = newTxNoticeTracer(p2ps.Logger, p2ps)
	mf := &baseMOFactory{p2ps: p2ps, tnt: p2ps.tnt}

	if useRaft {
		p2ps.prm = &RaftRoleManager{p2ps: p2ps, logger: p2ps.Logger, raftBP: make(map[types.PeerID]bool)}
	} else {
		p2ps.prm = &DefaultRoleManager{p2ps: p2ps}
	}

	// public network is always disabled white/blacklist in chain
	lm := list.NewListManager(cfg.Auth, cfg.AuthDir, p2ps.ca, p2ps.prm, p2ps.Logger, genesis.PublicNet())
	metricMan := metric.NewMetricManager(10)
	peerMan := NewPeerManager(p2ps, p2ps, p2ps, p2ps, netTransport, metricMan, lm, p2ps.Logger, cfg, useRaft)
	syncMan := newSyncManager(p2ps, peerMan, p2ps.Logger)
	versionMan := newDefaultVersionManager(peerMan, p2ps, p2ps.ca, p2ps.Logger, p2ps.chainID)

	// connect managers each other

	p2ps.mutex.Lock()
	p2ps.signer = signer
	p2ps.nt = netTransport
	p2ps.mf = mf
	p2ps.pm = peerMan
	p2ps.vm = versionMan
	p2ps.sm = syncMan
	//p2ps.rm = reconMan
	p2ps.mm = metricMan
	p2ps.lm = lm

	p2ps.mutex.Unlock()
}

// BeforeStart starts p2p service.
func (p2ps *P2P) BeforeStart() {}

func (p2ps *P2P) AfterStart() {
	versions := make([]fmt.Stringer, len(AcceptedInboundVersions))
	for i, ver := range AcceptedInboundVersions {
		versions[i] = ver
	}
	p2ps.lm.Start()
	p2ps.mutex.Lock()
	p2ps.checkConsensus()
	p2ps.Logger.Info().Array("supportedVersions", p2putil.NewLogStringersMarshaller(versions, 10)).Str("role", p2ps.selfRole.String()).Msg("Starting p2p component")
	nt := p2ps.nt
	nt.Start()
	p2ps.tnt.Start()
	p2ps.mutex.Unlock()

	if err := p2ps.pm.Start(); err != nil {
		panic("Failed to start p2p component")
	}
	p2ps.mm.Start()
}

func (p2ps *P2P) checkConsensus() {
	// set role of self peer
	ccinfo := p2ps.consacc.ConsensusInfo()
	if ccinfo.Type == "raft" {
		if !p2ps.useRaft {
			panic("configuration failure. consensus type of genesis block and consensus accessor are differ")
		}
	}
}

// BeforeStop is called before actor hub stops. it finishes underlying peer manager
func (p2ps *P2P) BeforeStop() {
	p2ps.Logger.Debug().Msg("stopping p2p actor.")
	p2ps.mm.Stop()
	if err := p2ps.pm.Stop(); err != nil {
		p2ps.Logger.Warn().Err(err).Msg("Error on stopping peerManager")
	}
	p2ps.mutex.Lock()
	p2ps.tnt.Stop()
	nt := p2ps.nt
	p2ps.mutex.Unlock()
	nt.Stop()
	p2ps.lm.Stop()
}

// Statistics show statistic information of p2p module. NOTE: It it not implemented yet
func (p2ps *P2P) Statistics() *map[string]interface{} {
	stmap := make(map[string]interface{})
	stmap["netstat"] = p2ps.mm.Summary()
	stmap["config"] = p2ps.cfg.P2P
	stmap["status"] = p2ps.selfMeta
	wlSummary := p2ps.lm.Summary()
	stmap["whitelist"] = wlSummary["whitelist"]
	stmap["whitelist_on"] = wlSummary["whitelist_on"]

	return &stmap
}

func (p2ps *P2P) GetNetworkTransport() p2pcommon.NetworkTransport {
	p2ps.mutex.Lock()
	defer p2ps.mutex.Unlock()
	return p2ps.nt
}

func (p2ps *P2P) GetPeerAccessor() p2pcommon.PeerAccessor {
	return p2ps
}

func (p2ps *P2P) SetConsensusAccessor(ca consensus.ConsensusAccessor) {
	p2ps.consacc = ca
}

func (p2ps *P2P) ChainID() *types.ChainID {
	return p2ps.chainID
}

<<<<<<< HEAD
=======
func (p2ps *P2P) initP2P(cfg *config.Config, chainSvc *chain.ChainService) {
	p2ps.ca = chainSvc

	// check genesis block and get meta information from it
	genesis := chainSvc.CDB().GetGenesisInfo()
	chainIdBytes, err := genesis.ChainID()
	if err != nil {
		panic("genesis block is not set properly: " + err.Error())
	}
	chainID := types.NewChainID()
	err = chainID.Read(chainIdBytes)
	if err != nil {
		panic("invalid chainid: " + err.Error())
	}
	p2ps.chainID = chainID

	useRaft := genesis.ConsensusType() == consensus.ConsensusName[consensus.ConsensusRAFT]
	p2ps.useRaft = useRaft
	if p2ps.cfg.Consensus.EnableBp {
		p2ps.selfRole = p2pcommon.BlockProducer
	} else {
		p2ps.selfRole = p2pcommon.Watcher
	}

	netTransport := transport.NewNetworkTransport(cfg.P2P, p2ps.Logger)
	signer := newDefaultMsgSigner(p2pkey.NodePrivKey(), p2pkey.NodePubKey(), p2pkey.NodeID())

	p2ps.tnt = newTxNoticeTracer(p2ps.Logger, p2ps)
	mf := &baseMOFactory{p2ps: p2ps, tnt:p2ps.tnt}

	if useRaft {
		p2ps.prm = &RaftRoleManager{p2ps: p2ps, logger: p2ps.Logger, raftBP: make(map[types.PeerID]bool)}
	} else {
		p2ps.prm = &DefaultRoleManager{p2ps: p2ps}
	}

	// public network is always disabled white/blacklist in chain
	lm := list.NewListManager(cfg.Auth, cfg.AuthDir, p2ps.ca, p2ps.prm, p2ps.Logger, genesis.PublicNet())
	metricMan := metric.NewMetricManager(10)
	peerMan := NewPeerManager(p2ps, p2ps, cfg, p2ps, netTransport, metricMan, lm, p2ps.Logger, mf, useRaft)
	syncMan := newSyncManager(p2ps, peerMan, p2ps.Logger)
	versionMan := newDefaultVersionManager(peerMan, p2ps, p2ps.ca, p2ps.Logger, p2ps.chainID)

	// connect managers each other

	p2ps.mutex.Lock()
	p2ps.signer = signer
	p2ps.nt = netTransport
	p2ps.mf = mf
	p2ps.pm = peerMan
	p2ps.vm = versionMan
	p2ps.sm = syncMan
	//p2ps.rm = reconMan
	p2ps.mm = metricMan
	p2ps.lm = lm

	p2ps.mutex.Unlock()
}

>>>>>>> 56c4dbb4
// Receive got actor message and then handle it.
func (p2ps *P2P) Receive(context actor.Context) {
	rawMsg := context.Message()
	switch msg := rawMsg.(type) {
	case *message.GetAddressesMsg:
		p2ps.GetAddresses(msg.ToWhom, msg.Size)
	case *message.GetMetrics:
		context.Respond(p2ps.mm.Metrics())
	case *message.GetBlockHeaders:
		p2ps.GetBlockHeaders(msg)
	case *message.GetBlockChunks:
		p2ps.GetBlocksChunk(context, msg)
	case *message.GetBlockInfos:
		p2ps.GetBlocks(msg.ToWhom, msg.Hashes)
	case *message.GetHashes:
		p2ps.GetBlockHashes(context, msg)
	case *message.GetHashByNo:
		p2ps.GetBlockHashByNo(context, msg)
	case *message.NotifyNewBlock:
		if msg.Produced {
			p2ps.NotifyBlockProduced(*msg)
		} else {
			p2ps.NotifyNewBlock(*msg)
		}
	case *message.GetTransactions:
		p2ps.GetTXs(msg.ToWhom, msg.Hashes)
	case *message.NotifyNewTransactions:
		hashes := make([]types.TxID, len(msg.Txs))
		for i, tx := range msg.Txs {
			hashes[i] = types.ToTxID(tx.Hash)
		}
		p2ps.NotifyNewTX(notifyNewTXs{hashes, nil})
	case notifyNewTXs:
		p2ps.NotifyNewTX(msg)
	case *message.AddBlockRsp:
		// do nothing for now. just for prevent deadletter

	case *message.GetSelf:
		context.Respond(p2ps.selfMeta)
	case *message.GetPeers:
		peers := p2ps.pm.GetPeerAddresses(msg.NoHidden, msg.ShowSelf)
		context.Respond(&message.GetPeersRsp{Peers: peers})
	case *message.GetSyncAncestor:
		p2ps.GetSyncAncestor(context, msg)
	case *message.MapQueryMsg:
		bestBlock, err := p2ps.GetChainAccessor().GetBestBlock()
		if err == nil {
			msg.BestBlock = bestBlock
			p2ps.SendRequest(message.MapSvc, msg)
		}
	case *message.MapQueryRsp:
		if msg.Err != nil {
			p2ps.Logger.Info().Err(msg.Err).Msg("polaris returned error")
		} else {
			if len(msg.Peers) > 0 {
				p2ps.checkAndAddPeerAddresses(msg.Peers)
			}
		}
	case *message.GetCluster:
		peers := p2ps.pm.GetPeers()
		//clusterReceiver := raftsupport.NewClusterInfoReceiver(p2ps, p2ps.mf, peers, time.Second*5, msg)
		clusterReceiver := raftsupport.NewConcClusterInfoReceiver(p2ps, p2ps.mf, peers, time.Second*5, msg, p2ps.Logger)
		clusterReceiver.StartGet()
	case *message.SendRaft:
		p2ps.SendRaftMessage(context, msg)
	case *message.RaftClusterEvent:
		p2ps.Logger.Debug().Int("added", len(msg.BPAdded)).Int("removed", len(msg.BPRemoved)).Msg("bp changed")
		p2ps.prm.UpdateBP(msg.BPAdded, msg.BPRemoved)
	case message.GetRaftTransport:
		context.Respond(raftsupport.NewAergoRaftTransport(p2ps.Logger, p2ps.nt, p2ps.pm, p2ps.mf, p2ps.consacc, msg.Cluster))
	case message.P2PWhiteListConfEnableEvent:
		p2ps.Logger.Debug().Bool("enabled", msg.On).Msg("p2p whitelist on/off changed")
		// TODO do more fine grained work
		p2ps.lm.RefineList()
		// disconnect newly blacklisted peer.
<<<<<<< HEAD
		p2ps.banIfFound()
=======
		p2ps.checkAndBanInboundPeers()
>>>>>>> 56c4dbb4
	case message.P2PWhiteListConfSetEvent:
		p2ps.Logger.Debug().Array("entries", p2putil.NewLogStringsMarshaller(msg.Values, 10)).Msg("p2p whitelist entries changed")
		// TODO do more fine grained work
		p2ps.lm.RefineList()
		// disconnect newly blacklisted peer.
<<<<<<< HEAD
		p2ps.banIfFound()
	}
}

func (p2ps *P2P) banIfFound() {
=======
		p2ps.checkAndBanInboundPeers()
	}
}

func (p2ps *P2P) checkAndBanInboundPeers() {
>>>>>>> 56c4dbb4
	for _, peer := range p2ps.pm.GetPeers() {
		// FIXME ip check should be currently connected ip address
		ip, err := network.GetSingleIPAddress(peer.Meta().IPAddress)
		if err != nil {
<<<<<<< HEAD
			p2ps.Error().Str(p2putil.LogPeerName, peer.Name()).Err(err).Msg("Failed to get ip address of peer")
			continue
		}
		if banned, _ := p2ps.lm.IsBanned(ip.String(), peer.ID()); banned {
			p2ps.Error().Str(p2putil.LogPeerName, peer.Name()).Msg("peer is banned by list manager")
=======
			p2ps.Warn().Str(p2putil.LogPeerName, peer.Name()).Err(err).Msg("Failed to get ip address of peer")
			continue
		}
		// TODO temporal treatment. need more works.
		// just inbound peers will be disconnected
		if peer.Meta().Outbound {
			p2ps.Debug().Str(p2putil.LogPeerName, peer.Name()).Err(err).Msg("outbound peer is not banned")
			continue
		}
		if banned, _ := p2ps.lm.IsBanned(ip.String(), peer.ID()); banned {
			p2ps.Info().Str(p2putil.LogPeerName, peer.Name()).Msg("peer is banned by list manager")
>>>>>>> 56c4dbb4
			peer.Stop()
		}
	}
}

// TODO need refactoring. this code is copied from subproto/addrs.go
func (p2ps *P2P) checkAndAddPeerAddresses(peers []*types.PeerAddress) {
	selfPeerID := p2ps.SelfNodeID()
	peerMetas := make([]p2pcommon.PeerMeta, 0, len(peers))
	for _, rPeerAddr := range peers {
		rPeerID := types.PeerID(rPeerAddr.PeerID)
		if selfPeerID == rPeerID {
			continue
		}
		if network.CheckAddressType(rPeerAddr.Address) == network.AddressTypeError {
			continue
		}
		meta := p2pcommon.FromPeerAddress(rPeerAddr)
		peerMetas = append(peerMetas, meta)
	}
	if len(peerMetas) > 0 {
		p2ps.pm.NotifyPeerAddressReceived(peerMetas)
	}
}

// TellRequest implement interface method of ActorService
func (p2ps *P2P) TellRequest(actor string, msg interface{}) {
	p2ps.TellTo(actor, msg)
}

// SendRequest implement interface method of ActorService
func (p2ps *P2P) SendRequest(actor string, msg interface{}) {
	p2ps.RequestTo(actor, msg)
}

// FutureRequest implement interface method of ActorService
func (p2ps *P2P) FutureRequest(actor string, msg interface{}, timeout time.Duration) *actor.Future {
	return p2ps.RequestToFuture(actor, msg, timeout)
}

// FutureRequestDefaultTimeout implement interface method of ActorService
func (p2ps *P2P) FutureRequestDefaultTimeout(actor string, msg interface{}) *actor.Future {
	return p2ps.RequestToFuture(actor, msg, p2pcommon.DefaultActorMsgTTL)
}

// CallRequest implement interface method of ActorService
func (p2ps *P2P) CallRequest(actor string, msg interface{}, timeout time.Duration) (interface{}, error) {
	future := p2ps.RequestToFuture(actor, msg, timeout)
	return future.Result()
}

// CallRequest implement interface method of ActorService
func (p2ps *P2P) CallRequestDefaultTimeout(actor string, msg interface{}) (interface{}, error) {
	future := p2ps.RequestToFuture(actor, msg, p2pcommon.DefaultActorMsgTTL)
	return future.Result()
}

// GetChainAccessor implement interface method of ActorService
func (p2ps *P2P) GetChainAccessor() types.ChainAccessor {
	return p2ps.ca
}

func (p2ps *P2P) insertHandlers(peer p2pcommon.RemotePeer) {
	logger := p2ps.Logger


	// PingHandlers
	peer.AddMessageHandler(p2pcommon.PingRequest, subproto.NewPingReqHandler(p2ps.pm, peer, logger, p2ps))
	peer.AddMessageHandler(p2pcommon.PingResponse, subproto.NewPingRespHandler(p2ps.pm, peer, logger, p2ps))
	peer.AddMessageHandler(p2pcommon.GoAway, subproto.NewGoAwayHandler(p2ps.pm, peer, logger, p2ps))
	peer.AddMessageHandler(p2pcommon.AddressesRequest, subproto.NewAddressesReqHandler(p2ps.pm, peer, logger, p2ps))
	peer.AddMessageHandler(p2pcommon.AddressesResponse, subproto.NewAddressesRespHandler(p2ps.pm, peer, logger, p2ps))

	// BlockHandlers
	peer.AddMessageHandler(p2pcommon.GetBlocksRequest, subproto.NewBlockReqHandler(p2ps.pm, peer, logger, p2ps))
	peer.AddMessageHandler(p2pcommon.GetBlocksResponse, subproto.NewBlockRespHandler(p2ps.pm, peer, logger, p2ps, p2ps.sm))
	peer.AddMessageHandler(p2pcommon.GetBlockHeadersRequest, subproto.NewGetBlockHeadersReqHandler(p2ps.pm, peer, logger, p2ps))
	peer.AddMessageHandler(p2pcommon.GetBlockHeadersResponse, subproto.NewGetBlockHeaderRespHandler(p2ps.pm, peer, logger, p2ps))
	peer.AddMessageHandler(p2pcommon.GetAncestorRequest, subproto.NewGetAncestorReqHandler(p2ps.pm, peer, logger, p2ps))
	peer.AddMessageHandler(p2pcommon.GetAncestorResponse, subproto.NewGetAncestorRespHandler(p2ps.pm, peer, logger, p2ps))
	peer.AddMessageHandler(p2pcommon.GetHashesRequest, subproto.NewGetHashesReqHandler(p2ps.pm, peer, logger, p2ps))
	peer.AddMessageHandler(p2pcommon.GetHashesResponse, subproto.NewGetHashesRespHandler(p2ps.pm, peer, logger, p2ps))
	peer.AddMessageHandler(p2pcommon.GetHashByNoRequest, subproto.NewGetHashByNoReqHandler(p2ps.pm, peer, logger, p2ps))
	peer.AddMessageHandler(p2pcommon.GetHashByNoResponse, subproto.NewGetHashByNoRespHandler(p2ps.pm, peer, logger, p2ps))

	// TxHandlers
	peer.AddMessageHandler(p2pcommon.GetTXsRequest, subproto.WithTimeLog(subproto.NewTxReqHandler(p2ps.pm, peer, logger, p2ps), p2ps.Logger, zerolog.DebugLevel))
	peer.AddMessageHandler(p2pcommon.GetTXsResponse, subproto.WithTimeLog(subproto.NewTxRespHandler(p2ps.pm, peer, logger, p2ps), p2ps.Logger, zerolog.DebugLevel))
	peer.AddMessageHandler(p2pcommon.NewTxNotice, subproto.WithTimeLog(subproto.NewNewTxNoticeHandler(p2ps.pm, peer, logger, p2ps, p2ps.sm), p2ps.Logger, zerolog.DebugLevel))

	// block notice handlers
	if p2ps.useRaft && p2ps.selfRole == p2pcommon.BlockProducer {
		peer.AddMessageHandler(p2pcommon.BlockProducedNotice, subproto.NewBPNoticeDiscardHandler(p2ps.pm, peer, logger, p2ps, p2ps.sm))
		peer.AddMessageHandler(p2pcommon.NewBlockNotice, subproto.NewBlkNoticeDiscardHandler(p2ps.pm, peer, logger, p2ps, p2ps.sm))
	} else {
		peer.AddMessageHandler(p2pcommon.BlockProducedNotice, subproto.WithTimeLog(subproto.NewBlockProducedNoticeHandler(p2ps.pm, peer, logger, p2ps, p2ps.sm), p2ps.Logger, zerolog.DebugLevel))
		peer.AddMessageHandler(p2pcommon.NewBlockNotice, subproto.NewNewBlockNoticeHandler(p2ps.pm, peer, logger, p2ps, p2ps.sm))
	}

	// Raft support
	peer.AddMessageHandler(p2pcommon.GetClusterRequest, subproto.NewGetClusterReqHandler(p2ps.pm, peer, logger, p2ps, p2ps.consacc))
	peer.AddMessageHandler(p2pcommon.GetClusterResponse, subproto.NewGetClusterRespHandler(p2ps.pm, peer, logger, p2ps))
	peer.AddMessageHandler(p2pcommon.RaftWrapperMessage, subproto.NewRaftWrapperHandler(p2ps.pm, peer, logger, p2ps, p2ps.consacc))

}

func (p2ps *P2P) CreateHSHandler(legacy bool, outbound bool, pid types.PeerID) p2pcommon.HSHandler {
	if legacy {
		handshakeHandler := newHandshaker(p2ps.pm, p2ps, p2ps.Logger, p2ps.chainID, pid)
		if outbound {
			return &LegacyOutboundHSHandler{LegacyWireHandshaker: handshakeHandler}
		} else {
			return &LegacyInboundHSHandler{LegacyWireHandshaker: handshakeHandler}
		}
	} else {
		if outbound {
			return NewOutboundHSHandler(p2ps.pm, p2ps, p2ps.vm, p2ps.Logger, p2ps.chainID, pid)
		} else {
			return NewInboundHSHandler(p2ps.pm, p2ps, p2ps.vm, p2ps.Logger, p2ps.chainID, pid)
		}
	}
}

func (p2ps *P2P) CreateRemotePeer(meta p2pcommon.PeerMeta, seq uint32, status *types.Status, stream types.Stream, rw p2pcommon.MsgReadWriter) p2pcommon.RemotePeer {
	newPeer := newRemotePeer(meta, seq, p2ps.pm, p2ps, p2ps.Logger, p2ps.mf, p2ps.signer, rw)
	newPeer.UpdateBlkCache(status.GetBestBlockHash(), status.GetBestHeight())
	newPeer.tnt = p2ps.tnt
	rw.AddIOListener(p2ps.mm.NewMetric(newPeer.ID(), newPeer.ManageNumber()))

	// TODO tune to set prefer role
	newPeer.role = p2ps.prm.GetRole(meta.ID)
	// insert Handlers
	p2ps.insertHandlers(newPeer)

	return newPeer
}

type notifyNewTXs struct {
	ids         []types.TxID
	alreadySent []types.PeerID
}

func (p2ps *P2P) SelfMeta() p2pcommon.PeerMeta {
	return p2ps.selfMeta
}

func (p2ps *P2P) SelfNodeID() types.PeerID {
	return p2ps.selfMeta.ID
}

func (p2ps *P2P) SelfRole() p2pcommon.PeerRole {
	return p2ps.selfRole
}

func (p2ps *P2P) GetPeerBlockInfos() []types.PeerBlockInfo {
	return p2ps.pm.GetPeerBlockInfos()
}

func (p2ps *P2P) GetPeer(ID types.PeerID) (p2pcommon.RemotePeer, bool) {
	return p2ps.pm.GetPeer(ID)
}<|MERGE_RESOLUTION|>--- conflicted
+++ resolved
@@ -97,6 +97,12 @@
 
 	useRaft := genesis.ConsensusType() == consensus.ConsensusName[consensus.ConsensusRAFT]
 	p2ps.useRaft = useRaft
+	if p2ps.cfg.Consensus.EnableBp {
+		p2ps.selfRole = p2pcommon.BlockProducer
+	} else {
+		p2ps.selfRole = p2pcommon.Watcher
+	}
+
 	p2ps.selfMeta = SetupSelfMeta(p2pkey.NodeID(), cfg.P2P)
 	netTransport := transport.NewNetworkTransport(cfg.P2P, p2ps.Logger, p2ps)
 	signer := newDefaultMsgSigner(p2pkey.NodePrivKey(), p2pkey.NodePubKey(), p2pkey.NodeID())
@@ -212,68 +218,6 @@
 	return p2ps.chainID
 }
 
-<<<<<<< HEAD
-=======
-func (p2ps *P2P) initP2P(cfg *config.Config, chainSvc *chain.ChainService) {
-	p2ps.ca = chainSvc
-
-	// check genesis block and get meta information from it
-	genesis := chainSvc.CDB().GetGenesisInfo()
-	chainIdBytes, err := genesis.ChainID()
-	if err != nil {
-		panic("genesis block is not set properly: " + err.Error())
-	}
-	chainID := types.NewChainID()
-	err = chainID.Read(chainIdBytes)
-	if err != nil {
-		panic("invalid chainid: " + err.Error())
-	}
-	p2ps.chainID = chainID
-
-	useRaft := genesis.ConsensusType() == consensus.ConsensusName[consensus.ConsensusRAFT]
-	p2ps.useRaft = useRaft
-	if p2ps.cfg.Consensus.EnableBp {
-		p2ps.selfRole = p2pcommon.BlockProducer
-	} else {
-		p2ps.selfRole = p2pcommon.Watcher
-	}
-
-	netTransport := transport.NewNetworkTransport(cfg.P2P, p2ps.Logger)
-	signer := newDefaultMsgSigner(p2pkey.NodePrivKey(), p2pkey.NodePubKey(), p2pkey.NodeID())
-
-	p2ps.tnt = newTxNoticeTracer(p2ps.Logger, p2ps)
-	mf := &baseMOFactory{p2ps: p2ps, tnt:p2ps.tnt}
-
-	if useRaft {
-		p2ps.prm = &RaftRoleManager{p2ps: p2ps, logger: p2ps.Logger, raftBP: make(map[types.PeerID]bool)}
-	} else {
-		p2ps.prm = &DefaultRoleManager{p2ps: p2ps}
-	}
-
-	// public network is always disabled white/blacklist in chain
-	lm := list.NewListManager(cfg.Auth, cfg.AuthDir, p2ps.ca, p2ps.prm, p2ps.Logger, genesis.PublicNet())
-	metricMan := metric.NewMetricManager(10)
-	peerMan := NewPeerManager(p2ps, p2ps, cfg, p2ps, netTransport, metricMan, lm, p2ps.Logger, mf, useRaft)
-	syncMan := newSyncManager(p2ps, peerMan, p2ps.Logger)
-	versionMan := newDefaultVersionManager(peerMan, p2ps, p2ps.ca, p2ps.Logger, p2ps.chainID)
-
-	// connect managers each other
-
-	p2ps.mutex.Lock()
-	p2ps.signer = signer
-	p2ps.nt = netTransport
-	p2ps.mf = mf
-	p2ps.pm = peerMan
-	p2ps.vm = versionMan
-	p2ps.sm = syncMan
-	//p2ps.rm = reconMan
-	p2ps.mm = metricMan
-	p2ps.lm = lm
-
-	p2ps.mutex.Unlock()
-}
-
->>>>>>> 56c4dbb4
 // Receive got actor message and then handle it.
 func (p2ps *P2P) Receive(context actor.Context) {
 	rawMsg := context.Message()
@@ -349,40 +293,21 @@
 		// TODO do more fine grained work
 		p2ps.lm.RefineList()
 		// disconnect newly blacklisted peer.
-<<<<<<< HEAD
-		p2ps.banIfFound()
-=======
 		p2ps.checkAndBanInboundPeers()
->>>>>>> 56c4dbb4
 	case message.P2PWhiteListConfSetEvent:
 		p2ps.Logger.Debug().Array("entries", p2putil.NewLogStringsMarshaller(msg.Values, 10)).Msg("p2p whitelist entries changed")
 		// TODO do more fine grained work
 		p2ps.lm.RefineList()
 		// disconnect newly blacklisted peer.
-<<<<<<< HEAD
-		p2ps.banIfFound()
-	}
-}
-
-func (p2ps *P2P) banIfFound() {
-=======
 		p2ps.checkAndBanInboundPeers()
 	}
 }
 
 func (p2ps *P2P) checkAndBanInboundPeers() {
->>>>>>> 56c4dbb4
 	for _, peer := range p2ps.pm.GetPeers() {
 		// FIXME ip check should be currently connected ip address
 		ip, err := network.GetSingleIPAddress(peer.Meta().IPAddress)
 		if err != nil {
-<<<<<<< HEAD
-			p2ps.Error().Str(p2putil.LogPeerName, peer.Name()).Err(err).Msg("Failed to get ip address of peer")
-			continue
-		}
-		if banned, _ := p2ps.lm.IsBanned(ip.String(), peer.ID()); banned {
-			p2ps.Error().Str(p2putil.LogPeerName, peer.Name()).Msg("peer is banned by list manager")
-=======
 			p2ps.Warn().Str(p2putil.LogPeerName, peer.Name()).Err(err).Msg("Failed to get ip address of peer")
 			continue
 		}
@@ -394,7 +319,6 @@
 		}
 		if banned, _ := p2ps.lm.IsBanned(ip.String(), peer.ID()); banned {
 			p2ps.Info().Str(p2putil.LogPeerName, peer.Name()).Msg("peer is banned by list manager")
->>>>>>> 56c4dbb4
 			peer.Stop()
 		}
 	}
