--- conflicted
+++ resolved
@@ -496,11 +496,7 @@
 func (cs *ChainService) getVotes(id string, n uint32) (*types.VoteList, error) {
 	switch ConsensusName() {
 	case consensus.ConsensusName[consensus.ConsensusDPOS]:
-<<<<<<< HEAD
-		sdb := cs.sdb.OpenNewStateDB(cs.sdb.GetLuaRoot())
-=======
 		sdb := cs.sdb.OpenNewStateDB(cs.sdb.GetRoot())
->>>>>>> b4997709
 		scs, err := statedb.GetSystemAccountState(sdb)
 		if err != nil {
 			return nil, err
@@ -522,11 +518,7 @@
 		return nil, ErrNotSupportedConsensus
 	}
 
-<<<<<<< HEAD
-	sdb := cs.sdb.OpenNewStateDB(cs.sdb.GetLuaRoot())
-=======
 	sdb := cs.sdb.OpenNewStateDB(cs.sdb.GetRoot())
->>>>>>> b4997709
 	scs, err := statedb.GetSystemAccountState(sdb)
 	if err != nil {
 		return nil, err
@@ -548,11 +540,7 @@
 		return nil, ErrNotSupportedConsensus
 	}
 
-<<<<<<< HEAD
-	sdb := cs.sdb.OpenNewStateDB(cs.sdb.GetLuaRoot())
-=======
 	sdb := cs.sdb.OpenNewStateDB(cs.sdb.GetRoot())
->>>>>>> b4997709
 	scs, err := statedb.GetSystemAccountState(sdb)
 	if err != nil {
 		return nil, err
@@ -588,11 +576,7 @@
 }
 
 func (cs *ChainService) getEnterpriseConf(key string) (*types.EnterpriseConfig, error) {
-<<<<<<< HEAD
-	sdb := cs.sdb.OpenNewStateDB(cs.sdb.GetLuaRoot())
-=======
 	sdb := cs.sdb.OpenNewStateDB(cs.sdb.GetRoot())
->>>>>>> b4997709
 	ecs, err := statedb.GetEnterpriseAccountState(sdb)
 	if err != nil {
 		return nil, err
@@ -817,11 +801,7 @@
 			})
 			break
 		}
-<<<<<<< HEAD
-		contractState, err := statedb.OpenContractStateAccount(types.ToAccountID(address), sdb)
-=======
 		contractState, err := statedb.OpenContractStateAccount(address, sdb)
->>>>>>> b4997709
 		if err == nil {
 			abi, err := contract.GetABI(contractState, nil)
 			context.Respond(message.GetABIRsp{
@@ -843,11 +823,7 @@
 			context.Respond(message.GetQueryRsp{Result: nil, Err: err})
 			break
 		}
-<<<<<<< HEAD
-		ctrState, err := statedb.OpenContractStateAccount(types.ToAccountID(address), sdb)
-=======
 		ctrState, err := statedb.OpenContractStateAccount(address, sdb)
->>>>>>> b4997709
 		if err != nil {
 			logger.Error().Str("hash", base58.Encode(address)).Err(err).Msg("failed to get state for contract")
 			context.Respond(message.GetQueryRsp{Result: nil, Err: err})
@@ -942,13 +918,8 @@
 		runtime.LockOSThread()
 		defer runtime.UnlockOSThread()
 
-<<<<<<< HEAD
-		sdb = cw.sdb.OpenNewStateDB(cw.sdb.GetLuaRoot())
-		ctrState, err := statedb.OpenContractStateAccount(types.ToAccountID(msg.Contract), sdb)
-=======
 		sdb = cw.sdb.OpenNewStateDB(cw.sdb.GetRoot())
 		ctrState, err := statedb.OpenContractStateAccount(msg.Contract, sdb)
->>>>>>> b4997709
 		if err != nil {
 			logger.Error().Str("hash", base58.Encode(msg.Contract)).Err(err).Msg("failed to get state for contract")
 			context.Respond(message.CheckFeeDelegationRsp{Err: err})
