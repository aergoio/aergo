/**
 *  @file
 *  @copyright defined in aergo/LICENSE.txt
 */
package chain

import (
	"io/ioutil"
	"math/big"
	"os"
	"testing"

	"github.com/aergoio/aergo-lib/db"
	"github.com/aergoio/aergo/account/key"
	"github.com/aergoio/aergo/contract"
	"github.com/aergoio/aergo/state"
	"github.com/aergoio/aergo/types"
	"github.com/stretchr/testify/assert"
)

var sdb *state.ChainStateDB
var keystore *key.Store
var chainID []byte

func initTest(t *testing.T, testmode bool) {
	sdb = state.NewChainStateDB()
	tmpdir, _ := ioutil.TempDir("", "test")
	keystore = key.NewStore(tmpdir, 0)
	sdb.Init(string(db.BadgerImpl), tmpdir, nil, testmode)
	genesis := types.GetTestGenesis()
	chainID = genesis.Block().GetHeader().ChainID

	err := sdb.SetGenesis(genesis, nil)
	if err != nil {
		t.Fatalf("failed init : %s", err.Error())
	}
}

func deinitTest() {
	sdb.Close()
	os.RemoveAll("test")
}
func makeTestAddress(t *testing.T) []byte {
	addr, err := keystore.CreateKey("test")
	assert.NoError(t, err, "could not create key")
	return addr
}

func signTestAddress(t *testing.T, tx *types.Tx) {
	_, err := keystore.Unlock(tx.GetBody().GetAccount(), "test")
	assert.NoError(t, err, "could not unlock key")
	err = keystore.SignTx(tx, nil)
	assert.NoError(t, err, "could not sign key")
}

func TestErrorInExecuteTx(t *testing.T) {
	initTest(t, true)
	defer deinitTest()
	bs := state.NewBlockState(sdb.GetStateDB())

	tx := &types.Tx{}

<<<<<<< HEAD
	err := executeTx(nil, bs, types.NewTransaction(tx), 0, 0, nil, contract.ChainService)
	assert.EqualError(t, err, types.ErrTxFormatInvalid.Error(), "execute empty tx")

	tx.Body = &types.TxBody{}
	err = executeTx(nil, bs, types.NewTransaction(tx), 0, 0, nil, contract.ChainService)
	assert.EqualError(t, err, types.ErrTxFormatInvalid.Error(), "execute empty tx body")
=======
	err := executeTx(bs, types.NewTransaction(tx), 0, 0, nil, contract.ChainService, chainID)
	assert.EqualError(t, err, types.ErrTxFormatInvalid.Error(), "execute empty tx")

	tx.Body = &types.TxBody{}
>>>>>>> e6496423

	err = executeTx(bs, types.NewTransaction(tx), 0, 0, nil, contract.ChainService, chainID)
	assert.EqualError(t, err, types.ErrTxInvalidChainIdHash.Error(), "execute empty tx body")

	tx.Body.ChainIdHash = chainID
	tx.Body.Account = makeTestAddress(t)
	tx.Body.Recipient = makeTestAddress(t)
<<<<<<< HEAD
	err = executeTx(nil, bs, types.NewTransaction(tx), 0, 0, nil, contract.ChainService)
	assert.EqualError(t, err, types.ErrTxHasInvalidHash.Error(), "execute tx body with account")

	signTestAddress(t, tx)
	err = executeTx(nil, bs, types.NewTransaction(tx), 0, 0, nil, contract.ChainService)
=======
	err = executeTx(bs, types.NewTransaction(tx), 0, 0, nil, contract.ChainService, chainID)
	assert.EqualError(t, err, types.ErrTxHasInvalidHash.Error(), "execute tx body with account")

	signTestAddress(t, tx)
	err = executeTx(bs, types.NewTransaction(tx), 0, 0, nil, contract.ChainService, chainID)
>>>>>>> e6496423
	assert.EqualError(t, err, types.ErrTxNonceTooLow.Error(), "execute tx body with account")

	tx.Body.Nonce = 1
	tx.Body.Amount = new(big.Int).Add(types.StakingMinimum, types.StakingMinimum).Bytes()
	signTestAddress(t, tx)
<<<<<<< HEAD
	err = executeTx(nil, bs, types.NewTransaction(tx), 0, 0, nil, contract.ChainService)
=======
	err = executeTx(bs, types.NewTransaction(tx), 0, 0, nil, contract.ChainService, chainID)
>>>>>>> e6496423
	assert.EqualError(t, err, types.ErrInsufficientBalance.Error(), "execute tx body with nonce")

	tx.Body.Amount = types.MaxAER.Bytes()
	signTestAddress(t, tx)
<<<<<<< HEAD
	err = executeTx(nil, bs, types.NewTransaction(tx), 0, 0, nil, contract.ChainService)
=======
	err = executeTx(bs, types.NewTransaction(tx), 0, 0, nil, contract.ChainService, chainID)
>>>>>>> e6496423
	assert.EqualError(t, err, types.ErrInsufficientBalance.Error(), "execute tx body with nonce")
}

func TestBasicExecuteTx(t *testing.T) {
	initTest(t, true)
	defer deinitTest()
	bs := state.NewBlockState(sdb.GetStateDB())

	tx := &types.Tx{Body: &types.TxBody{}}

	tx.Body.ChainIdHash = chainID
	tx.Body.Account = makeTestAddress(t)
	tx.Body.Recipient = makeTestAddress(t)
	tx.Body.Nonce = 1
	signTestAddress(t, tx)
<<<<<<< HEAD
	err := executeTx(nil, bs, types.NewTransaction(tx), 0, 0, nil, contract.ChainService)
=======
	err := executeTx(bs, types.NewTransaction(tx), 0, 0, nil, contract.ChainService, chainID)
>>>>>>> e6496423
	assert.NoError(t, err, "execute amount 0")

	tx.Body.Nonce = 2
	tx.Body.Amount = new(big.Int).SetUint64(1000).Bytes()
	signTestAddress(t, tx)
<<<<<<< HEAD
	err = executeTx(nil, bs, types.NewTransaction(tx), 0, 0, nil, contract.ChainService)
=======
	err = executeTx(bs, types.NewTransaction(tx), 0, 0, nil, contract.ChainService, chainID)
>>>>>>> e6496423
	assert.NoError(t, err, "execute amount 1000")

	tx.Body.Nonce = 3
	tx.Body.Amount = (new(big.Int).Add(types.StakingMinimum, new(big.Int).SetUint64(1))).Bytes()
	tx.Body.Amount = types.StakingMinimum.Bytes()
	tx.Body.Recipient = []byte(types.AergoSystem)
	tx.Body.Type = types.TxType_GOVERNANCE
	tx.Body.Payload = []byte(`{"Name":"v1stake"}`)
	signTestAddress(t, tx)
<<<<<<< HEAD
	err = executeTx(nil, bs, types.NewTransaction(tx), 0, 0, nil, contract.ChainService)
=======
	err = executeTx(bs, types.NewTransaction(tx), 0, 0, nil, contract.ChainService, chainID)
>>>>>>> e6496423
	assert.NoError(t, err, "execute governance type")

}<|MERGE_RESOLUTION|>--- conflicted
+++ resolved
@@ -60,58 +60,33 @@
 
 	tx := &types.Tx{}
 
-<<<<<<< HEAD
-	err := executeTx(nil, bs, types.NewTransaction(tx), 0, 0, nil, contract.ChainService)
+	err := executeTx(nil, bs, types.NewTransaction(tx), 0, 0, nil, contract.ChainService, chainID)
 	assert.EqualError(t, err, types.ErrTxFormatInvalid.Error(), "execute empty tx")
 
 	tx.Body = &types.TxBody{}
-	err = executeTx(nil, bs, types.NewTransaction(tx), 0, 0, nil, contract.ChainService)
-	assert.EqualError(t, err, types.ErrTxFormatInvalid.Error(), "execute empty tx body")
-=======
-	err := executeTx(bs, types.NewTransaction(tx), 0, 0, nil, contract.ChainService, chainID)
-	assert.EqualError(t, err, types.ErrTxFormatInvalid.Error(), "execute empty tx")
 
-	tx.Body = &types.TxBody{}
->>>>>>> e6496423
-
-	err = executeTx(bs, types.NewTransaction(tx), 0, 0, nil, contract.ChainService, chainID)
+	err = executeTx(nil, bs, types.NewTransaction(tx), 0, 0, nil, contract.ChainService, chainID)
 	assert.EqualError(t, err, types.ErrTxInvalidChainIdHash.Error(), "execute empty tx body")
 
 	tx.Body.ChainIdHash = chainID
 	tx.Body.Account = makeTestAddress(t)
 	tx.Body.Recipient = makeTestAddress(t)
-<<<<<<< HEAD
-	err = executeTx(nil, bs, types.NewTransaction(tx), 0, 0, nil, contract.ChainService)
+	err = executeTx(nil, bs, types.NewTransaction(tx), 0, 0, nil, contract.ChainService, chainID)
 	assert.EqualError(t, err, types.ErrTxHasInvalidHash.Error(), "execute tx body with account")
 
 	signTestAddress(t, tx)
-	err = executeTx(nil, bs, types.NewTransaction(tx), 0, 0, nil, contract.ChainService)
-=======
-	err = executeTx(bs, types.NewTransaction(tx), 0, 0, nil, contract.ChainService, chainID)
-	assert.EqualError(t, err, types.ErrTxHasInvalidHash.Error(), "execute tx body with account")
-
-	signTestAddress(t, tx)
-	err = executeTx(bs, types.NewTransaction(tx), 0, 0, nil, contract.ChainService, chainID)
->>>>>>> e6496423
+	err = executeTx(nil, bs, types.NewTransaction(tx), 0, 0, nil, contract.ChainService, chainID)
 	assert.EqualError(t, err, types.ErrTxNonceTooLow.Error(), "execute tx body with account")
 
 	tx.Body.Nonce = 1
 	tx.Body.Amount = new(big.Int).Add(types.StakingMinimum, types.StakingMinimum).Bytes()
 	signTestAddress(t, tx)
-<<<<<<< HEAD
-	err = executeTx(nil, bs, types.NewTransaction(tx), 0, 0, nil, contract.ChainService)
-=======
-	err = executeTx(bs, types.NewTransaction(tx), 0, 0, nil, contract.ChainService, chainID)
->>>>>>> e6496423
+	err = executeTx(nil, bs, types.NewTransaction(tx), 0, 0, nil, contract.ChainService, chainID)
 	assert.EqualError(t, err, types.ErrInsufficientBalance.Error(), "execute tx body with nonce")
 
 	tx.Body.Amount = types.MaxAER.Bytes()
 	signTestAddress(t, tx)
-<<<<<<< HEAD
-	err = executeTx(nil, bs, types.NewTransaction(tx), 0, 0, nil, contract.ChainService)
-=======
-	err = executeTx(bs, types.NewTransaction(tx), 0, 0, nil, contract.ChainService, chainID)
->>>>>>> e6496423
+	err = executeTx(nil, bs, types.NewTransaction(tx), 0, 0, nil, contract.ChainService, chainID)
 	assert.EqualError(t, err, types.ErrInsufficientBalance.Error(), "execute tx body with nonce")
 }
 
@@ -127,21 +102,13 @@
 	tx.Body.Recipient = makeTestAddress(t)
 	tx.Body.Nonce = 1
 	signTestAddress(t, tx)
-<<<<<<< HEAD
-	err := executeTx(nil, bs, types.NewTransaction(tx), 0, 0, nil, contract.ChainService)
-=======
-	err := executeTx(bs, types.NewTransaction(tx), 0, 0, nil, contract.ChainService, chainID)
->>>>>>> e6496423
+	err := executeTx(nil, bs, types.NewTransaction(tx), 0, 0, nil, contract.ChainService, chainID)
 	assert.NoError(t, err, "execute amount 0")
 
 	tx.Body.Nonce = 2
 	tx.Body.Amount = new(big.Int).SetUint64(1000).Bytes()
 	signTestAddress(t, tx)
-<<<<<<< HEAD
-	err = executeTx(nil, bs, types.NewTransaction(tx), 0, 0, nil, contract.ChainService)
-=======
-	err = executeTx(bs, types.NewTransaction(tx), 0, 0, nil, contract.ChainService, chainID)
->>>>>>> e6496423
+	err = executeTx(nil, bs, types.NewTransaction(tx), 0, 0, nil, contract.ChainService, chainID)
 	assert.NoError(t, err, "execute amount 1000")
 
 	tx.Body.Nonce = 3
@@ -151,11 +118,7 @@
 	tx.Body.Type = types.TxType_GOVERNANCE
 	tx.Body.Payload = []byte(`{"Name":"v1stake"}`)
 	signTestAddress(t, tx)
-<<<<<<< HEAD
-	err = executeTx(nil, bs, types.NewTransaction(tx), 0, 0, nil, contract.ChainService)
-=======
-	err = executeTx(bs, types.NewTransaction(tx), 0, 0, nil, contract.ChainService, chainID)
->>>>>>> e6496423
+	err = executeTx(nil, bs, types.NewTransaction(tx), 0, 0, nil, contract.ChainService, chainID)
 	assert.NoError(t, err, "execute governance type")
 
 }