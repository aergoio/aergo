--- conflicted
+++ resolved
@@ -944,13 +944,8 @@
 	var events []*types.Event
 
 	switch txBody.Type {
-<<<<<<< HEAD
 	case types.TxType_NORMAL, types.TxType_TRANSFER, types.TxType_CALL, types.TxType_MULTICALL, types.TxType_DEPLOY, types.TxType_REDEPLOY:
-		rv, events, txFee, err = contract.Execute(execCtx, bs, cdb, tx.GetTx(), sender, receiver, bi, preloadService, false)
-=======
-	case types.TxType_NORMAL, types.TxType_REDEPLOY, types.TxType_TRANSFER, types.TxType_CALL, types.TxType_DEPLOY:
 		rv, events, txFee, err = contract.Execute(execCtx, bs, cdb, tx.GetTx(), sender, receiver, bi, executionMode, false)
->>>>>>> a30c588a
 		sender.SubBalance(txFee)
 	case types.TxType_GOVERNANCE:
 		txFee = new(big.Int).SetUint64(0)
