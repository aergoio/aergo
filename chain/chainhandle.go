--- conflicted
+++ resolved
@@ -540,11 +540,7 @@
 
 		bState = state.NewBlockState(cs.sdb.OpenNewStateDB(cs.sdb.GetRoot()))
 
-<<<<<<< HEAD
-		exec = NewTxExecutor(cs.cdb, block.BlockNo(), block.GetHeader().GetTimestamp(), block.GetHeader().GetPrevBlockHash(), contract.ChainService)
-=======
-		exec = NewTxExecutor(block.BlockNo(), block.GetHeader().GetTimestamp(), block.GetHeader().GetPrevBlockHash(), contract.ChainService, block.GetHeader().ChainID)
->>>>>>> e6496423
+		exec = NewTxExecutor(cs.cdb, block.BlockNo(), block.GetHeader().GetTimestamp(), block.GetHeader().GetPrevBlockHash(), contract.ChainService, block.GetHeader().ChainID)
 
 		validateSignWait = func() error {
 			return cs.validator.WaitVerifyDone()
@@ -571,11 +567,7 @@
 }
 
 // NewTxExecutor returns a new TxExecFn.
-<<<<<<< HEAD
-func NewTxExecutor(cdb contract.ChainAccessor, blockNo types.BlockNo, ts int64, prevBlockHash []byte, preLoadService int) TxExecFn {
-=======
-func NewTxExecutor(blockNo types.BlockNo, ts int64, prevBlockHash []byte, preLoadService int, chainID []byte) TxExecFn {
->>>>>>> e6496423
+func NewTxExecutor(cdb contract.ChainAccessor, blockNo types.BlockNo, ts int64, prevBlockHash []byte, preLoadService int, chainID []byte) TxExecFn {
 	return func(bState *state.BlockState, tx types.Transaction) error {
 		if bState == nil {
 			logger.Error().Msg("bstate is nil in txexec")
@@ -583,11 +575,7 @@
 		}
 		snapshot := bState.Snapshot()
 
-<<<<<<< HEAD
-		err := executeTx(cdb, bState, tx, blockNo, ts, prevBlockHash, preLoadService)
-=======
-		err := executeTx(bState, tx, blockNo, ts, prevBlockHash, preLoadService, common.Hasher(chainID))
->>>>>>> e6496423
+		err := executeTx(cdb, bState, tx, blockNo, ts, prevBlockHash, preLoadService, common.Hasher(chainID))
 		if err != nil {
 			logger.Error().Err(err).Str("hash", enc.ToString(tx.GetHash())).Msg("tx failed")
 			bState.Rollback(snapshot)
@@ -729,9 +717,6 @@
 	}
 }
 
-<<<<<<< HEAD
-func executeTx(cdb contract.ChainAccessor, bs *state.BlockState, tx types.Transaction, blockNo uint64, ts int64, prevBlockHash []byte, preLoadService int) error {
-=======
 const maxRetSize = 1024
 
 func adjustRv(ret string) string {
@@ -743,8 +728,7 @@
 	return ret
 }
 
-func executeTx(bs *state.BlockState, tx types.Transaction, blockNo uint64, ts int64, prevBlockHash []byte, preLoadService int, chainIDHash []byte) error {
->>>>>>> e6496423
+func executeTx(cdb contract.ChainAccessor, bs *state.BlockState, tx types.Transaction, blockNo uint64, ts int64, prevBlockHash []byte, preLoadService int, chainIDHash []byte) error {
 
 	txBody := tx.GetBody()
 
@@ -794,12 +778,7 @@
 	var events []*types.Event
 	switch txBody.Type {
 	case types.TxType_NORMAL:
-<<<<<<< HEAD
-		rv, txFee, events, err = contract.Execute(bs, cdb, tx.GetTx(), blockNo, ts, prevBlockHash,
-			sender, receiver, preLoadService)
-=======
-		rv, events, txFee, err = contract.Execute(bs, tx.GetTx(), blockNo, ts, prevBlockHash, sender, receiver, preLoadService)
->>>>>>> e6496423
+		rv, events, txFee, err = contract.Execute(bs, cdb, tx.GetTx(), blockNo, ts, prevBlockHash, sender, receiver, preLoadService)
 		sender.SubBalance(txFee)
 	case types.TxType_GOVERNANCE:
 		txFee = new(big.Int).SetUint64(0)
