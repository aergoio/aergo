/**
 *  @file
 *  @copyright defined in aergo/LICENSE.txt
 */

package chain

import (
	"bytes"
	"container/list"
	"context"
	"encoding/hex"
	"encoding/json"
	"errors"
	"fmt"
	"math/big"

	"github.com/aergoio/aergo/v2/consensus"
	"github.com/aergoio/aergo/v2/contract"
	"github.com/aergoio/aergo/v2/contract/name"
	"github.com/aergoio/aergo/v2/contract/system"
	"github.com/aergoio/aergo/v2/evm"
	"github.com/aergoio/aergo/v2/fee"
	"github.com/aergoio/aergo/v2/internal/enc/base58"
	"github.com/aergoio/aergo/v2/internal/enc/proto"
	"github.com/aergoio/aergo/v2/state"
	"github.com/aergoio/aergo/v2/state/statedb"
	"github.com/aergoio/aergo/v2/types"
	"github.com/aergoio/aergo/v2/types/message"
)

var (
	ErrorNoAncestor      = errors.New("not found ancestor")
	ErrBlockOrphan       = errors.New("block is orphan, so not connected in chain")
	ErrBlockCachedErrLRU = errors.New("block is in errored blocks cache")
	ErrStateNoMarker     = errors.New("statedb marker of block is not exists")

	errBlockStale       = errors.New("produced block becomes stale")
	errBlockInvalidFork = errors.New("invalid fork occurred")
	errBlockTimestamp   = errors.New("invalid timestamp")

	InAddBlock      = make(chan struct{}, 1)
	SendBlockReward = sendRewardCoinbase
)

type BlockRewardFn = func(*state.BlockState, []byte) error

type ErrReorg struct {
	err error
}

func (ec *ErrReorg) Error() string {
	return fmt.Sprintf("reorg failed. maybe need reconfiguration. error: %s", ec.err.Error())
}

type ErrBlock struct {
	err   error
	block *types.BlockInfo
}

func (ec *ErrBlock) Error() string {
	return fmt.Sprintf("Error: %s. block(%s, %d)", ec.err.Error(), base58.Encode(ec.block.Hash), ec.block.No)
}

type ErrTx struct {
	err error
	tx  *types.Tx
}

func (ec *ErrTx) Error() string {
	return fmt.Sprintf("error executing tx:%s, tx=%s", ec.err.Error(), base58.Encode(ec.tx.GetHash()))
}

func (cs *ChainService) getBestBlockNo() types.BlockNo {
	return cs.cdb.getBestBlockNo()
}

// GetGenesisInfo returns the information on the genesis block.
func (cs *ChainService) GetGenesisInfo() *types.Genesis {
	return cs.cdb.GetGenesisInfo()
}

func (cs *ChainService) GetBestBlock() (*types.Block, error) {
	return cs.cdb.GetBestBlock()
}

func (cs *ChainService) getBlockByNo(blockNo types.BlockNo) (*types.Block, error) {
	return cs.cdb.GetBlockByNo(blockNo)
}

func (cs *ChainService) GetBlock(blockHash []byte) (*types.Block, error) {
	return cs.getBlock(blockHash)
}

func (cs *ChainService) getBlock(blockHash []byte) (*types.Block, error) {
	return cs.cdb.getBlock(blockHash)
}

func (cs *ChainService) GetHashByNo(blockNo types.BlockNo) ([]byte, error) {
	return cs.getHashByNo(blockNo)
}

func (cs *ChainService) getHashByNo(blockNo types.BlockNo) ([]byte, error) {
	return cs.cdb.getHashByNo(blockNo)
}

func (cs *ChainService) getTx(txHash []byte) (*types.Tx, *types.TxIdx, error) {
	tx, txidx, err := cs.cdb.getTx(txHash)
	if err != nil {
		return nil, nil, err
	}
	block, err := cs.cdb.getBlock(txidx.BlockHash)
	blockInMainChain, err := cs.cdb.GetBlockByNo(block.Header.BlockNo)
	if !bytes.Equal(block.BlockHash(), blockInMainChain.BlockHash()) {
		return tx, nil, errors.New("tx is not in the main chain")
	}
	return tx, txidx, err
}

func (cs *ChainService) getReceipt(txHash []byte) (*types.Receipt, error) {
	tx, i, err := cs.cdb.getTx(txHash)
	if err != nil {
		return nil, err
	}

	block, err := cs.cdb.getBlock(i.BlockHash)
	blockInMainChain, err := cs.cdb.GetBlockByNo(block.Header.BlockNo)
	if !bytes.Equal(block.BlockHash(), blockInMainChain.BlockHash()) {
		return nil, errors.New("cannot find a receipt")
	}

	r, err := cs.cdb.getReceipt(block.BlockHash(), block.GetHeader().BlockNo, i.Idx, cs.cfg.Hardfork)
	if err != nil {
		return r, err
	}
	r.ContractAddress = types.AddressOrigin(r.ContractAddress)
	r.From = tx.GetBody().GetAccount()
	r.To = tx.GetBody().GetRecipient()
	return r, nil
}

func (cs *ChainService) getEvents(events *[]*types.Event, blkNo types.BlockNo, filter *types.FilterInfo,
	argFilter []types.ArgFilter) uint64 {
	blkHash, err := cs.cdb.getHashByNo(blkNo)
	if err != nil {
		return 0
	}
	receipts, err := cs.cdb.getReceipts(blkHash, blkNo, cs.cfg.Hardfork)
	if err != nil {
		return 0
	}
	if receipts.BloomFilter(filter) == false {
		return 0
	}
	var totalSize uint64
	for idx, r := range receipts.Get() {
		if r.BloomFilter(filter) == false {
			continue
		}
		for _, e := range r.Events {
			if e.Filter(filter, argFilter) {
				e.SetMemoryInfo(r, blkHash, blkNo, int32(idx))
				*events = append(*events, e)
				totalSize += uint64(proto.Size(e))
			}
		}
	}
	return totalSize
}

const MaxEventSize = 4 * 1024 * 1024

func (cs *ChainService) listEvents(filter *types.FilterInfo) ([]*types.Event, error) {
	from := filter.Blockfrom
	to := filter.Blockto

	if filter.RecentBlockCnt > 0 {
		to = cs.cdb.getBestBlockNo()
		if to <= uint64(filter.RecentBlockCnt) {
			from = 0
		} else {
			from = to - uint64(filter.RecentBlockCnt)
		}
	} else {
		if to == 0 {
			to = cs.cdb.getBestBlockNo()
		}
	}
	err := filter.ValidateCheck(to)
	if err != nil {
		return nil, err
	}
	argFilter, err := filter.GetExArgFilter()
	if err != nil {
		return nil, err
	}
	events := []*types.Event{}
	var totalSize uint64
	if filter.Desc {
		for i := to; i >= from && i != 0; i-- {
			totalSize += cs.getEvents(&events, types.BlockNo(i), filter, argFilter)
			if totalSize > MaxEventSize {
				return nil, errors.New(fmt.Sprintf("too large size of event (%v)", totalSize))
			}
		}
	} else {
		for i := from; i <= to; i++ {
			totalSize += cs.getEvents(&events, types.BlockNo(i), filter, argFilter)
			if totalSize > MaxEventSize {
				return nil, errors.New(fmt.Sprintf("too large size of event (%v)", totalSize))
			}
		}
	}
	return events, nil
}

type chainProcessor struct {
	*ChainService
	block       *types.Block // starting block
	lastBlock   *types.Block
	state       *state.BlockState
	mainChain   *list.List
	isByBP      bool
	isMainChain bool

	add   func(blk *types.Block) error
	apply func(blk *types.Block) error
	run   func() error
}

func newChainProcessor(block *types.Block, state *state.BlockState, cs *ChainService) (*chainProcessor, error) {
	var isMainChain bool
	var err error

	if isMainChain, err = cs.cdb.isMainChain(block); err != nil {
		return nil, err
	}

	cp := &chainProcessor{
		ChainService: cs,
		block:        block,
		state:        state,
		isByBP:       state != nil,
		isMainChain:  isMainChain,
	}

	if cp.isMainChain {
		cp.apply = cp.execute
	} else {
		cp.apply = cp.addBlock
	}

	if cp.isByBP {
		cp.run = func() error {
			blk := cp.block
			cp.notifyBlockByBP(blk)
			return cp.apply(blk)
		}
	} else {
		cp.run = func() error {
			blk := cp.block

			for blk != nil {
				if err = cp.apply(blk); err != nil {
					return err
				}

				// Remove a block depending on blk from the orphan cache.
				if blk, err = cp.resolveOrphan(blk); err != nil {
					return err
				}
			}
			return nil
		}
	}

	return cp, nil
}

func (cp *chainProcessor) addBlock(blk *types.Block) error {
	dbTx := cp.cdb.store.NewTx()
	defer dbTx.Discard()

	if err := cp.cdb.addBlock(dbTx, blk); err != nil {
		return err
	}

	dbTx.Commit()

	if logger.IsDebugEnabled() {
		logger.Debug().Bool("isMainChain", cp.isMainChain).
			Uint64("latest", cp.cdb.getBestBlockNo()).
			Uint64("blockNo", blk.BlockNo()).
			Str("hash", blk.ID()).
			Str("prev_hash", base58.Encode(blk.GetHeader().GetPrevBlockHash())).
			Msg("block added to the block indices")
	}
	cp.lastBlock = blk

	return nil
}

func (cp *chainProcessor) notifyBlockByBP(block *types.Block) {
	if cp.isByBP {
		cp.notifyBlock(block, true)
	}
}

func (cp *chainProcessor) notifyBlockByOther(block *types.Block) {
	if !cp.isByBP {
		logger.Debug().Msg("notify block from other bp")
		cp.notifyBlock(block, false)
	}
}

func checkDebugSleep(isBP bool) {
	if isBP {
		_ = TestDebugger.Check(DEBUG_CHAIN_BP_SLEEP, 0, nil)
	} else {
		_ = TestDebugger.Check(DEBUG_CHAIN_OTHER_SLEEP, 0, nil)
	}
}

func (cp *chainProcessor) executeBlock(block *types.Block) error {
	checkDebugSleep(cp.isByBP)

	err := cp.ChainService.executeBlock(cp.state, block)
	cp.state = nil
	return err
}

func (cp *chainProcessor) execute(block *types.Block) error {
	if !cp.isMainChain {
		return nil
	}

	var err error

	err = cp.executeBlock(block)
	if err != nil {
		logger.Error().Str("error", err.Error()).Str("hash", block.ID()).
			Msg("failed to execute block")
		return err
	}
	//SyncWithConsensus :ga
	// 	After executing MemPoolDel in the chain service, MemPoolGet must be executed on the consensus.
	// 	To do this, cdb.setLatest() must be executed after MemPoolDel.
	//	In this case, messages of mempool is synchronized in actor message queue.
	if _, err = cp.connectToChain(block); err != nil {
		return err
	}

	cp.notifyBlockByOther(block)

	return nil
}

func (cp *chainProcessor) connectToChain(block *types.Block) (types.BlockNo, error) {
	dbTx := cp.cdb.store.NewTx()
	defer dbTx.Discard()

	// skip to add hash/block if wal of block is already written
	oldLatest := cp.cdb.connectToChain(dbTx, block, cp.isByBP && cp.HasWAL())
	if err := cp.cdb.addTxsOfBlock(&dbTx, block.GetBody().GetTxs(), block.BlockHash()); err != nil {
		return 0, err
	}

	dbTx.Commit()

	return oldLatest, nil
}

func (cp *chainProcessor) reorganize() error {
	// - Reorganize if new bestblock then process Txs
	// - Add block if new bestblock then update context connect next orphan
	if !cp.isMainChain && cp.needReorg(cp.lastBlock) {
		err := cp.reorg(cp.lastBlock, nil)
		if e, ok := err.(consensus.ErrorConsensus); ok {
			logger.Info().Err(e).Msg("reorg stopped by consensus error")
			return nil
		}

		if err != nil {
			logger.Info().Err(err).Msg("reorg stopped by unexpected error")
			return &ErrReorg{err: err}
		}
	}

	return nil
}

func (cs *ChainService) addBlockInternal(newBlock *types.Block, usedBState *state.BlockState, peerID types.PeerID) (err error, cache bool) {
	if !cs.VerifyTimestamp(newBlock) {
		return &ErrBlock{
			err: errBlockTimestamp,
			block: &types.BlockInfo{
				Hash: newBlock.BlockHash(),
				No:   newBlock.BlockNo(),
			},
		}, false
	}

	var (
		bestBlock  *types.Block
		savedBlock *types.Block
	)

	if bestBlock, err = cs.cdb.GetBestBlock(); err != nil {
		return err, false
	}

	// The newly produced block becomes stale because the more block(s) are
	// connected to the blockchain so that the best block is changed. In this
	// case, newBlock is rejected because it is unlikely that newBlock belongs
	// to the main branch. Warning: the condition 'usedBState != nil' is used
	// to check whether newBlock is produced by the current node itself. Later,
	// more explicit condition may be needed instead of this.
	if usedBState != nil && newBlock.PrevID() != bestBlock.ID() {
		return &ErrBlock{
			err: errBlockStale,
			block: &types.BlockInfo{
				Hash: newBlock.BlockHash(),
				No:   newBlock.BlockNo(),
			},
		}, false
	}

	//Fork should never occur in raft.
	checkFork := func(block *types.Block) error {
		if cs.IsForkEnable() {
			return nil
		}
		if usedBState != nil {
			return nil
		}

		savedBlock, err = cs.getBlockByNo(newBlock.GetHeader().GetBlockNo())
		if err == nil {
			/* TODO change to error after testing */
			logger.Fatal().Str("newblock", newBlock.ID()).Str("savedblock", savedBlock.ID()).Msg("drop block making invalid fork")
			return &ErrBlock{
				err:   errBlockInvalidFork,
				block: &types.BlockInfo{Hash: newBlock.BlockHash(), No: newBlock.BlockNo()},
			}
		}

		return nil
	}

	if err := checkFork(newBlock); err != nil {
		return err, false
	}

	if !newBlock.ValidChildOf(bestBlock) {
		return fmt.Errorf("invalid chain id - best: %v, current: %v",
			bestBlock.GetHeader().GetChainID(), newBlock.GetHeader().GetChainID()), false
	}

	if err := cs.VerifySign(newBlock); err != nil {
		return err, true
	}

	// handle orphan
	if cs.isOrphan(newBlock) {
		if usedBState != nil {
			return fmt.Errorf("block received from BP can not be orphan"), false
		}
		err := cs.handleOrphan(newBlock, bestBlock, peerID)
		if err == nil {
			return nil, false
		}

		return err, false
	}

	// try to acquire lock
	select {
	case InAddBlock <- struct{}{}:
	}
	defer func() {
		<-InAddBlock
	}()

	cp, err := newChainProcessor(newBlock, usedBState, cs)
	if err != nil {
		return err, true
	}

	if err := cp.run(); err != nil {
		return err, true
	}

	// TODO: reorganization should be done before chain execution to avoid an
	// unnecessary chain execution & rollback.
	if err := cp.reorganize(); err != nil {
		return err, true
	}

	logger.Info().Uint64("best", cs.cdb.getBestBlockNo()).Str("hash", newBlock.ID()).Msg("block added successfully")

	return nil, true
}

func (cs *ChainService) addBlock(newBlock *types.Block, usedBState *state.BlockState, peerID types.PeerID) error {
	hashID := types.ToHashID(newBlock.BlockHash())

	if cs.errBlocks.Contains(hashID) {
		return ErrBlockCachedErrLRU
	}

	var err error

	if cs.IsConnectedBlock(newBlock) {
		logger.Warn().Str("hash", newBlock.ID()).Uint64("no", newBlock.BlockNo()).Msg("block is already connected")
		return nil
	}

	var needCache bool
	err, needCache = cs.addBlockInternal(newBlock, usedBState, peerID)
	if err != nil {
		if needCache {
			evicted := cs.errBlocks.Add(hashID, newBlock)
			logger.Error().Err(err).Bool("evicted", evicted).Uint64("no", newBlock.GetHeader().BlockNo).
				Str("hash", newBlock.ID()).Msg("add errored block to errBlocks lru")
		}
		// err must be returned regardless of the value of needCache.
		return err
	}

	return nil
}

func (cs *ChainService) CountTxsInChain() int {
	var txCount int

	blk, err := cs.GetBestBlock()
	if err != nil {
		return -1
	}

	var no uint64
	for {
		no = blk.GetHeader().GetBlockNo()
		if no == 0 {
			break
		}

		txCount += len(blk.GetBody().GetTxs())

		blk, err = cs.getBlock(blk.GetHeader().GetPrevBlockHash())
		if err != nil {
			txCount = -1
			break
		}
	}

	return txCount
}

type TxExecFn func(bState *state.BlockState, tx types.Transaction) error
type ValidatePostFn func() error
type ValidateSignWaitFn func() error

type blockExecutor struct {
	*state.BlockState
	sdb              *state.ChainStateDB
	execTx           TxExecFn
	txs              []*types.Tx
	validatePost     ValidatePostFn
	coinbaseAccount  []byte
	commitOnly       bool
	verifyOnly       bool
	validateSignWait ValidateSignWaitFn
	bi               *types.BlockHeaderInfo
}

func newBlockExecutor(cs *ChainService, bState *state.BlockState, block *types.Block, verifyOnly bool) (*blockExecutor, error) {
	var exec TxExecFn
	var validateSignWait ValidateSignWaitFn
	var bi *types.BlockHeaderInfo

	commitOnly := false

	// The DPoS block factory executes transactions during block generation. In
	// such a case it sends block with block state so that bState != nil. On the
	// contrary, the block propagated from the network is not half-executed.
	// Hence, we need a new block state and tx executor (execTx).
	if bState == nil {
		if err := cs.validator.ValidateBlock(block); err != nil {
			return nil, err
		}

		bState = state.NewBlockState(
			cs.sdb.GetStateDB(),
			cs.sdb.OpenEthStateDB(block.GetHeader().GetEvmRootHash()),
			state.SetBlock(block.GetHeader()),
		)
		bi = types.NewBlockHeaderInfo(block)
		// FIXME currently the verify only function is allowed long execution time,
		exec = NewTxExecutor(context.Background(), cs.ChainConsensus, cs.cdb, bi, contract.ChainService)

		validateSignWait = func() error {
			return cs.validator.WaitVerifyDone()
		}
	} else {
		logger.Debug().Uint64("block no", block.BlockNo()).Msg("received block from block factory")
		// In this case (bState != nil), the transactions has already been
		// executed by the block factory.
		commitOnly = true
	}
	bState.SetGasPrice(system.GetGasPrice())
	bState.Receipts().SetHardFork(cs.cfg.Hardfork, block.BlockNo())

	return &blockExecutor{
		BlockState:      bState,
		sdb:             cs.sdb,
		execTx:          exec,
		txs:             block.GetBody().GetTxs(),
		coinbaseAccount: block.GetHeader().GetCoinbaseAccount(),
		validatePost: func() error {
			return cs.validator.ValidatePost(bState.GetLuaRoot(), bState.GetEthRoot(), bState.Receipts(), block)
		},
		commitOnly:       commitOnly,
		verifyOnly:       verifyOnly,
		validateSignWait: validateSignWait,
		bi:               bi,
	}, nil
}

// NewTxExecutor returns a new TxExecFn.
func NewTxExecutor(execCtx context.Context, ccc consensus.ChainConsensusCluster, cdb contract.ChainAccessor, bi *types.BlockHeaderInfo, executionMode int) TxExecFn {
	return func(bState *state.BlockState, tx types.Transaction) error {
		if bState == nil {
			logger.Error().Msg("bstate is nil in txExec")
			return ErrGatherChain
		}
		if bi.ForkVersion < 0 {
			logger.Error().Err(ErrInvalidBlockHeader).Msgf("ChainID.ForkVersion = %d", bi.ForkVersion)
			return ErrInvalidBlockHeader
		}
		blockSnap := bState.Snapshot()
<<<<<<< HEAD
		evmService := evm.NewEVM(cdb, tx.GetTx(), bState)
		err := executeTx(execCtx, ccc, cdb, bState, tx, bi, preloadService, evmService)
=======

		err := executeTx(execCtx, ccc, cdb, bState, tx, bi, executionMode)
>>>>>>> 150a4548
		if err != nil {
			logger.Error().Err(err).Str("hash", base58.Encode(tx.GetHash())).Msg("tx failed")
			if err2 := bState.Rollback(blockSnap); err2 != nil {
				logger.Panic().Err(err).Msg("failed to rollback block state")
			}

			return err
		}
		return nil
	}
}

func (e *blockExecutor) execute() error {
	// Receipt must be committed unconditionally.
	if !e.commitOnly {
		defer contract.CloseDatabase()
<<<<<<< HEAD

		var preloadTx *types.Tx
		nCand := len(e.txs)
		for i, tx := range e.txs {
			// if tx is not the last one, preload the next tx
			if i != nCand-1 {
				preloadTx = e.txs[i+1]
				contract.RequestPreload(e.BlockState, e.bi, preloadTx, tx, contract.ChainService)
			}
=======
		logger.Trace().Int("txCount", len(e.txs)).Msg("executing txs")
		for _, tx := range e.txs {
>>>>>>> 150a4548
			// execute the transaction
			if err := e.execTx(e.BlockState, types.NewTransaction(tx)); err != nil {
				//FIXME maybe system error. restart or panic
				// all txs have executed successfully in BP node
				return err
			}
		}

		if e.validateSignWait != nil {
			if err := e.validateSignWait(); err != nil {
				return err
			}
		}

		//TODO check result of verifying txs
		if err := SendBlockReward(e.BlockState, e.coinbaseAccount); err != nil {
			return err
		}

		if err := contract.SaveRecoveryPoint(e.BlockState.LuaStateDB); err != nil {
			return err
		}

		if err := e.Update(); err != nil {
			return err
		}
	}

	if err := e.validatePost(); err != nil {
		// TODO write verbose tx result if debug log is enabled
		return err
	}

	// TODO: sync status of bstate and cdb what to do if cdb.commit fails after

	if !e.verifyOnly {
		if err := e.commit(); err != nil {
			return err
		}
	}

	logger.Debug().Msg("block executor finished")
	return nil
}

func (e *blockExecutor) commit() error {
	if err := e.BlockState.Commit(); err != nil {
		return err
	}

	//TODO: after implementing BlockRootHash, remove statedb.lastest
	if err := e.sdb.UpdateRoot(e.BlockState); err != nil {
		return err
	}

	return nil
}

// TODO: Refactoring: batch
func (cs *ChainService) executeBlock(bstate *state.BlockState, block *types.Block) error {
	// Caution: block must belong to the main chain.
	logger.Debug().Str("hash", block.ID()).Uint64("no", block.GetHeader().BlockNo).Msg("start to execute")

	var (
		bestBlock *types.Block
		err       error
	)

	if bestBlock, err = cs.cdb.GetBestBlock(); err != nil {
		return err
	}

	// Check consensus info validity
	if err = cs.IsBlockValid(block, bestBlock); err != nil {
		return err
	}
	bstate.SetBlock(block.GetHeader())
	// TODO refactoring: receive execute function as argument (executeBlock or executeBlockReco)
	ex, err := newBlockExecutor(cs, bstate, block, false)
	if err != nil {
		return err
	}

	// contract & state DB update is done during execution.
	if err := ex.execute(); err != nil {
		cs.Update(bestBlock)
		return err
	}

	if len(ex.BlockState.Receipts().Get()) != 0 {
		cs.cdb.writeReceipts(block.BlockHash(), block.BlockNo(), ex.BlockState.Receipts())
	}

	cs.notifyEvents(block, ex.BlockState)

	cs.Update(block)

	logger.Debug().Uint64("no", block.GetHeader().BlockNo).Msg("end to execute")

	return nil
}

// verifyBlock execute block and verify state root but doesn't save data to database.
// ChainVerifier use this function.
func (cs *ChainService) verifyBlock(block *types.Block) error {
	var (
		err error
		ex  *blockExecutor
	)

	// Caution: block must belong to the main chain.
	logger.Debug().Str("hash", block.ID()).Uint64("no", block.GetHeader().BlockNo).Msg("start to verify")

	ex, err = newBlockExecutor(cs, nil, block, true)
	if err != nil {
		return err
	}

	// contract & state DB update is done during execution.
	if err = ex.execute(); err != nil {
		return err
	}

	// set root of sdb to block root hash
	if err = cs.sdb.SetLuaRoot(block.GetHeader().GetBlocksRootHash()); err != nil {
		return fmt.Errorf("failed to set root of sdb(no=%d,hash=%v)", block.BlockNo(), block.ID())
	}

	logger.Debug().Uint64("no", block.GetHeader().BlockNo).Msg("end verify")

	return nil
}

// TODO: Refactoring: batch
func (cs *ChainService) executeBlockReco(_ *state.BlockState, block *types.Block) error {
	// Caution: block must belong to the main chain.
	logger.Debug().Str("hash", block.ID()).Uint64("no", block.GetHeader().BlockNo).Msg("start to execute for reco")

	var (
		bestBlock *types.Block
		err       error
	)

	if bestBlock, err = cs.cdb.GetBestBlock(); err != nil {
		return err
	}

	// Check consensus info validity
	// TODO remove bestblock
	if err = cs.IsBlockValid(block, bestBlock); err != nil {
		return err
	}

	if !cs.sdb.GetStateDB().HasMarker(block.GetHeader().GetBlocksRootHash()) {
		logger.Error().Str("hash", block.ID()).Uint64("no", block.GetHeader().GetBlockNo()).Msg("state marker does not exist")
		return ErrStateNoMarker
	}

	// move stateroot
	if err := cs.sdb.SetLuaRoot(block.GetHeader().GetBlocksRootHash()); err != nil {
		return fmt.Errorf("failed to set sdb(branchRoot:no=%d,hash=%v)", block.GetHeader().GetBlockNo(),
			block.ID())
	}

	cs.Update(block)

	logger.Debug().Uint64("no", block.GetHeader().BlockNo).Msg("end to execute for reco")

	return nil
}

func (cs *ChainService) notifyEvents(block *types.Block, bstate *state.BlockState) {
	blkNo := block.GetHeader().GetBlockNo()
	blkHash := block.BlockHash()

	logger.Debug().Uint64("no", blkNo).Msg("add event from executed block")

	cs.RequestTo(message.MemPoolSvc, &message.MemPoolDel{
		Block: block,
	})

	cs.TellTo(message.RPCSvc, block)

	events := []*types.Event{}
	for idx, receipt := range bstate.Receipts().Get() {
		for _, e := range receipt.Events {
			e.SetMemoryInfo(receipt, blkHash, blkNo, int32(idx))
			events = append(events, e)
		}
	}

	if len(events) != 0 {
		cs.TellTo(message.RPCSvc, events)
	}
}

const maxRetSize = 1024

func adjustRv(ret string) string {
	if len(ret) > maxRetSize {
		modified, _ := json.Marshal(ret[:maxRetSize-4] + " ...")

		return string(modified)
	}
	return ret
}

func resetAccount(account *state.AccountState, fee *big.Int, nonce *uint64) error {
	account.Reset()
	if fee != nil {
		if account.Balance().Cmp(fee) < 0 {
			return &types.InternalError{Reason: "fee is greater than balance"}
		}
		account.SubBalance(fee)
	}
	if nonce != nil {
		account.SetNonce(*nonce)
	}
	return account.PutState()
}

<<<<<<< HEAD
func executeTx(execCtx context.Context, ccc consensus.ChainConsensusCluster, cdb contract.ChainAccessor, bs *state.BlockState, tx types.Transaction, bi *types.BlockHeaderInfo, preloadService int, evmService *evm.EVM) error {
=======
func executeTx(execCtx context.Context, ccc consensus.ChainConsensusCluster, cdb contract.ChainAccessor, bs *state.BlockState, tx types.Transaction, bi *types.BlockHeaderInfo, executionMode int) error {
>>>>>>> 150a4548
	var (
		txBody    = tx.GetBody()
		isQuirkTx = types.IsQuirkTx(tx.GetHash())
		account   []byte
		recipient []byte
		err       error
	)

	if account, err = name.Resolve(bs, txBody.GetAccount(), isQuirkTx); err != nil {
		return err
	}

	if tx.HasVerifedAccount() {
		txAcc := tx.GetVerifedAccount()
		tx.RemoveVerifedAccount()
		if !bytes.Equal(txAcc, account) {
			return types.ErrSignNotMatch
		}
	}

	err = tx.Validate(bi.ChainIdHash(), IsPublic())
	if err != nil {
		return err
	}

	sender, err := state.GetAccountState(account, bs)
	if err != nil {
		return err
	}

	err = tx.ValidateWithSenderState(sender.State(), bs.GasPrice(), bi.ForkVersion)
	if err != nil {
		return err
	}

	if recipient, err = name.Resolve(bs, txBody.Recipient, isQuirkTx); err != nil {
		return err
	}
	var receiver *state.AccountState
	status := "SUCCESS"
	if len(recipient) > 0 {
		receiver, err = state.GetAccountState(recipient, bs)
		if receiver != nil && txBody.Type == types.TxType_REDEPLOY {
			status = "RECREATED"
			receiver.SetRedeploy()
		}
	} else {
		receiver, err = state.CreateAccountState(contract.CreateContractID(txBody.Account, txBody.Nonce), bs)
		status = "CREATED"
	}
	if err != nil {
		return err
	}

	var txFee *big.Int
	var rv string
	var events []*types.Event
	switch txBody.Type {
	case types.TxType_NORMAL, types.TxType_REDEPLOY, types.TxType_TRANSFER, types.TxType_CALL, types.TxType_DEPLOY:
		rv, events, txFee, err = contract.Execute(execCtx, bs, cdb, tx.GetTx(), sender, receiver, bi, executionMode, false)
		sender.SubBalance(txFee)
	case types.TxType_EVMDEPLOY:
		logger.Info().Msgf("EVM contract deploy with payload length %d from %s", len(txBody.Payload), sender.EthID().Hex())
		var contractAddress []byte
		_, contractAddress, txFee, err = evmService.Create(sender.EthID(), txBody.Payload)
		if err != nil {
			logger.Warn().Err(err).Str("txhash", base58.Encode(tx.GetHash())).Msg("EVM contract deploy failed")
		} else {
			logger.Info().Msgf("EVM contract deployed at %s", hex.EncodeToString(contractAddress))
		}

		sender.SubBalance(txFee)
	case types.TxType_EVMCALL:
		contractAddress := txBody.Payload[0:20]
		payload := txBody.Payload[20:]
		logger.Info().Msgf("EVM contract call at %s with payload %s from %s", sender.EthID().Hex(), hex.EncodeToString(payload), sender.EthID().Hex())
		var res []byte
		res, txFee, err = evmService.Call(sender.EthID(), contractAddress, txBody.Payload)
		if err != nil {
			logger.Warn().Err(err).Str("txhash", base58.Encode(tx.GetHash())).Msg("EVM contract call failed")
		} else {
			logger.Info().Msgf("EVM contract called at %s with res %s", hex.EncodeToString(contractAddress), hex.EncodeToString(res))
		}
		sender.SubBalance(txFee)
	case types.TxType_GOVERNANCE:
		txFee = new(big.Int).SetUint64(0)
		events, err = executeGovernanceTx(ccc, bs, txBody, sender, receiver, bi)
		if err != nil {
			logger.Warn().Err(err).Str("txhash", base58.Encode(tx.GetHash())).Msg("governance tx Error")
		}
	case types.TxType_FEEDELEGATION:
		err = tx.ValidateMaxFee(receiver.Balance(), bs.GasPrice(), bi.ForkVersion)
		if err != nil {
			return err
		}

		var contractState *statedb.ContractState
		contractState, err = statedb.OpenContractState(receiver.ID(), receiver.State(), bs.LuaStateDB)
		if err != nil {
			return err
		}
		err = contract.CheckFeeDelegation(recipient, bs, bi, cdb, contractState, txBody.GetPayload(),
			tx.GetHash(), txBody.GetAccount(), txBody.GetAmount())
		if err != nil {
			if err != types.ErrNotAllowedFeeDelegation {
				logger.Warn().Err(err).Str("txhash", base58.Encode(tx.GetHash())).Msg("checkFeeDelegation Error")
				return err
			}
			return types.ErrNotAllowedFeeDelegation
		}
		rv, events, txFee, err = contract.Execute(execCtx, bs, cdb, tx.GetTx(), sender, receiver, bi, executionMode, true)
		receiver.SubBalance(txFee)
	}

	if err != nil {
		// Reset events on error
		if bi.ForkVersion >= 3 {
			events = nil
		}

		if !contract.IsRuntimeError(err) {
			return err
		}
		if txBody.Type != types.TxType_FEEDELEGATION || sender.AccountID() == receiver.AccountID() {
			sErr := resetAccount(sender, txFee, &txBody.Nonce)
			if sErr != nil {
				return sErr
			}
		} else {
			sErr := resetAccount(sender, nil, &txBody.Nonce)
			if sErr != nil {
				return sErr
			}
			sErr = resetAccount(receiver, txFee, nil)
			if sErr != nil {
				return sErr
			}
		}
		status = "ERROR"
		rv = err.Error()
	} else {
		if txBody.Type != types.TxType_FEEDELEGATION {
			if sender.Balance().Sign() < 0 {
				return &types.InternalError{Reason: "fee is greater than balance"}
			}
		} else {
			if receiver.Balance().Sign() < 0 {
				return &types.InternalError{Reason: "fee is greater than balance"}
			}
		}
		sender.SetNonce(txBody.Nonce)
		err = sender.PutState()
		if err != nil {
			return err
		}
		if sender.AccountID() != receiver.AccountID() {
			err = receiver.PutState()
			if err != nil {
				return err
			}
		}
		rv = adjustRv(rv)
	}
	bs.BpReward.Add(&bs.BpReward, txFee)

	receipt := types.NewReceipt(receiver.ID(), status, rv)
	receipt.FeeUsed = txFee.Bytes()
	receipt.TxHash = tx.GetHash()
	receipt.Events = events
	receipt.FeeDelegation = txBody.Type == types.TxType_FEEDELEGATION
	isGovernance := txBody.Type == types.TxType_GOVERNANCE
	receipt.GasUsed = fee.ReceiptGasUsed(bi.ForkVersion, isGovernance, txFee, bs.GasPrice())

	return bs.AddReceipt(receipt)
}

func DecorateBlockRewardFn(fn BlockRewardFn) {
	SendBlockReward = func(bState *state.BlockState, coinbaseAccount []byte) error {
		if err := fn(bState, coinbaseAccount); err != nil {
			return err
		}

		return sendRewardCoinbase(bState, coinbaseAccount)
	}
}

func sendRewardCoinbase(bState *state.BlockState, coinbaseAccount []byte) error {
	bpReward := &bState.BpReward
	if bpReward.Cmp(new(big.Int).SetUint64(0)) <= 0 || coinbaseAccount == nil {
		logger.Debug().Str("reward", bpReward.String()).Msg("coinbase is skipped")
		return nil
	}

	// add bp reward to coinbase account
	coinbaseAccountState, err := state.GetAccountState(coinbaseAccount, bState)
	if err != nil {
		return err
	}
	coinbaseAccountState.AddBalance(bpReward)
	err = coinbaseAccountState.PutState()
	if err != nil {
		return err
	}

	logger.Debug().Str("reward", bpReward.String()).
		Str("newbalance", coinbaseAccountState.Balance().String()).Msg("send reward to coinbase account")

	return nil
}

// find an orphan block which is the child of the added block
func (cs *ChainService) resolveOrphan(block *types.Block) (*types.Block, error) {
	hash := block.BlockHash()

	orphanID := types.ToBlockID(hash)
	orphan, exists := cs.op.cache[orphanID]
	if !exists {
		return nil, nil
	}

	orphanBlock := orphan.Block

	if (block.GetHeader().GetBlockNo() + 1) != orphanBlock.GetHeader().GetBlockNo() {
		return nil, fmt.Errorf("invalid orphan block no (p=%d, c=%d)", block.GetHeader().GetBlockNo(),
			orphanBlock.GetHeader().GetBlockNo())
	}

	logger.Info().Str("parent", block.ID()).
		Str("orphan", orphanBlock.ID()).
		Msg("connect orphan")

	if err := cs.op.removeOrphan(orphanID); err != nil {
		return nil, err
	}

	return orphanBlock, nil
}

func (cs *ChainService) isOrphan(block *types.Block) bool {
	prevhash := block.Header.PrevBlockHash
	_, err := cs.getBlock(prevhash)

	return err != nil
}

func (cs *ChainService) handleOrphan(block *types.Block, bestBlock *types.Block, peerID types.PeerID) error {
	err := cs.addOrphan(block)
	if err != nil {
		logger.Error().Err(err).Str("hash", block.ID()).Msg("add orphan block failed")

		return err
	}

	cs.RequestTo(message.SyncerSvc, &message.SyncStart{PeerID: peerID, TargetNo: block.GetHeader().GetBlockNo()})

	return nil
}

func (cs *ChainService) addOrphan(block *types.Block) error {
	return cs.op.addOrphan(block)
}

func (cs *ChainService) findAncestor(Hashes [][]byte) (*types.BlockInfo, error) {
	// 1. check endpoint is on main chain (or, return nil)
	logger.Debug().Int("len", len(Hashes)).Msg("find ancestor")

	var mainhash []byte
	var mainblock *types.Block
	var err error
	// 2. get the highest block of Hashes hash on main chain
	for _, hash := range Hashes {
		// need to be short
		mainblock, err = cs.cdb.getBlock(hash)
		if err != nil {
			mainblock = nil
			continue
		}
		// get main hash with same block height
		mainhash, err = cs.cdb.getHashByNo(
			types.BlockNo(mainblock.GetHeader().GetBlockNo()))
		if err != nil {
			mainblock = nil
			continue
		}

		if bytes.Equal(mainhash, mainblock.BlockHash()) {
			break
		}
		mainblock = nil
	}

	// TODO: handle the case that can't find the hash in main chain
	if mainblock == nil {
		logger.Debug().Msg("Can't search same ancestor")
		return nil, ErrorNoAncestor
	}

	return &types.BlockInfo{Hash: mainblock.BlockHash(), No: mainblock.GetHeader().GetBlockNo()}, nil
}

func (cs *ChainService) setSkipMempool(isSync bool) {
	//don't use mempool if sync is in progress
	cs.validator.signVerifier.SetSkipMempool(isSync)
}<|MERGE_RESOLUTION|>--- conflicted
+++ resolved
@@ -639,13 +639,8 @@
 			return ErrInvalidBlockHeader
 		}
 		blockSnap := bState.Snapshot()
-<<<<<<< HEAD
 		evmService := evm.NewEVM(cdb, tx.GetTx(), bState)
-		err := executeTx(execCtx, ccc, cdb, bState, tx, bi, preloadService, evmService)
-=======
-
-		err := executeTx(execCtx, ccc, cdb, bState, tx, bi, executionMode)
->>>>>>> 150a4548
+		err := executeTx(execCtx, ccc, cdb, bState, tx, bi, executionMode, evmService)
 		if err != nil {
 			logger.Error().Err(err).Str("hash", base58.Encode(tx.GetHash())).Msg("tx failed")
 			if err2 := bState.Rollback(blockSnap); err2 != nil {
@@ -662,20 +657,8 @@
 	// Receipt must be committed unconditionally.
 	if !e.commitOnly {
 		defer contract.CloseDatabase()
-<<<<<<< HEAD
-
-		var preloadTx *types.Tx
-		nCand := len(e.txs)
-		for i, tx := range e.txs {
-			// if tx is not the last one, preload the next tx
-			if i != nCand-1 {
-				preloadTx = e.txs[i+1]
-				contract.RequestPreload(e.BlockState, e.bi, preloadTx, tx, contract.ChainService)
-			}
-=======
 		logger.Trace().Int("txCount", len(e.txs)).Msg("executing txs")
 		for _, tx := range e.txs {
->>>>>>> 150a4548
 			// execute the transaction
 			if err := e.execTx(e.BlockState, types.NewTransaction(tx)); err != nil {
 				//FIXME maybe system error. restart or panic
@@ -897,11 +880,7 @@
 	return account.PutState()
 }
 
-<<<<<<< HEAD
-func executeTx(execCtx context.Context, ccc consensus.ChainConsensusCluster, cdb contract.ChainAccessor, bs *state.BlockState, tx types.Transaction, bi *types.BlockHeaderInfo, preloadService int, evmService *evm.EVM) error {
-=======
-func executeTx(execCtx context.Context, ccc consensus.ChainConsensusCluster, cdb contract.ChainAccessor, bs *state.BlockState, tx types.Transaction, bi *types.BlockHeaderInfo, executionMode int) error {
->>>>>>> 150a4548
+func executeTx(execCtx context.Context, ccc consensus.ChainConsensusCluster, cdb contract.ChainAccessor, bs *state.BlockState, tx types.Transaction, bi *types.BlockHeaderInfo, executionMode int, evmService *evm.EVM) error {
 	var (
 		txBody    = tx.GetBody()
 		isQuirkTx = types.IsQuirkTx(tx.GetHash())
@@ -961,7 +940,7 @@
 	var events []*types.Event
 	switch txBody.Type {
 	case types.TxType_NORMAL, types.TxType_REDEPLOY, types.TxType_TRANSFER, types.TxType_CALL, types.TxType_DEPLOY:
-		rv, events, txFee, err = contract.Execute(execCtx, bs, cdb, tx.GetTx(), sender, receiver, bi, executionMode, false)
+		rv, events, txFee, err = contract.Execute(execCtx, bs, cdb, tx.GetTx(), sender, receiver, bi, preloadService, false)
 		sender.SubBalance(txFee)
 	case types.TxType_EVMDEPLOY:
 		logger.Info().Msgf("EVM contract deploy with payload length %d from %s", len(txBody.Payload), sender.EthID().Hex())
