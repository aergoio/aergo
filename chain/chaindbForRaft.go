package chain

import (
	"bytes"
	"encoding/binary"
	"encoding/gob"
	"errors"

	"github.com/aergoio/aergo-lib/db"
	"github.com/aergoio/aergo/consensus"
	"github.com/aergoio/aergo/types"
	"github.com/aergoio/etcd/raft/raftpb"
	"github.com/golang/protobuf/proto"
)

var (
	ErrMismatchedEntry    = errors.New("mismatched entry")
	ErrNoWalEntry         = errors.New("no entry")
	ErrEncodeRaftIdentity = errors.New("failed encoding of raft identity")
	ErrDecodeRaftIdentity = errors.New("failed decoding of raft identity")
	ErrNoWalEntryForBlock = errors.New("no raft entry for block")
	ErrNilHardState       = errors.New("hardstateinfo must not be nil")
)

func (cdb *ChainDB) ResetWAL(hardStateInfo *types.HardStateInfo) error {
	if hardStateInfo == nil {
		return ErrNilHardState
	}

	logger.Info().Str("hardstate", hardStateInfo.ToString()).Msg("reset wal with given hardstate")

	cdb.ClearWAL()

	if err := cdb.WriteHardState(&raftpb.HardState{Term: hardStateInfo.Term, Commit: hardStateInfo.Commit}); err != nil {
		return err
	}

	// build snapshot
	var (
		snapBlock *types.Block
		err       error
	)
	if snapBlock, err = cdb.GetBestBlock(); err != nil {
		return err
	}

	snapData := consensus.NewSnapshotData(nil, nil, snapBlock)
	if snapData == nil {
		logger.Panic().Uint64("SnapBlockNo", snapBlock.BlockNo()).Msg("new snap failed")
	}

	data, err := snapData.Encode()
	if err != nil {
		return err
	}

	tmpSnapshot := raftpb.Snapshot{
		Metadata: raftpb.SnapshotMetadata{Index: hardStateInfo.Commit, Term: hardStateInfo.Term},
		Data:     data,
	}

	if err := cdb.WriteSnapshot(&tmpSnapshot); err != nil {
		logger.Fatal().Err(err).Msg("failed to save snapshot to wal")
	}

	// write initial values
	// last entry index = commit
	dbTx := cdb.store.NewTx()
	defer dbTx.Discard()

	cdb.writeRaftEntryLastIndex(dbTx, hardStateInfo.Commit)

	dbTx.Commit()

	return nil
}

// ClearWal() removes all data used by raft
func (cdb *ChainDB) ClearWAL() {
	logger.Info().Msg("clear all data used by raft")

	removeAllRaftEntries := func(lastIdx uint64) {
		logger.Debug().Uint64("last", lastIdx).Msg("reset raft entries from datafiles")

		bulk := cdb.store.NewBulk()
		defer bulk.DiscardLast()

		for i := lastIdx; i >= 1; i-- {
			bulk.Delete(getRaftEntryKey(i))
		}

		bulk.Delete(raftEntryLastIdxKey)

		bulk.Flush()
	}

	dbTx := cdb.store.NewTx()
	defer dbTx.Discard()

	dbTx.Delete(raftIdentityKey)
	// remove hardstate

	dbTx.Delete(raftStateKey)

	// remove snapshot
	dbTx.Delete(raftSnapKey)

	logger.Debug().Msg("reset identify, hardstate, snapshot from datafiles")

	dbTx.Commit()

	// remove raft entries
	if last, err := cdb.GetRaftEntryLastIdx(); err == nil {
		// remove 1 ~ last raft entry
		removeAllRaftEntries(last)
	}

	logger.Debug().Msg("clear WAL done")
}

func (cdb *ChainDB) WriteHardState(hardstate *raftpb.HardState) error {
	dbTx := cdb.store.NewTx()
	defer dbTx.Discard()

	var data []byte
	var err error

	logger.Info().Uint64("term", hardstate.Term).Str("vote", types.Uint64ToHexaString(hardstate.Vote)).Uint64("commit", hardstate.Commit).Msg("save hard state")

	if data, err = proto.Marshal(hardstate); err != nil {
		logger.Panic().Msg("failed to marshal raft state")
	}
	dbTx.Set(raftStateKey, data)
	dbTx.Commit()

	return nil
}

func (cdb *ChainDB) GetHardState() (*raftpb.HardState, error) {
	data := cdb.store.Get(raftStateKey)

	if len(data) == 0 {
		return nil, ErrWalNoHardState
	}

	state := &raftpb.HardState{}
	if err := proto.Unmarshal(data, state); err != nil {
		logger.Panic().Msg("failed to unmarshal raft state")
	}

	logger.Info().Uint64("term", state.Term).Str("vote", types.Uint64ToHexaString(state.Vote)).Uint64("commit", state.Commit).Msg("load hard state")

	return state, nil
}

func getRaftEntryKey(idx uint64) []byte {
	var key bytes.Buffer
	key.Write(raftEntryPrefix)
	l := make([]byte, 8)
	binary.LittleEndian.PutUint64(l[:], idx)
	key.Write(l)
	return key.Bytes()
}

func getRaftEntryInvertKey(blockHash []byte) []byte {
	var key bytes.Buffer
	key.Write(raftEntryInvertPrefix)
	key.Write(blockHash)
	return key.Bytes()
}

func (cdb *ChainDB) WriteRaftEntry(ents []*consensus.WalEntry, blocks []*types.Block, ccProposes []*raftpb.ConfChange) error {
	var data []byte
	var err error
	var lastIdx uint64

	// truncate conflicting entry
	last, err := cdb.GetRaftEntryLastIdx()
	if err != nil {
		return err
	}

	dbTx := cdb.store.NewTx()
	defer dbTx.Discard()

	if ents[0].Index <= last {
		logger.Debug().Uint64("from", ents[0].Index).Uint64("to", last).Msg("truncate conflicting index")

		for i := ents[0].Index; i <= last; i++ {
			// delete ents[0].Index ~ lastIndex of wal
			dbTx.Delete(getRaftEntryKey(i))
		}
	}

	for i, entry := range ents {
		var targetNo uint64

		if entry.Type == consensus.EntryBlock {
			if err := cdb.addBlock(dbTx, blocks[i]); err != nil {
<<<<<<< HEAD
				logger.Fatal().Err(err).Msg("failed to add block entry")
=======
				logger.Panic().Err(err).Uint64("BlockNo", blocks[i].BlockNo()).Msg("failed to add block entry")
>>>>>>> c99d684d
			}

			targetNo = blocks[i].BlockNo()
		}

		if data, err = entry.ToBytes(); err != nil {
<<<<<<< HEAD
			logger.Fatal().Err(err).Msg("failed to convert entry to bytes")
=======
			logger.Panic().Err(err).Uint64("BlockNo", blocks[i].BlockNo()).Uint64("index", entry.Index).Msg("failed to convert entry to bytes")
>>>>>>> c99d684d
		}

		lastIdx = entry.Index
		dbTx.Set(getRaftEntryKey(entry.Index), data)

		// invert key to search raft entry corresponding to block hash
		if entry.Type == consensus.EntryBlock {
			dbTx.Set(getRaftEntryInvertKey(blocks[i].BlockHash()), types.Uint64ToBytes(entry.Index))
		}

		if entry.Type == consensus.EntryConfChange {
			if ccProposes[i] == nil {
				logger.Fatal().Str("entry", entry.ToString()).Msg("confChangePropose must not be nil")
			}
			if err := cdb.writeConfChangeProgress(dbTx, ccProposes[i].ID,
				&types.ConfChangeProgress{State: types.ConfChangeState_CONF_CHANGE_STATE_SAVED, Err: ""}); err != nil {
				return err
			}

			targetNo = ccProposes[i].ID
		}

		logger.Info().Str("type", consensus.WalEntryType_name[entry.Type]).Uint64("Index", entry.Index).Uint64("term", entry.Term).Uint64("blockNo/requestID", targetNo).Msg("add raft log entry")
	}

	// set lastindex
	cdb.writeRaftEntryLastIndex(dbTx, lastIdx)

	dbTx.Commit()

	return nil
}

func (cdb *ChainDB) writeRaftEntryLastIndex(dbTx db.Transaction, lastIdx uint64) {
	logger.Debug().Uint64("index", lastIdx).Msg("set last wal entry")

	dbTx.Set(raftEntryLastIdxKey, types.BlockNoToBytes(lastIdx))
}

func (cdb *ChainDB) GetRaftEntry(idx uint64) (*consensus.WalEntry, error) {
	data := cdb.store.Get(getRaftEntryKey(idx))
	if len(data) == 0 {
		return nil, ErrNoWalEntry
	}

	var entry consensus.WalEntry
	var b bytes.Buffer
	b.Write(data)
	decoder := gob.NewDecoder(&b)
	if err := decoder.Decode(&entry); err != nil {
		return nil, err
	}

	if entry.Index != idx {
		logger.Error().Uint64("entry", entry.Index).Uint64("req", idx).Msg("mismatched wal entry")
		return nil, ErrMismatchedEntry
	}

	return &entry, nil
}

func (cdb *ChainDB) GetRaftEntryIndexOfBlock(hash []byte) (uint64, error) {
	data := cdb.store.Get(getRaftEntryInvertKey(hash))
	if len(data) == 0 {
		return 0, ErrNoWalEntryForBlock
	}

	idx := types.BytesToUint64(data)
	if idx == 0 {
		return 0, ErrNoWalEntryForBlock
	}

	return idx, nil
}

func (cdb *ChainDB) GetRaftEntryOfBlock(hash []byte) (*consensus.WalEntry, error) {
	idx, err := cdb.GetRaftEntryIndexOfBlock(hash)
	if err != nil {
		return nil, err
	}

	return cdb.GetRaftEntry(idx)
}

func (cdb *ChainDB) GetRaftEntryLastIdx() (uint64, error) {
	lastBytes := cdb.store.Get(raftEntryLastIdxKey)
	if lastBytes == nil || len(lastBytes) == 0 {
		return 0, nil
	}

	return types.BlockNoFromBytes(lastBytes), nil
}

var (
	ErrWalNotEqualIdentityName   = errors.New("name of identity is not equal")
	ErrWalNotEqualIdentityPeerID = errors.New("peerid of identity is not equal")
)

// HasWal checks chaindb has valid status of Raft WAL.
// 1. compare identity with config
// 2. check if hardstate exists
// 3. check if last raft entiry index exists
// last entry index can be 0 if first sync has failed
func (cdb *ChainDB) HasWal(identity consensus.RaftIdentity) (bool, error) {
	var (
		id   *consensus.RaftIdentity
		last uint64
		hs   *raftpb.HardState
		err  error
	)

	if id, err = cdb.GetIdentity(); err != nil || id == nil {
		return false, err
	}

	if id.Name != identity.Name {
		logger.Debug().Str("config name", identity.Name).Str("saved id", id.Name).Msg("unmatched name of identity")
		return false, ErrWalNotEqualIdentityName
	}

	if id.PeerID != identity.PeerID {
		logger.Debug().Str("config peerid", identity.PeerID).Str("saved id", id.PeerID).Msg("unmatched peerid of identity")
		return false, ErrWalNotEqualIdentityPeerID
	}

	if hs, err = cdb.GetHardState(); err != nil {
		return false, err
	}

	if last, err = cdb.GetRaftEntryLastIdx(); err != nil {
		return false, err
	}

	logger.Info().Str("identity", id.ToString()).Str("hardstate", types.RaftHardStateToString(*hs)).Uint64("lastidx", last).Msg("existing wal status")

	return true, nil
}

/*
func encodeBool(v bool) ([]byte, error) {
	buf := new(bytes.Buffer)
	err := binary.Write(buf, binary.LittleEndian, v)
	if err != nil {
		return nil, err
	}

	return buf.Bytes(), nil
}

func decodeBool(data []byte) (bool, error) {
	var val bool
	bufreader := bytes.NewReader(data)
	if err := binary.Read(bufreader, binary.LittleEndian, &val); err != nil {
		return false, err
	}

	return val, nil
}
*/

func (cdb *ChainDB) WriteSnapshot(snap *raftpb.Snapshot) error {
	var snapdata = consensus.SnapshotData{}
	err := snapdata.Decode(snap.Data)
	if err != nil {
		logger.Fatal().Msg("failed to unmarshal snapshot data to write")
		return err
	}

	logger.Debug().Str("snapshot", consensus.SnapToString(snap, &snapdata)).Msg("write snapshot to wal")
	data, err := proto.Marshal(snap)
	if err != nil {
		return err
	}

	dbTx := cdb.store.NewTx()
	dbTx.Set(raftSnapKey, data)
	dbTx.Commit()

	return nil
}

/*
	func (cdb *ChainDB) WriteSnapshotDone() error {
		data, err := encodeBool(true)
		if err != nil {
			return err
		}

		dbTx := cdb.store.NewTx()
		dbTx.Set(raftSnapStatusKey, data)
		dbTx.Commit()

		return nil
	}

	func (cdb *ChainDB) GetSnapshotDone() (bool, error) {
		data := cdb.store.Get(raftSnapStatusKey)
		if len(data) == 0 {
			return false, nil
		}

		val, err := decodeBool(data)
		if err != nil {
			return false, err
		}

		return val, nil
	}
*/

func (cdb *ChainDB) GetSnapshot() (*raftpb.Snapshot, error) {
	data := cdb.store.Get(raftSnapKey)
	if len(data) == 0 {
		return nil, nil
	}

	snap := &raftpb.Snapshot{}
	if err := proto.Unmarshal(data, snap); err != nil {
		logger.Panic().Msg("failed to unmarshal raft snap")
		return nil, ErrInvalidRaftSnapshot
	}

	if snap.Data == nil {
		logger.Panic().Msg("raft snap data is nil")
		return nil, ErrInvalidRaftSnapshot
	}

	return snap, nil
}

func (cdb *ChainDB) WriteIdentity(identity *consensus.RaftIdentity) error {
	dbTx := cdb.store.NewTx()
	defer dbTx.Discard()

	logger.Info().Str("id", identity.ToString()).Msg("save raft identity")

	var val bytes.Buffer

	enc := gob.NewEncoder(&val)
	if err := enc.Encode(identity); err != nil {
		return ErrEncodeRaftIdentity
	}

	dbTx.Set(raftIdentityKey, val.Bytes())
	dbTx.Commit()

	return nil
}

func (cdb *ChainDB) GetIdentity() (*consensus.RaftIdentity, error) {
	data := cdb.store.Get(raftIdentityKey)
	if len(data) == 0 {
		return nil, nil
	}

	var id consensus.RaftIdentity
	var b bytes.Buffer
	b.Write(data)
	decoder := gob.NewDecoder(&b)
	if err := decoder.Decode(&id); err != nil {
		return nil, ErrDecodeRaftIdentity
	}

	logger.Info().Str("id", types.Uint64ToHexaString(id.ID)).Str("name", id.Name).Str("peerid", id.PeerID).Msg("get raft identity")

	return &id, nil
}

func (cdb *ChainDB) WriteConfChangeProgress(id uint64, progress *types.ConfChangeProgress) error {
	dbTx := cdb.store.NewTx()
	defer dbTx.Discard()

	if err := cdb.writeConfChangeProgress(dbTx, id, progress); err != nil {
		return err
	}

	dbTx.Commit()

	return nil
}

func getConfChangeProgressKey(idx uint64) []byte {
	var key bytes.Buffer
	key.Write(raftConfChangeProgressPrefix)
	l := make([]byte, 8)
	binary.LittleEndian.PutUint64(l[:], idx)
	key.Write(l)
	return key.Bytes()
}

func (cdb *ChainDB) writeConfChangeProgress(dbTx db.Transaction, id uint64, progress *types.ConfChangeProgress) error {
	if id == 0 {
		// it's for intial member's for startup
		return nil
	}

	ccKey := getConfChangeProgressKey(id)

	// Make CC Data
	var data []byte
	var err error

	if data, err = proto.Marshal(progress); err != nil {
		logger.Error().Msg("failed to marshal confChangeProgress")
		return err
	}

	dbTx.Set(ccKey, data)

	return nil
}

func (cdb *ChainDB) GetConfChangeProgress(id uint64) (*types.ConfChangeProgress, error) {
	ccKey := getConfChangeProgressKey(id)

	data := cdb.store.Get(ccKey)
	if len(data) == 0 {
		return nil, nil
	}

	var progress types.ConfChangeProgress

	if err := proto.Unmarshal(data, &progress); err != nil {
		logger.Error().Msg("failed to unmarshal raft state")
		return nil, ErrInvalidCCProgress
	}

	logger.Info().Uint64("id", id).Str("status", progress.ToString()).Msg("get conf change status")

	return &progress, nil
}<|MERGE_RESOLUTION|>--- conflicted
+++ resolved
@@ -197,22 +197,14 @@
 
 		if entry.Type == consensus.EntryBlock {
 			if err := cdb.addBlock(dbTx, blocks[i]); err != nil {
-<<<<<<< HEAD
-				logger.Fatal().Err(err).Msg("failed to add block entry")
-=======
 				logger.Panic().Err(err).Uint64("BlockNo", blocks[i].BlockNo()).Msg("failed to add block entry")
->>>>>>> c99d684d
 			}
 
 			targetNo = blocks[i].BlockNo()
 		}
 
 		if data, err = entry.ToBytes(); err != nil {
-<<<<<<< HEAD
-			logger.Fatal().Err(err).Msg("failed to convert entry to bytes")
-=======
 			logger.Panic().Err(err).Uint64("BlockNo", blocks[i].BlockNo()).Uint64("index", entry.Index).Msg("failed to convert entry to bytes")
->>>>>>> c99d684d
 		}
 
 		lastIdx = entry.Index
