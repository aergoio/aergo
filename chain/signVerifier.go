package chain

import (
	"errors"
<<<<<<< HEAD
	"runtime"

	"github.com/aergoio/aergo/account/key"
	"github.com/aergoio/aergo/internal/enc"
	"github.com/aergoio/aergo/types"
=======
	"github.com/aergoio/aergo/account/key"
	"github.com/aergoio/aergo/internal/enc"
	"github.com/aergoio/aergo/message"
	"github.com/aergoio/aergo/pkg/component"
	"github.com/aergoio/aergo/types"
	"time"
>>>>>>> d3273d92
)

type SignVerifier struct {
	comm component.IComponentRequester

	workerCnt int
	workCh    chan verifyWork
	doneCh    chan verifyWorkRes
	resultCh  chan *VerifyResult

	useMempool bool
	totalHit   int
}

type verifyWork struct {
	idx int
	tx  *types.Tx
}

type verifyWorkRes struct {
	work *verifyWork
	err  error
	hit  bool
}

type VerifyResult struct {
	failed bool
	errs   []error
}

var (
	ErrTxFormatInvalid = errors.New("tx invalid format")
	dfltUseMempool     = true
	//logger = log.NewLogger("signverifier")
)

func NewSignVerifier(comm component.IComponentRequester, workerCnt int, useMempool bool) *SignVerifier {
	sv := &SignVerifier{
		comm:       comm,
		workerCnt:  workerCnt,
		workCh:     make(chan verifyWork, workerCnt),
		doneCh:     make(chan verifyWorkRes, workerCnt),
		resultCh:   make(chan *VerifyResult, 1),
		useMempool: useMempool,
	}

	for i := 0; i < workerCnt; i++ {
		go sv.verifyTxLoop(i)
	}

	return sv
}

func (sv *SignVerifier) Stop() {
	close(sv.workCh)
	close(sv.doneCh)
}

func (sv *SignVerifier) verifyTxLoop(workerNo int) {
	logger.Debug().Int("worker", workerNo).Msg("verify worker run")

	for txWork := range sv.workCh {
		//logger.Debug().Int("worker", workerNo).Int("idx", txWork.idx).Msg("get work to verify tx")
		hit, err := sv.verifyTx(sv.comm, txWork.tx)

		if err != nil {
			logger.Error().Int("worker", workerNo).Bool("hit", hit).Str("hash", enc.ToString(txWork.tx.GetHash())).
				Err(err).Msg("error verify tx")
		}

		sv.doneCh <- verifyWorkRes{work: &txWork, err: err, hit: hit}
	}

	logger.Debug().Int("worker", workerNo).Msg("verify worker stop")
}

func (sv *SignVerifier) isExistInMempool(comm component.IComponentRequester, tx *types.Tx) (bool, error) {
	if !sv.useMempool {
		return false, nil
	}

	result, err := comm.RequestToFutureResult(message.MemPoolSvc, &message.MemPoolExist{Hash: tx.GetHash()}, time.Second,
		"chain/signverifier/verifytx")
	if err != nil {
		logger.Error().Err(err).Msg("failed to get verify from mempool")
		return false, err
	}

	msg := result.(*message.MemPoolExistRsp)
	if msg.Tx != nil {
		return true, nil
	}

	return false, nil
}

func (sv *SignVerifier) verifyTx(comm component.IComponentRequester, tx *types.Tx) (hit bool, err error) {
	account := tx.GetBody().GetAccount()
	if account == nil {
		return false, ErrTxFormatInvalid
	}

	if hit, err = sv.isExistInMempool(comm, tx); err != nil {
		return false, err
	}
	if hit {
		return hit, nil
	}
<<<<<<< HEAD
	if !tx.NeedNameVerify() {
		err := key.VerifyTx(tx)
		if err != nil {
			return err
		}
	}
	return nil
=======

	err = key.VerifyTx(tx)

	if err != nil {
		return false, err
	}

	return false, nil
>>>>>>> d3273d92
}

func (sv *SignVerifier) RequestVerifyTxs(txlist *types.TxList) {
	txs := txlist.GetTxs()
	txLen := len(txs)

	if txLen == 0 {
		sv.resultCh <- &VerifyResult{failed: false, errs: nil}
		return
	}

	errs := make([]error, txLen, txLen)

	//logger.Debug().Int("txlen", txLen).Msg("verify tx start")

	go func() {
		for i, tx := range txs {
			//logger.Debug().Int("idx", i).Msg("push tx start")
			sv.workCh <- verifyWork{idx: i, tx: tx}
		}
	}()

	go func() {
		var doneCnt = 0
		failed := false
		sv.totalHit = 0

		start := time.Now()
	LOOP:
		for {
			select {
			case result := <-sv.doneCh:
				doneCnt++
				//logger.Debug().Int("donecnt", doneCnt).Msg("verify tx done")

				if result.work.idx < 0 || result.work.idx >= txLen {
					logger.Error().Int("idx", result.work.idx).Msg("Invalid Verify Result Index")
					continue
				}

				errs[result.work.idx] = result.err

				if result.err != nil {
					logger.Error().Err(result.err).Int("txno", result.work.idx).
						Msg("verifing tx failed")
					failed = true
				}

				if result.hit {
					sv.totalHit++
				}

				if doneCnt == txLen {
					break LOOP
				}
			}
		}
		sv.resultCh <- &VerifyResult{failed: failed, errs: errs}

		end := time.Now()
		avg := end.Sub(start) / time.Duration(txLen)
		newAvg := types.AvgTxVerifyTime.UpdateAverage(avg)

		logger.Debug().Int("hit", sv.totalHit).Int64("curavg", avg.Nanoseconds()).Int64("newavg", newAvg.Nanoseconds()).Msg("verify tx done")
	}()
	return
}

func (sv *SignVerifier) WaitDone() (bool, []error) {
	select {
	case res := <-sv.resultCh:
		logger.Debug().Msg("wait verify tx")
		return res.failed, res.errs
	}
}

func (bv *SignVerifier) verifyTxsInplace(txlist *types.TxList) (bool, []error) {
	txs := txlist.GetTxs()
	txLen := len(txs)
	errs := make([]error, txLen, txLen)
	failed := false
	var hit bool

	logger.Debug().Int("txlen", txLen).Msg("verify tx inplace start")

	for i, tx := range txs {
		hit, errs[i] = bv.verifyTx(bv.comm, tx)
		failed = true

		if hit {
			bv.totalHit++
		}
	}

	logger.Debug().Int("totalhit", bv.totalHit).Msg("verify tx inplace done")
	return failed, errs
}<|MERGE_RESOLUTION|>--- conflicted
+++ resolved
@@ -2,20 +2,13 @@
 
 import (
 	"errors"
-<<<<<<< HEAD
-	"runtime"
-
-	"github.com/aergoio/aergo/account/key"
-	"github.com/aergoio/aergo/internal/enc"
-	"github.com/aergoio/aergo/types"
-=======
+	"time"
+
 	"github.com/aergoio/aergo/account/key"
 	"github.com/aergoio/aergo/internal/enc"
 	"github.com/aergoio/aergo/message"
 	"github.com/aergoio/aergo/pkg/component"
 	"github.com/aergoio/aergo/types"
-	"time"
->>>>>>> d3273d92
 )
 
 type SignVerifier struct {
@@ -124,24 +117,13 @@
 	if hit {
 		return hit, nil
 	}
-<<<<<<< HEAD
 	if !tx.NeedNameVerify() {
 		err := key.VerifyTx(tx)
 		if err != nil {
-			return err
-		}
-	}
-	return nil
-=======
-
-	err = key.VerifyTx(tx)
-
-	if err != nil {
-		return false, err
-	}
-
+			return false, err
+		}
+	}
 	return false, nil
->>>>>>> d3273d92
 }
 
 func (sv *SignVerifier) RequestVerifyTxs(txlist *types.TxList) {
