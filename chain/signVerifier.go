package chain

import (
	"errors"
	"github.com/aergoio/aergo-actor/actor"
	"time"

	"github.com/aergoio/aergo/account/key"
	"github.com/aergoio/aergo/contract/name"
	"github.com/aergoio/aergo/internal/enc"
	"github.com/aergoio/aergo/message"
	"github.com/aergoio/aergo/pkg/component"
	"github.com/aergoio/aergo/state"
	"github.com/aergoio/aergo/types"
)

type SignVerifier struct {
	comm component.IComponentRequester

	sdb *state.ChainStateDB

	workerCnt int
	workCh    chan verifyWork
	doneCh    chan verifyWorkRes
	resultCh  chan *VerifyResult

	useMempool  bool
	skipMempool bool /* when sync */
	totalHit    int
}

type verifyWork struct {
	idx        int
	tx         *types.Tx
	useMempool bool // not to use aop for performance
}

type verifyWorkRes struct {
	work *verifyWork
	err  error
	hit  bool
}

type VerifyResult struct {
	failed bool
	errs   []error
}

var (
	ErrTxFormatInvalid = errors.New("tx invalid format")
	dfltUseMempool     = true
	//logger = log.NewLogger("signverifier")
)

func NewSignVerifier(comm component.IComponentRequester, sdb *state.ChainStateDB, workerCnt int, useMempool bool) *SignVerifier {
	sv := &SignVerifier{
		comm:       comm,
		sdb:        sdb,
		workerCnt:  workerCnt,
		workCh:     make(chan verifyWork, workerCnt),
		doneCh:     make(chan verifyWorkRes, workerCnt),
		resultCh:   make(chan *VerifyResult, 1),
		useMempool: useMempool,
	}

	for i := 0; i < workerCnt; i++ {
		go sv.verifyTxLoop(i)
	}

	return sv
}

func (sv *SignVerifier) Stop() {
	close(sv.workCh)
	close(sv.doneCh)
}

func (sv *SignVerifier) verifyTxLoop(workerNo int) {
	logger.Debug().Int("worker", workerNo).Msg("verify worker run")

	for txWork := range sv.workCh {
		//logger.Debug().Int("worker", workerNo).Int("idx", txWork.idx).Msg("get work to verify tx")
		hit, err := sv.verifyTx(sv.comm, txWork.tx, txWork.useMempool)

		if err != nil {
			logger.Error().Int("worker", workerNo).Bool("hit", hit).Str("hash", enc.ToString(txWork.tx.GetHash())).
				Err(err).Msg("error verify tx")
		}

		sv.doneCh <- verifyWorkRes{work: &txWork, err: err, hit: hit}
	}

	logger.Debug().Int("worker", workerNo).Msg("verify worker stop")
}

func (sv *SignVerifier) isExistInMempool(comm component.IComponentRequester, tx *types.Tx) (bool, error) {
	if !sv.useMempool {
		return false, nil
	}

	result, err := comm.RequestToFutureResult(message.MemPoolSvc, &message.MemPoolExist{Hash: tx.GetHash()}, time.Second,
		"chain/signverifier/verifytx")
	if err != nil {
		logger.Error().Err(err).Msg("failed to get verify from mempool")
		if err == actor.ErrTimeout {
			return false, nil
		}
		return false, err
	}

	msg := result.(*message.MemPoolExistRsp)
	if msg.Tx != nil {
		return true, nil
	}

	return false, nil
}

func (sv *SignVerifier) verifyTx(comm component.IComponentRequester, tx *types.Tx, useMempool bool) (hit bool, err error) {
	account := tx.GetBody().GetAccount()
	if account == nil {
		return false, ErrTxFormatInvalid
	}

	if useMempool {
		if hit, err = sv.isExistInMempool(comm, tx); err != nil {
			return false, err
		}
		if hit {
			return hit, nil
		}
	}

<<<<<<< HEAD
	if tx.NeedNameVerify() {
		cs, err := sv.sdb.GetStateDB().OpenContractStateAccount(types.ToAccountID([]byte(types.AergoName)))
		if err != nil {
			logger.Error().Err(err).Msg("failed to get verify because of openning contract error")
			return false, err
		}
		address := name.GetAddress(cs, tx.Body.Account)
		err = key.VerifyTxWithAddress(tx, address)
		if err != nil {
			return false, err
		}
	} else {
=======
	if !tx.NeedNameVerify() {
>>>>>>> 13cfecab
		err := key.VerifyTx(tx)
		if err != nil {
			return false, err
		}
	}
	return false, nil
}

func (sv *SignVerifier) RequestVerifyTxs(txlist *types.TxList) {
	txs := txlist.GetTxs()
	txLen := len(txs)

	if txLen == 0 {
		sv.resultCh <- &VerifyResult{failed: false, errs: nil}
		return
	}

	errs := make([]error, txLen, txLen)

	//logger.Debug().Int("txlen", txLen).Msg("verify tx start")
	useMempool := sv.useMempool && !sv.skipMempool

	go func() {
		for i, tx := range txs {
			//logger.Debug().Int("idx", i).Msg("push tx start")
			sv.workCh <- verifyWork{idx: i, tx: tx, useMempool: useMempool}
		}
	}()

	go func() {
		var doneCnt = 0
		failed := false
		sv.totalHit = 0

		start := time.Now()
	LOOP:
		for {
			select {
			case result := <-sv.doneCh:
				doneCnt++
				//logger.Debug().Int("donecnt", doneCnt).Msg("verify tx done")

				if result.work.idx < 0 || result.work.idx >= txLen {
					logger.Error().Int("idx", result.work.idx).Msg("Invalid Verify Result Index")
					continue
				}

				errs[result.work.idx] = result.err

				if result.err != nil {
					logger.Error().Err(result.err).Int("txno", result.work.idx).
						Msg("verifing tx failed")
					failed = true
				}

				if result.hit {
					sv.totalHit++
				}

				if doneCnt == txLen {
					break LOOP
				}
			}
		}
		sv.resultCh <- &VerifyResult{failed: failed, errs: errs}

		end := time.Now()
		avg := end.Sub(start) / time.Duration(txLen)
		newAvg := types.AvgTxVerifyTime.UpdateAverage(avg)

		logger.Debug().Int("hit", sv.totalHit).Int64("curavg", avg.Nanoseconds()).Int64("newavg", newAvg.Nanoseconds()).Msg("verify tx done")
	}()
	return
}

func (sv *SignVerifier) WaitDone() (bool, []error) {
	select {
	case res := <-sv.resultCh:
		logger.Debug().Msg("wait verify tx")
		return res.failed, res.errs
	}
}

func (sv *SignVerifier) verifyTxsInplace(txlist *types.TxList) (bool, []error) {
	txs := txlist.GetTxs()
	txLen := len(txs)
	errs := make([]error, txLen, txLen)
	failed := false
	var hit bool

	logger.Debug().Int("txlen", txLen).Msg("verify tx inplace start")

	for i, tx := range txs {
<<<<<<< HEAD
		hit, errs[i] = sv.verifyTx(sv.comm, tx)
=======
		hit, errs[i] = bv.verifyTx(bv.comm, tx, false)
>>>>>>> 13cfecab
		failed = true

		if hit {
			sv.totalHit++
		}
	}

	logger.Debug().Int("totalhit", sv.totalHit).Msg("verify tx inplace done")
	return failed, errs
}

func (sv *SignVerifier) SetSkipMempool(val bool) {
	sv.skipMempool = val
}<|MERGE_RESOLUTION|>--- conflicted
+++ resolved
@@ -2,9 +2,9 @@
 
 import (
 	"errors"
+	"time"
+
 	"github.com/aergoio/aergo-actor/actor"
-	"time"
-
 	"github.com/aergoio/aergo/account/key"
 	"github.com/aergoio/aergo/contract/name"
 	"github.com/aergoio/aergo/internal/enc"
@@ -131,7 +131,6 @@
 		}
 	}
 
-<<<<<<< HEAD
 	if tx.NeedNameVerify() {
 		cs, err := sv.sdb.GetStateDB().OpenContractStateAccount(types.ToAccountID([]byte(types.AergoName)))
 		if err != nil {
@@ -144,9 +143,6 @@
 			return false, err
 		}
 	} else {
-=======
-	if !tx.NeedNameVerify() {
->>>>>>> 13cfecab
 		err := key.VerifyTx(tx)
 		if err != nil {
 			return false, err
@@ -240,11 +236,7 @@
 	logger.Debug().Int("txlen", txLen).Msg("verify tx inplace start")
 
 	for i, tx := range txs {
-<<<<<<< HEAD
-		hit, errs[i] = sv.verifyTx(sv.comm, tx)
-=======
-		hit, errs[i] = bv.verifyTx(bv.comm, tx, false)
->>>>>>> 13cfecab
+		hit, errs[i] = sv.verifyTx(sv.comm, tx, false)
 		failed = true
 
 		if hit {
