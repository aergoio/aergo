--- conflicted
+++ resolved
@@ -26,12 +26,7 @@
 	}
 
 	governance := string(txBody.Recipient)
-<<<<<<< HEAD
-
-	scs, err := statedb.OpenContractState(receiver.AccountID(), receiver.State(), bs.LuaStateDB)
-=======
 	scs, err := statedb.OpenContractState(receiver.IDNoPadding(), receiver.State(), bs.StateDB)
->>>>>>> b4997709
 	if err != nil {
 		return nil, err
 	}
@@ -52,11 +47,7 @@
 		err = types.ErrTxInvalidRecipient
 	}
 	if err == nil {
-<<<<<<< HEAD
-		err = statedb.StageContractState(scs, bs.LuaStateDB)
-=======
 		err = statedb.StageContractState(scs, bs.StateDB)
->>>>>>> b4997709
 	}
 
 	return events, err
