--- conflicted
+++ resolved
@@ -53,15 +53,9 @@
 		return err
 	}
 
-<<<<<<< HEAD
 	voteResult := make(map[string]*big.Int)
-	for _, v := range genesis.BPs {
+	for _, v := range bps {
 		voteResult[v] = new(big.Int).SetUint64(0)
-=======
-	voteResult := make(map[string]uint64)
-	for _, v := range bps {
-		voteResult[v] = uint64(0)
->>>>>>> 199fdbf1
 	}
 	if err = system.InitVoteResult(scs, &voteResult); err != nil {
 		return err
