/**
 *  @file
 *  @copyright defined in aergo/LICENSE.txt
 */

package blockchain

import (
	"bytes"
	"crypto/sha256"
	"fmt"
	"strconv"

	"github.com/aergoio/aergo-lib/db"
	"github.com/aergoio/aergo/contract"
	"github.com/aergoio/aergo/internal/enc"
	"github.com/aergoio/aergo/message"
	"github.com/aergoio/aergo/state"
	"github.com/aergoio/aergo/types"
	"github.com/libp2p/go-libp2p-peer"
)

func (cs *ChainService) getBestBlockNo() types.BlockNo {
	return cs.cdb.getBestBlockNo()
}
func (cs *ChainService) GetBestBlock() (*types.Block, error) {
	return cs.getBestBlock()
}
func (cs *ChainService) getBestBlock() (*types.Block, error) {
	blockNo := cs.cdb.getBestBlockNo()
	return cs.cdb.getBlockByNo(blockNo)
}

func (cs *ChainService) getBlockByNo(blockNo types.BlockNo) (*types.Block, error) {
	return cs.cdb.getBlockByNo(blockNo)
}

func (cs *ChainService) getBlock(blockHash []byte) (*types.Block, error) {
	return cs.cdb.getBlock(blockHash)
}

func (cs *ChainService) getHashByNo(blockNo types.BlockNo) ([]byte, error) {
	return cs.cdb.getHashByNo(blockNo)
}

func (cs *ChainService) getTx(txHash []byte) (*types.Tx, *types.TxIdx, error) {
	return cs.cdb.getTx(txHash)
}

func (cs *ChainService) addBlock(nblock *types.Block, usedBstate *state.BlockState, peerID peer.ID) error {
	logger.Debug().Str("hash", nblock.ID()).Msg("add block")

	var bestBlock *types.Block
	var err error
	var isMainChain bool

	if bestBlock, err = cs.getBestBlock(); err != nil {
		return err
	}

	// Check consensus header validity
	if err := cs.IsBlockValid(nblock, bestBlock); err != nil {
		return err
	}

	// handle orphan
	if cs.isOrphan(nblock) {
		if usedBstate != nil {
			return fmt.Errorf("block received from BP can not be orphan")
		}
		err := cs.handleOrphan(nblock, peerID)
		return err
	}

	if isMainChain, err = cs.cdb.isMainChain(nblock); err != nil {
		return err
	}

	var dbtx *db.Transaction

	defer func() {
		if dbtx != nil {
			(*dbtx).Discard()
		}
	}()

	// connect orphans
	tblock := nblock
	processedTxn := 0
	var lastBlock *types.Block

	for tblock != nil {
		dbtx := cs.cdb.store.NewTx(true)

		if isMainChain {
			if err = cs.executeBlock(usedBstate, tblock); err != nil {
				return err
			}
			processedTxn = len(tblock.GetBody().GetTxs())
		}

		if err = cs.cdb.addBlock(&dbtx, tblock, isMainChain, true); err != nil {
			return err
		}
		//FIXME: 에러가 발생한 경우 sdb도 rollback 되어야 한다.
		dbtx.Commit()

		logger.Info().Bool("isMainChain", isMainChain).
			Int("processed_txn", processedTxn).
			Uint64("latest", cs.cdb.latest).
			Uint64("blockNo", tblock.GetHeader().GetBlockNo()).
			Str("hash", tblock.ID()).
			Str("prev_hash", enc.ToString(tblock.GetHeader().GetPrevBlockHash())).
			Msg("block added")
		//return cs.mpool.Removes(tblock.GetBody().GetTxs()...)

		if isMainChain {
			cs.RequestTo(message.MemPoolSvc, &message.MemPoolDel{
				// FIXME: remove legacy
				BlockNo: tblock.GetHeader().GetBlockNo(),
				Txs:     tblock.GetBody().GetTxs(),
			})

			// XXX Something similar should be also done during
			// reorganization.
			cs.StatusUpdate(nblock)
			cs.notifyBlock(tblock)
		}

		lastBlock = tblock

		if tblock, err = cs.connectOrphan(tblock); err != nil {
			return err
		}

		usedBstate = nil
	}

	/* reorganize
	   if new bestblock then process Txs
	   add block
	   if new bestblock then update context
	   connect next orphan
	*/
	if cs.needReorg(lastBlock) {
		err := cs.reorg(lastBlock)
		if err != nil {
			panic(err)
		}
	}

	return nil
}

func (cs *ChainService) executeBlock(bstate *state.BlockState, block *types.Block) error {
	blockHash := types.ToBlockID(block.BlockHash())
	prevHash := types.ToBlockID(block.GetHeader().GetPrevBlockHash())

	//In case of Received block from BP, txs executed already.
	//Result is saved in the BlockState
	needExec := false
	if bstate == nil {
		bstate = state.NewBlockState(block.Header.BlockNo, blockHash, prevHash)
		needExec = true
	}

	txs := block.GetBody().GetTxs()

	logger.Debug().Uint64("blockNo", block.GetHeader().GetBlockNo()).Str("hash", block.ID()).Msg("process txs and update state")

	for _, tx := range txs {
		if needExec {
			if err := cs.executeTx(cs.sdb, bstate, tx, block); err != nil {
				return err
			}
		}
	}

	//TODO: sync status of bstate and cdb
	//what to do if cdb.commit fails after sdb.Apply() succeeds
	err := cs.sdb.Apply(bstate)
	if err != nil {
		// FIXME: is that enough?
		logger.Error().Err(err).Str("hash", block.ID()).Msg("failed to apply state")
		return err
	}

	return nil
}

func (cs *ChainService) executeTx(sdb *state.ChainStateDB, bs *state.BlockState, tx *types.Tx, block *types.Block) error {
	var err error
	txBody := tx.GetBody()
	if txBody.GetType() == types.TxType_GOVERNANCE {
		err = cs.processGovernanceTx(bs, txBody, block)
		if err != nil {
			logger.Error().Err(err).Msg("governance transaction processing failed")
			return err
		}
	} else {
<<<<<<< HEAD
		senderID := types.ToAccountID(txBody.Account)
		senderState, err := sdb.GetBlockAccountClone(bs, senderID)
		if err != nil {
			return err
		}
		recipient := txBody.Recipient
		var receiverID types.AccountID
		var createContract bool
		if len(recipient) > 0 {
			receiverID = types.ToAccountID(recipient)
		} else {
			createContract = true
			h := sha256.New()
			h.Write(txBody.Account)
			h.Write([]byte(strconv.FormatUint(txBody.Nonce, 10)))
			recipient = h.Sum(nil)[:20]
			receiverID = types.ToAccountID(recipient)
		}
		receiverState, err := sdb.GetBlockAccountClone(bs, receiverID)
=======
		createContract = true
		h := sha256.New()
		h.Write(txBody.Account)
		h.Write([]byte(strconv.FormatUint(txBody.Nonce, 10)))
		recipient = h.Sum(nil)[:20]
		receiverID = types.ToAccountID(recipient)
	}
	receiverState, err := sdb.GetBlockAccountClone(bs, receiverID)
	if err != nil {
		return err
	}

	senderChange := types.Clone(*senderState).(types.State)
	receiverChange := types.Clone(*receiverState).(types.State)

	if senderID != receiverID {
		if senderChange.Balance < txBody.Amount {
			senderChange.Balance = 0 // FIXME: reject insufficient tx.
		} else {
			senderChange.Balance = senderState.Balance - txBody.Amount
		}
		receiverChange.Balance = receiverChange.Balance + txBody.Amount
	}

	if txBody.Type == types.TxType_NORMAL && txBody.Payload != nil {
		contractState, err := sdb.OpenContractState(&receiverChange)
>>>>>>> 1fa3bb60
		if err != nil {
			return err
		}

<<<<<<< HEAD
		senderChange := types.Clone(*senderState).(types.State)
		receiverChange := types.Clone(*receiverState).(types.State)
		if senderID != receiverID {
			if senderChange.Balance < txBody.Amount {
				senderChange.Balance = 0 // FIXME: reject insufficient tx.
			} else {
				senderChange.Balance = senderState.Balance - txBody.Amount
			}
			receiverChange.Balance = receiverChange.Balance + txBody.Amount
			bs.PutAccount(receiverID, receiverState, &receiverChange)
		}
		if txBody.Payload != nil {
			if createContract {
				err = contract.Create(txBody.Payload, recipient, tx.Hash)
			} else {
				bcCtx := contract.NewContext(txBody.GetAccount(), block.BlockHash(), tx.GetHash(),
					block.GetHeader().GetBlockNo(), block.GetHeader().GetTimestamp(), "", false, recipient)

				err = contract.Call(txBody.Payload, recipient, tx.Hash, bcCtx)
			}
=======
		if createContract {
			err = contract.Create(contractState, txBody.Payload, recipient, tx.Hash)
		} else {
			bcCtx := contract.NewContext(contractState, txBody.GetAccount(), tx.GetHash(),
				block.GetHeader().GetBlockNo(), block.GetHeader().GetTimestamp(), "", false, recipient)

			err = contract.Call(contractState, txBody.Payload, recipient, tx.Hash, bcCtx)
>>>>>>> 1fa3bb60
			if err != nil {
				return err
			}
			err = sdb.CommitContractState(contractState)
		}

<<<<<<< HEAD
			/*
				// open state for contract
				senderContract, err := cs.sdb.OpenContractState(&senderChange)
				if err != nil {
					return err
				}

				// set contract code
				senderContract.SetCode(txBody.Payload)

				// execute contract and set data as key-value pair
				// - ex: err := senderContract.SetData([]byte("key"), []byte("value"))
				// - ex: val, err := senderContract.GetData([]byte("key"))
=======
		if err != nil {
			return err
		}
	}

	senderChange.Nonce = txBody.Nonce
	bs.PutAccount(senderID, senderState, &senderChange)
	bs.PutAccount(receiverID, receiverState, &receiverChange)
>>>>>>> 1fa3bb60

				// commit state for contract
				err = cs.sdb.CommitContractState(senderContract)
			*/
		}
		senderChange.Nonce = txBody.Nonce
		bs.PutAccount(senderID, senderState, &senderChange)
	}
	// logger.Infof("  - amount(%d), sender(%s, %s), recipient(%s, %s)",
	// 	txBody.Amount, senderID, senderState.ToString(),
	// 	receiverID, receiverState.ToString())
	return err
}

// find an orphan block which is the child of the added block
func (cs *ChainService) connectOrphan(block *types.Block) (*types.Block, error) {
	hash := block.BlockHash()

	orphanID := types.ToBlockID(hash)
	orphan, exists := cs.op.cache[orphanID]
	if !exists {
		return nil, nil
	}

	orphanBlock := orphan.block

	if (block.GetHeader().GetBlockNo() + 1) != orphanBlock.GetHeader().GetBlockNo() {
		return nil, fmt.Errorf("invalid orphan block no (p=%d, c=%d)", block.GetHeader().GetBlockNo(),
			orphanBlock.GetHeader().GetBlockNo())
	}

	logger.Debug().Str("parentHash=", block.ID()).
		Str("orphanHash=", orphanBlock.ID()).
		Msg("connect orphan")

	cs.op.removeOrphan(orphanID)

	return orphanBlock, nil
}

func (cs *ChainService) isOrphan(block *types.Block) bool {
	prevhash := block.Header.PrevBlockHash
	_, err := cs.getBlock(prevhash)

	return err != nil
}

func (cs *ChainService) handleOrphan(block *types.Block, peerID peer.ID) error {
	err := cs.addOrphan(block)
	if err != nil {
		// logging???
		logger.Debug().Str("hash", block.ID()).Msg("add Orphan Block failed")

		return err
	}
	// request missing
	anchors := cs.getAnchorsFromHash(block.Hash)
	hashes := make([]message.BlockHash, 0)
	for _, a := range anchors {
		hashes = append(hashes, message.BlockHash(a))
	}
	cs.RequestTo(message.P2PSvc, &message.GetMissingBlocks{ToWhom: peerID, Hashes: hashes})

	return nil
}

func (cs *ChainService) addOrphan(block *types.Block) error {
	return cs.op.addOrphan(block)
}

func (cs *ChainService) handleMissing(stopHash []byte, Hashes [][]byte) ([]message.BlockHash, []types.BlockNo) {
	// 1. check endpoint is on main chain (or, return nil)
	logger.Debug().Str("hash", enc.ToString(stopHash)).Int("len", len(Hashes)).Msg("handle missing")
	var stopBlock *types.Block
	var err error
	if stopHash == nil {
		stopBlock, err = cs.getBestBlock()
	} else {
		stopBlock, err = cs.cdb.getBlock(stopHash)
	}
	if err != nil {
		return nil, nil
	}

	var mainhash []byte
	var mainblock *types.Block
	// 2. get the highest block of Hashes hash on main chain
	for _, hash := range Hashes {
		// need to be short
		mainblock, err = cs.cdb.getBlock(hash)
		if err != nil {
			continue
		}
		// get main hash with same block height
		mainhash, err = cs.cdb.getHashByNo(
			types.BlockNo(mainblock.GetHeader().GetBlockNo()))
		if err != nil {
			continue
		}

		if bytes.Equal(mainhash, mainblock.Hash) {
			break
		}
		mainblock = nil
	}

	// TODO: handle the case that can't find the hash in main chain
	if mainblock == nil {
		logger.Debug().Msg("Can't search same ancestor")
		return nil, nil
	}

	// 3. collect missing parts and reply them
	mainBlockNo := mainblock.GetHeader().GetBlockNo()
	var loop = stopBlock.GetHeader().GetBlockNo() - mainBlockNo
	logger.Debug().Uint64("mainBlockNo", mainBlockNo).Str("mainHash", enc.ToString(mainhash)).
		Uint64("stopBlockNo", stopBlock.GetHeader().GetBlockNo()).Str("stopHash", enc.ToString(stopBlock.Hash)).
		Msg("Get hashes of missing part")
	rhashes := make([]message.BlockHash, 0, loop)
	rnos := make([]types.BlockNo, 0, loop)
	for i := uint64(0); i < loop; i++ {
		tBlock, _ := cs.getBlockByNo(types.BlockNo(mainBlockNo + i))
		rhashes = append(rhashes, message.BlockHash(tBlock.Hash))
		rnos = append(rnos, types.BlockNo(tBlock.GetHeader().GetBlockNo()))
		logger.Debug().Uint64("blockNo", tBlock.GetHeader().GetBlockNo()).Str("hash", enc.ToString(tBlock.Hash)).
			Msg("append block for replying missing tree")
	}

	return rhashes, rnos
}

func (cs *ChainService) checkBlockHandshake(peerID peer.ID, bestHeight uint64, bestHash []byte) {
	myBestBlock, err := cs.getBestBlock()
	if err != nil {
		logger.Error().Err(err).Msg("Failed to get best block")
		return
	}
	sameBestHash := bytes.Equal(myBestBlock.Hash, bestHash)
	if sameBestHash {
		// two node has exact best block.
		// TODO: myBestBlock.GetHeader().BlockNo == bestHeight
		logger.Debug().Str("peer", peerID.Pretty()).Msg("peer is in sync status")
	} else if !sameBestHash && myBestBlock.GetHeader().BlockNo < bestHeight {
		cs.ChainSync(peerID)
	}

	return
}<|MERGE_RESOLUTION|>--- conflicted
+++ resolved
@@ -170,7 +170,7 @@
 
 	for _, tx := range txs {
 		if needExec {
-			if err := cs.executeTx(cs.sdb, bstate, tx, block); err != nil {
+			if err := executeTx(cs.sdb, bstate, tx, block); err != nil {
 				return err
 			}
 		}
@@ -188,37 +188,19 @@
 	return nil
 }
 
-func (cs *ChainService) executeTx(sdb *state.ChainStateDB, bs *state.BlockState, tx *types.Tx, block *types.Block) error {
-	var err error
+func executeTx(sdb *state.ChainStateDB, bs *state.BlockState, tx *types.Tx, block *types.Block) error {
 	txBody := tx.GetBody()
-	if txBody.GetType() == types.TxType_GOVERNANCE {
-		err = cs.processGovernanceTx(bs, txBody, block)
-		if err != nil {
-			logger.Error().Err(err).Msg("governance transaction processing failed")
-			return err
-		}
+	senderID := types.ToAccountID(txBody.Account)
+	senderState, err := sdb.GetBlockAccountClone(bs, senderID)
+	if err != nil {
+		return err
+	}
+	recipient := txBody.Recipient
+	var receiverID types.AccountID
+	var createContract bool
+	if len(recipient) > 0 {
+		receiverID = types.ToAccountID(recipient)
 	} else {
-<<<<<<< HEAD
-		senderID := types.ToAccountID(txBody.Account)
-		senderState, err := sdb.GetBlockAccountClone(bs, senderID)
-		if err != nil {
-			return err
-		}
-		recipient := txBody.Recipient
-		var receiverID types.AccountID
-		var createContract bool
-		if len(recipient) > 0 {
-			receiverID = types.ToAccountID(recipient)
-		} else {
-			createContract = true
-			h := sha256.New()
-			h.Write(txBody.Account)
-			h.Write([]byte(strconv.FormatUint(txBody.Nonce, 10)))
-			recipient = h.Sum(nil)[:20]
-			receiverID = types.ToAccountID(recipient)
-		}
-		receiverState, err := sdb.GetBlockAccountClone(bs, receiverID)
-=======
 		createContract = true
 		h := sha256.New()
 		h.Write(txBody.Account)
@@ -234,25 +216,8 @@
 	senderChange := types.Clone(*senderState).(types.State)
 	receiverChange := types.Clone(*receiverState).(types.State)
 
-	if senderID != receiverID {
-		if senderChange.Balance < txBody.Amount {
-			senderChange.Balance = 0 // FIXME: reject insufficient tx.
-		} else {
-			senderChange.Balance = senderState.Balance - txBody.Amount
-		}
-		receiverChange.Balance = receiverChange.Balance + txBody.Amount
-	}
-
-	if txBody.Type == types.TxType_NORMAL && txBody.Payload != nil {
-		contractState, err := sdb.OpenContractState(&receiverChange)
->>>>>>> 1fa3bb60
-		if err != nil {
-			return err
-		}
-
-<<<<<<< HEAD
-		senderChange := types.Clone(*senderState).(types.State)
-		receiverChange := types.Clone(*receiverState).(types.State)
+	switch txBody.Type {
+	case types.TxType_NORMAL:
 		if senderID != receiverID {
 			if senderChange.Balance < txBody.Amount {
 				senderChange.Balance = 0 // FIXME: reject insufficient tx.
@@ -260,64 +225,40 @@
 				senderChange.Balance = senderState.Balance - txBody.Amount
 			}
 			receiverChange.Balance = receiverChange.Balance + txBody.Amount
-			bs.PutAccount(receiverID, receiverState, &receiverChange)
 		}
 		if txBody.Payload != nil {
-			if createContract {
-				err = contract.Create(txBody.Payload, recipient, tx.Hash)
-			} else {
-				bcCtx := contract.NewContext(txBody.GetAccount(), block.BlockHash(), tx.GetHash(),
-					block.GetHeader().GetBlockNo(), block.GetHeader().GetTimestamp(), "", false, recipient)
-
-				err = contract.Call(txBody.Payload, recipient, tx.Hash, bcCtx)
-			}
-=======
-		if createContract {
-			err = contract.Create(contractState, txBody.Payload, recipient, tx.Hash)
-		} else {
-			bcCtx := contract.NewContext(contractState, txBody.GetAccount(), tx.GetHash(),
-				block.GetHeader().GetBlockNo(), block.GetHeader().GetTimestamp(), "", false, recipient)
-
-			err = contract.Call(contractState, txBody.Payload, recipient, tx.Hash, bcCtx)
->>>>>>> 1fa3bb60
+			contractState, err := sdb.OpenContractState(&receiverChange)
 			if err != nil {
 				return err
 			}
-			err = sdb.CommitContractState(contractState)
-		}
-
-<<<<<<< HEAD
-			/*
-				// open state for contract
-				senderContract, err := cs.sdb.OpenContractState(&senderChange)
+
+			if createContract {
+				err = contract.Create(contractState, txBody.Payload, recipient, tx.Hash)
+			} else {
+				bcCtx := contract.NewContext(contractState, txBody.GetAccount(), tx.GetHash(),
+					block.GetHeader().GetBlockNo(), block.GetHeader().GetTimestamp(), "", false, recipient)
+
+				err = contract.Call(contractState, txBody.Payload, recipient, tx.Hash, bcCtx)
 				if err != nil {
 					return err
 				}
-
-				// set contract code
-				senderContract.SetCode(txBody.Payload)
-
-				// execute contract and set data as key-value pair
-				// - ex: err := senderContract.SetData([]byte("key"), []byte("value"))
-				// - ex: val, err := senderContract.GetData([]byte("key"))
-=======
-		if err != nil {
-			return err
-		}
+				err = sdb.CommitContractState(contractState)
+			}
+
+			if err != nil {
+				return err
+			}
+		}
+	case types.TxType_GOVERNANCE:
+		err = executeGovernanceTx(sdb, txBody, &senderChange, &receiverChange, block)
+	default:
+		logger.Warn().Str("tx", tx.String()).Msg("unknown type of transaction")
 	}
 
 	senderChange.Nonce = txBody.Nonce
 	bs.PutAccount(senderID, senderState, &senderChange)
 	bs.PutAccount(receiverID, receiverState, &receiverChange)
->>>>>>> 1fa3bb60
-
-				// commit state for contract
-				err = cs.sdb.CommitContractState(senderContract)
-			*/
-		}
-		senderChange.Nonce = txBody.Nonce
-		bs.PutAccount(senderID, senderState, &senderChange)
-	}
+
 	// logger.Infof("  - amount(%d), sender(%s, %s), recipient(%s, %s)",
 	// 	txBody.Amount, senderID, senderState.ToString(),
 	// 	receiverID, receiverState.ToString())
